<template>
	<div>
		<div>
<<<<<<< HEAD
			<PageHeader title="Sites" subtitle="Your NexTash instances">
				<template v-if="this.$account.team.enabled" v-slot:actions>
					<Button
						appearance="primary"
						iconLeft="plus"
						class="ml-2"
						@click="showBillingDialog"
					>
						New
					</Button>
				</template>
			</PageHeader>

			<div class="mb-2" v-if="!$account.team.enabled">
				<Alert title="Your account is disabled">
					Enable your account to start creating sites

					<template #actions>
						<Button appearance="primary" route="/settings">
							Enable Account
						</Button>
					</template>
				</Alert>
			</div>
			<div class="mb-2" v-if="showUnpaidInvoiceAlert">
				<Alert
					v-if="latestUnpaidInvoice.payment_mode == 'Prepaid Credits'"
					title="Your last invoice payment has failed."
				>
					Please add
					<strong>
						{{ latestUnpaidInvoice.currency }}
						{{ latestUnpaidInvoice.amount_due }}
					</strong>
					more in credits.
					<template #actions>
=======
			<header
				class="sticky top-0 z-10 flex items-center justify-between border-b bg-white px-5 py-2.5"
			>
				<Breadcrumbs :items="[{ label: 'Sites', route: { name: 'Sites' } }]">
					<template v-if="this.$account.team.enabled" #actions>
>>>>>>> e9b86738
						<Button
							variant="solid"
							icon-left="plus"
							class="ml-2"
							label="Create"
							@click="showBillingDialog"
						>
						</Button>
					</template>
				</Breadcrumbs>
			</header>

			<div class="my-5 space-y-2 px-5">
				<div v-if="!$account.team.enabled">
					<Alert title="Your account is disabled">
						Enable your account to start creating sites
						<template #actions>
							<Button variant="solid" route="/settings/profile">
								Enable Account
							</Button>
						</template>
					</Alert>
				</div>
				<AlertBillingInformation />
				<template v-if="showUnpaidInvoiceAlert">
					<Alert
						v-if="latestUnpaidInvoice.payment_mode === 'Prepaid Credits'"
						title="Your last invoice payment has failed."
					>
						Please add
						<strong>
							{{ latestUnpaidInvoice.currency }}
							{{ latestUnpaidInvoice.amount_due }}
						</strong>
						more in credits.
						<template #actions>
							<Button @click="showPrepaidCreditsDialog = true" variant="solid">
								Add Credits
							</Button>
						</template>
					</Alert>

					<Alert v-else title="Your last invoice payment has failed.">
						Pay now for uninterrupted services.
						<template v-if="this.$resources.latestUnpaidInvoice.data" #actions>
							<router-link
								:to="{ path: '/billing', query: { invoiceStatus: 'Unpaid' } }"
							>
								<Button variant="solid"> Go to Billing </Button>
							</router-link>
						</template>
					</Alert>

					<PrepaidCreditsDialog
						v-if="showPrepaidCreditsDialog"
						v-model:show="showPrepaidCreditsDialog"
						:minimum-amount="Math.ceil(latestUnpaidInvoice.amount_due)"
						@success="handleAddPrepaidCreditsSuccess"
					/>
				</template>
			</div>
			<div class="mx-5">
				<div class="pb-20">
					<div class="flex">
						<div class="flex w-full space-x-2 pb-4">
							<FormControl label="Search Sites" v-model="searchTerm">
								<template #prefix>
									<FeatherIcon name="search" class="w-4 text-gray-600" />
								</template>
							</FormControl>
							<FormControl
								label="Status"
								class="mr-8"
								type="select"
								:options="siteStatusFilterOptions"
								v-model="site_status"
							/>
							<FormControl
								v-if="$resources.siteTags.data.length > 0"
								label="Tag"
								class="mr-8"
								type="select"
								:options="siteTagFilterOptions"
								v-model="site_tag"
							/>
						</div>
					</div>
					<Table
						:columns="[
							{ label: 'Site Name', name: 'name', width: 2 },
							{ label: 'Status', name: 'status', width: 1 },
							{ label: 'Region', name: 'region', width: 0.5 },
							{ label: 'Tags', name: 'tags', width: 1 },
							{ label: 'Plan', name: 'plan', width: 1.5 },
							{ label: '', name: 'actions', width: 0.5 }
						]"
						:rows="sites"
						v-slot="{ rows, columns }"
					>
						<TableHeader class="mb-4 hidden lg:grid" />
						<div
							v-for="group in groups"
							:key="group.group"
							class="mb-4 rounded border"
						>
							<div
								class="flex w-full items-center rounded-t bg-gray-50 px-3 py-2 text-base"
							>
								<span class="font-semibold text-gray-900">
									{{ group.title }}
								</span>
								<span v-if="!group.public" class="ml-2 text-gray-600">{{
									group.version
								}}</span>
								<Button
									v-if="!group.public"
									variant="ghost"
									class="ml-auto"
									:route="{ name: 'Bench', params: { benchName: group.group } }"
								>
									View Bench
								</Button>
								<div v-else class="h-7" />
							</div>

							<TableRow
								v-for="(row, index) in sitesByGroup[group.group]"
								:key="row.name"
								:row="row"
								:class="index === 0 ? 'rounded-b' : 'rounded'"
							>
								<TableCell v-for="column in columns">
									<Badge
										v-if="column.name === 'status'"
										:label="$siteStatus(row)"
									/>
									<div
										v-else-if="column.name === 'tags'"
										class="hidden space-x-1 lg:flex"
									>
										<Badge
											v-for="(tag, i) in row.tags.slice(0, 1)"
											theme="blue"
											:label="tag"
										/>
										<Tooltip
											v-if="row.tags.length > 1"
											:text="row.tags.slice(1).join(', ')"
										>
											<Badge
												v-if="row.tags.length > 1"
												:label="`+${row.tags.length - 1}`"
											/>
										</Tooltip>
										<span v-if="row.tags.length == 0">-</span>
									</div>
									<span
										v-else-if="column.name === 'plan'"
										class="hidden md:block"
									>
										{{
											row.plan
												? `${$planTitle(row.plan)}${
														row.plan.price_usd > 0 ? '/mo' : ''
												  }`
												: ''
										}}
									</span>
									<div
										v-else-if="column.name === 'region'"
										class="hidden md:block"
									>
										<img
											v-if="row.server_region_info.image"
											class="h-4"
											:src="row.server_region_info.image"
											:alt="`Flag of ${row.server_region_info.title}`"
											:title="row.server_region_info.title"
										/>
										<span class="text-base text-gray-700" v-else>
											{{ row.server_region_info.title }}
										</span>
									</div>
									<div
										class="w-full text-right"
										v-else-if="column.name == 'actions'"
									>
										<Dropdown
											v-if="['Active', 'Updating'].includes(row.status)"
											@click.prevent
											:options="dropdownItems(row)"
										>
											<template v-slot="{ open }">
												<Button
													:variant="open ? 'subtle' : 'ghost'"
													icon="more-horizontal"
												/>
											</template>
										</Dropdown>
									</div>
									<span v-else>{{ row[column.name] || '' }}</span>
								</TableCell>
							</TableRow>
						</div>
						<div class="mt-8 flex items-center justify-center">
							<LoadingText
								v-if="$resources.allSites.loading && !$resources.allSites.data"
							/>
							<div
								v-else-if="$resources.allSites.fetched && rows.length === 0"
								class="text-base text-gray-700"
							>
								No Sites
							</div>
						</div>
					</Table>

					<Dialog
						:options="{
							title: 'Login As Administrator',
							actions: [
								{
									label: 'Proceed',
									variant: 'solid',
									onClick: proceedWithLoginAsAdmin
								}
							]
						}"
						v-model="showReasonForAdminLoginDialog"
					>
						<template #body-content>
							<FormControl
								label="Reason for logging in as Administrator"
								type="textarea"
								v-model="reasonForAdminLogin"
								required
							/>
							<ErrorMessage class="mt-3" :message="errorMessage" />
						</template>
					</Dialog>
				</div>
			</div>
		</div>
	</div>
</template>
<script>
import { defineAsyncComponent } from 'vue';
import Table from '@/components/Table/Table.vue';
import TableHeader from '@/components/Table/TableHeader.vue';
import TableRow from '@/components/Table/TableRow.vue';
import TableCell from '@/components/Table/TableCell.vue';
import { loginAsAdmin } from '@/controllers/loginAsAdmin';
import AlertBillingInformation from '@/components/AlertBillingInformation.vue';
import { notify } from '@/utils/toast';

export default {
	name: 'Sites',
	pageMeta() {
		return {
			title: 'Sites - NexTash Cloud'
		};
	},
	props: ['bench'],
	components: {
		Table,
		TableHeader,
		TableRow,
		TableCell,
		PrepaidCreditsDialog: defineAsyncComponent(() =>
			import('@/components/PrepaidCreditsDialog.vue')
		),
		StripeCard: defineAsyncComponent(() =>
			import('@/components/StripeCard.vue')
		),
		AlertBillingInformation
	},
	data() {
		return {
			showPrepaidCreditsDialog: false,
			showAddCardDialog: false,
			searchTerm: '',
			reasonForAdminLogin: '',
			errorMessage: null,
			showReasonForAdminLoginDialog: false,
			siteForLogin: null,
			site_status: 'All',
			site_tag: ''
		};
	},
	resources: {
		allSites() {
			return {
				url: 'press.api.site.all',
				params: {
					site_filter: { status: this.site_status, tag: this.site_tag }
				},
				auto: true,
				cache: [
					'SiteList',
					this.site_status,
					this.site_tag,
					this.$account.team.name
				]
			};
		},
		siteTags: { url: 'press.api.site.site_tags', auto: true, initialData: [] },
		latestUnpaidInvoice: {
			url: 'press.api.billing.get_latest_unpaid_invoice',
			auto: true
		},
		loginAsAdmin() {
			return loginAsAdmin('placeholderSite'); // So that RM does not yell at first load
		}
	},
	mounted() {
		this.$socket.on('agent_job_update', this.onAgentJobUpdate);
		this.$socket.on('list_update', this.onSiteUpdate);
	},
	unmounted() {
		this.$socket.off('agent_job_update', this.onAgentJobUpdate);
		this.$socket.off('list_update', this.onSiteUpdate);
	},
	methods: {
		showBillingDialog() {
			if (!this.$account.hasBillingInfo) {
				this.showAddCardDialog = true;
			} else {
				this.$router.replace('/sites/new');
			}
		},
		onAgentJobUpdate(data) {
			if (!(data.name === 'New Site' || data.name === 'New Site from Backup'))
				return;
			if (data.status === 'Success' && data.user === this.$account.user.name) {
				this.reload();
				notify({
					title: 'Site creation complete!',
					message: 'Login to your site and complete the setup wizard',
					icon: 'check',
					color: 'green'
				});
			}
		},
		onSiteUpdate(event) {
			// Refresh if the event affects any of the sites in the list view
			// TODO: Listen to a more granular event than list_update
			if (event.doctype === 'Site') {
				let sites = this.sites;
				if (
					event.user === this.$account.user.name ||
					sites.includes(event.name)
				) {
					this.reload();
				}
			}
		},
		reload() {
			// refresh if currently not loading and have not reloaded in the last 5 seconds
			if (
				!this.$resources.allSites.loading &&
				new Date() - this.$resources.allSites.lastLoaded > 5000
			) {
				this.$resources.allSites.reload();
			}
		},
		handleAddPrepaidCreditsSuccess() {
			this.$resources.latestUnpaidInvoice.reload();
			this.showPrepaidCreditsDialog = false;
		},
		dropdownItems(site) {
			return [
				{
					label: 'Visit Site',
					onClick: () => {
						window.open(`https://${site.name}`, '_blank');
					}
				},
				{
					label: 'Login As Admin',
					onClick: () => {
						if (this.$account.team.name === site.team) {
							return this.$resources.loginAsAdmin.submit({
								name: site.name
							});
						}

						this.siteForLogin = site.name;
						this.showReasonForAdminLoginDialog = true;
					}
				}
			];
		},
		proceedWithLoginAsAdmin() {
			this.errorMessage = '';

			if (!this.reasonForAdminLogin.trim()) {
				this.errorMessage = 'Reason is required';
				return;
			}

			this.$resources.loginAsAdmin.submit({
				name: this.siteForLogin,
				reason: this.reasonForAdminLogin
			});

			this.showReasonForAdminLoginDialog = false;
		}
	},
	computed: {
		sites() {
			if (!this.$resources.allSites.data) {
				return [];
			}
			let sites = this.$resources.allSites.data.filter(site =>
				this.$account.hasPermission(site.name, '', true)
			);
			if (this.searchTerm) {
				return sites.filter(site =>
					site.name.toLowerCase().includes(this.searchTerm.toLowerCase())
				);
			}
			return sites;
		},
		sitesByGroup() {
			let sitesByGroup = {};

			for (let site of this.sites) {
				let group = site.group;
				if (!sitesByGroup[group]) {
					sitesByGroup[group] = [];
				}
				site.route = {
					name: 'SiteOverview',
					params: {
						siteName: site.name
					}
				};
				sitesByGroup[group].push(site);
			}

			return sitesByGroup;
		},
		groups() {
			let seen = [];
			let groups = [];
			for (let site of this.sites) {
				if (site.public) {
					site.title = 'Shared';
					site.group = 'Shared';
				}
				if (!seen.includes(site.group)) {
					seen.push(site.group);
					if (site.public)
						groups.unshift({
							title: site.title,
							group: site.group,
							public: site.public,
							version: site.version
						});
					else
						groups.push({
							title: site.title,
							group: site.group,
							public: site.public,
							version: site.version
						});
				}
			}
			return groups;
		},
		showUnpaidInvoiceAlert() {
			if (!this.latestUnpaidInvoice) {
				return;
			}
			return !(
				this.$account.team.erpnext_partner || this.$account.team.free_account
			);
		},
		latestUnpaidInvoice() {
			if (this.$resources.latestUnpaidInvoice.data) {
				return this.$resources.latestUnpaidInvoice.data;
			}
		},
		siteStatusFilterOptions() {
			return [
				{
					label: 'All',
					value: 'All'
				},
				{
					label: 'Active',
					value: 'Active'
				},
				{
					label: 'Broken',
					value: 'Broken'
				},
				{
					label: 'Inactive',
					value: 'Inactive'
				},
				{
					label: 'Trial',
					value: 'Trial'
				},
				{
					label: 'Update Available',
					value: 'Update Available'
				}
			];
		},
		siteTagFilterOptions() {
			const defaultOptions = [
				{
					label: '',
					value: ''
				}
			];

			if (!this.$resources.siteTags.data) return defaultOptions;

			return [
				...defaultOptions,
				...this.$resources.siteTags.data.map(tag => ({
					label: tag,
					value: tag
				}))
			];
		}
	}
};
</script><|MERGE_RESOLUTION|>--- conflicted
+++ resolved
@@ -1,50 +1,11 @@
 <template>
 	<div>
 		<div>
-<<<<<<< HEAD
-			<PageHeader title="Sites" subtitle="Your NexTash instances">
-				<template v-if="this.$account.team.enabled" v-slot:actions>
-					<Button
-						appearance="primary"
-						iconLeft="plus"
-						class="ml-2"
-						@click="showBillingDialog"
-					>
-						New
-					</Button>
-				</template>
-			</PageHeader>
-
-			<div class="mb-2" v-if="!$account.team.enabled">
-				<Alert title="Your account is disabled">
-					Enable your account to start creating sites
-
-					<template #actions>
-						<Button appearance="primary" route="/settings">
-							Enable Account
-						</Button>
-					</template>
-				</Alert>
-			</div>
-			<div class="mb-2" v-if="showUnpaidInvoiceAlert">
-				<Alert
-					v-if="latestUnpaidInvoice.payment_mode == 'Prepaid Credits'"
-					title="Your last invoice payment has failed."
-				>
-					Please add
-					<strong>
-						{{ latestUnpaidInvoice.currency }}
-						{{ latestUnpaidInvoice.amount_due }}
-					</strong>
-					more in credits.
-					<template #actions>
-=======
 			<header
 				class="sticky top-0 z-10 flex items-center justify-between border-b bg-white px-5 py-2.5"
 			>
 				<Breadcrumbs :items="[{ label: 'Sites', route: { name: 'Sites' } }]">
 					<template v-if="this.$account.team.enabled" #actions>
->>>>>>> e9b86738
 						<Button
 							variant="solid"
 							icon-left="plus"
