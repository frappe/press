--- conflicted
+++ resolved
@@ -77,23 +77,8 @@
 			this.$emit('error', error);
 		},
 		validateSubdomain(subdomain) {
-<<<<<<< HEAD
 			return validateSubdomain(subdomain);
-=======
-			if (!subdomain) {
-				return 'Subdomain cannot be empty';
-			}
-			if (subdomain.length < 3) {
-				return 'Subdomain too short. Use 3 or more characters';
-			}
-			if (subdomain.length > 32) {
-				return 'Subdomain too long. Use 32 or less characters';
-			}
-			if (!subdomain.match(/^[a-z0-9][a-z0-9-]*[a-z0-9]$/)) {
-				return 'Subdomain contains invalid characters. Use lowercase characters, numbers and hyphens';
-			}
-			return null;
->>>>>>> 508b0600
+
 		}
 	}
 };
