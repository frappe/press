<template>
	<div>
		<header
			class="sticky top-0 z-10 flex items-center justify-between border-b bg-white px-5 py-2.5"
		>
			<Breadcrumbs
				:items="[
					{ label: 'Sites', route: { name: 'Sites' } },
					{ label: 'New', route: { name: 'NewSite' } }
				]"
			/>
		</header>
		<WizardCard>
			<div class="mb-2 text-center">
				<h1 class="text-2xl font-bold">Create a new site</h1>
				<p v-if="benchTitle" class="text-base text-gray-700">
					Site will be created on bench
					<span class="font-medium">{{ benchTitle }}</span>
				</p>
			</div>
			<Steps :steps="steps">
				<template
					v-slot="{ active: activeStep, next, previous, hasPrevious, hasNext }"
				>
					<div class="mt-8"></div>
					<Hostname
						v-show="activeStep.name === 'Hostname'"
						v-model="subdomain"
						@error="error => (subdomainValid = !Boolean(error))"
					/>
					<Apps
						v-show="activeStep.name === 'Apps'"
						:privateBench="privateBench"
						:bench="benchName"
						v-model:selectedApps="selectedApps"
						v-model:selectedGroup="selectedGroup"
						v-model:selectedRegion="selectedRegion"
						v-model:shareDetailsConsent="shareDetailsConsent"
					/>

					<div v-if="activeStep.name === 'Select App Plans'">
						<ChangeAppPlanSelector
							v-for="app in appsWithPlans"
							:key="app.name"
							:app="app.name"
							:group="selectedGroup"
							:editable="false"
							class="mb-9"
							@change="plan => (selectedAppPlans[app.name] = plan.name)"
						/>
<<<<<<< HEAD
						<label
							for="region-consent"
							class="ml-1 text-sm font-semibold text-gray-900"
						>
							I agree that the laws of the region selected by me shall stand
							applicable to me and NexTash.
						</label>
=======
>>>>>>> e9b86738
					</div>

					<Restore
						v-model:selectedFiles="selectedFiles"
						v-model:skipFailingPatches="skipFailingPatches"
						v-show="activeStep.name == 'Restore'"
					/>
					<Plans
						v-model:selectedPlan="selectedPlan"
						:bench="bench"
						:benchTeam="benchTeam"
						v-show="activeStep.name === 'Plan'"
					/>
					<ErrorMessage :message="validationMessage" />
					<div class="mt-4">
						<!-- Region consent checkbox -->
						<div class="my-6 w-full" v-if="!hasNext">
							<FormControl
								type="checkbox"
								v-model="agreedToRegionConsent"
								label="I agree that the laws of the region selected by me shall stand applicable to me and Frappe."
							/>
						</div>

						<ErrorMessage class="mb-4" :message="$resources.newSite.error" />

						<div class="flex items-center justify-between">
							<Button v-show="hasPrevious" @click="previous"> Back </Button>
							<Button
								v-show="
									(activeStep.name !== 'Restore' || wantsToRestore) && hasNext
								"
								class="ml-auto"
								variant="solid"
								@click="nextStep(activeStep, next)"
								:class="{ 'mt-2': hasPrevious }"
								:loading="loadingPlans"
								loadingText="Loading"
							>
								Next
							</Button>
							<Button
								v-show="
									!wantsToRestore && activeStep.name === 'Restore' && hasNext
								"
								class="ml-auto"
								variant="solid"
								@click="nextStep(activeStep, next)"
							>
								Skip
							</Button>
							<Button
								v-show="!hasNext"
								class="ml-auto"
								variant="solid"
								:class="{ 'mt-2': hasPrevious }"
								@click="$resources.newSite.submit()"
								:loading="$resources.newSite.loading"
							>
								Create Site
							</Button>
						</div>
					</div>
				</template>
			</Steps>
		</WizardCard>
	</div>
</template>

<script>
import WizardCard from '@/components/WizardCard.vue';
import Steps from '@/components/Steps.vue';
import Hostname from './NewSiteHostname.vue';
import Apps from './NewSiteApps.vue';
import Restore from './NewSiteRestore.vue';
import Plans from './NewSitePlans.vue';
import ChangeAppPlanSelector from '@/components/ChangeAppPlanSelector.vue';

export default {
	name: 'NewSite',
	props: ['bench'],
	components: {
		WizardCard,
		Steps,
		Hostname,
		Apps,
		Restore,
		Plans,
		ChangeAppPlanSelector
	},
	data() {
		return {
			subdomain: null,
			subdomainValid: false,
			privateBench: false,
			benchName: null,
			benchTitle: null,
			benchTeam: null,
			selectedApps: [],
			selectedGroup: null,
			selectedRegion: null,
			selectedFiles: {
				database: null,
				public: null,
				private: null
			},
			skipFailingPatches: false,
			selectedPlan: null,
			shareDetailsConsent: false,
			validationMessage: null,
			steps: [
				{
					name: 'Hostname',
					validate: () => {
						return this.subdomainValid;
					}
				},
				{
					name: 'Apps',
					validate: () => {
						if (this.privateBench) return true;
						if (!this.selectedRegion) {
							this.validationMessage = 'Please select the region';
							return false;
						} else {
							this.validationMessage = null;
						}
						return true;
					}
				},
				{
					name: 'Restore'
				},
				{
					name: 'Plan'
				}
			],
			agreedToRegionConsent: false,
			selectedAppPlans: {},
			loadingPlans: false
		};
	},
	async mounted() {
		if (this.$route.query.domain) {
			let domain = this.$route.query.domain.split('.');
			if (domain) {
				this.subdomain = domain[0];
			}
			this.$router.replace({});
		}
		if (this.bench) {
			this.privateBench = true;
			this.selectedGroup = this.bench;
			this.benchTitle = this.bench;
			let { title, creation, team } = await this.$call(
				'press.api.bench.get_title_and_creation',
				{
					name: this.bench
				}
			);
			this.benchName = this.bench;
			this.benchTitle = title;
			this.benchTeam = team;
			if (team == this.$account.team.name) {
				// Select a zero cost plan and remove the plan selection step
				this.selectedPlan = { name: 'Unlimited' };
				let plan_step_index = this.steps.findIndex(step => step.name == 'Plan');
				this.steps.splice(plan_step_index, 1);
			}
		}
	},
	resources: {
		newSite() {
			return {
				url: 'press.api.site.new',
				params: {
					site: {
						name: this.subdomain,
						apps: this.selectedApps,
						group: this.selectedGroup,
						cluster: this.selectedRegion,
						plan: this.selectedPlan ? this.selectedPlan.name : null,
						files: this.selectedFiles,
						share_details_consent: this.shareDetailsConsent,
						skip_failing_patches: this.skipFailingPatches,
						selected_app_plans: this.selectedAppPlans
					}
				},
				onSuccess(data) {
					let { site, job = '' } = data;
					this.$router.push(`/sites/${site}/jobs/${job}`);
				},
				validate() {
					let canCreate =
						this.subdomainValid &&
						this.selectedApps.length > 0 &&
						this.selectedPlan &&
						(!this.wantsToRestore || this.selectedFiles.database);

					if (!this.agreedToRegionConsent) {
						return 'Please agree to the above consent to create site';
					}

					if (!canCreate) {
						return 'Cannot create site';
					}
				}
			};
		}
	},
	computed: {
		wantsToRestore() {
			if (this.selectedFiles.database) {
				return true;
			}
			return false;
		}
	},
	methods: {
		async nextStep(activeStep, next) {
			if (activeStep.name == 'Apps') {
				this.loadingPlans = true;

				// Fetch apps that have plans
				this.appsWithPlans = await this.$call(
					'press.api.marketplace.get_apps_with_plans',
					{
						apps: JSON.stringify(this.selectedApps),
						release_group: this.selectedGroup
					}
				);

				if (this.appsWithPlans && this.appsWithPlans.length > 0) {
					this.addPlanSelectionStep();

					this.selectedAppPlans = {};
					for (let app of this.appsWithPlans) {
						this.selectedAppPlans[app.name] = null;
					}
				} else {
					this.validationMessage = null;
					this.removePlanSelectionStepIfExists();
				}

				this.loadingPlans = false;
			}

			next();
		},
		addPlanSelectionStep() {
			const appsStepIndex = this.steps.findIndex(step => step.name == 'Apps');

			const selectAppPlansStepIndex = this.steps.findIndex(
				step => step.name == 'Select App Plans'
			);
			if (selectAppPlansStepIndex < 0) {
				this.steps.splice(appsStepIndex + 1, 0, {
					name: 'Select App Plans',
					validate: () => {
						for (let app of Object.keys(this.selectedAppPlans)) {
							if (!this.selectedAppPlans[app]) {
								this.validationMessage = `Please select a plan for ${app}`;
								return false;
							} else {
								this.validationMessage = null;
							}
						}

						return true;
					}
				});
			}
		},
		removePlanSelectionStepIfExists() {
			const selectAppPlansStepIndex = this.steps.findIndex(
				step => step.name == 'Select App Plans'
			);
			if (selectAppPlansStepIndex >= 0) {
				this.steps.splice(selectAppPlansStepIndex, 1);
			}
		}
	}
};
</script><|MERGE_RESOLUTION|>--- conflicted
+++ resolved
@@ -48,16 +48,6 @@
 							class="mb-9"
 							@change="plan => (selectedAppPlans[app.name] = plan.name)"
 						/>
-<<<<<<< HEAD
-						<label
-							for="region-consent"
-							class="ml-1 text-sm font-semibold text-gray-900"
-						>
-							I agree that the laws of the region selected by me shall stand
-							applicable to me and NexTash.
-						</label>
-=======
->>>>>>> e9b86738
 					</div>
 
 					<Restore
