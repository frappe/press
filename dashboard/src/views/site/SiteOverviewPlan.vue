<template>
	<Card
		title="Plan"
		:subtitle="
			site.status == 'Suspended'
				? 'Set a plan to activate your suspended site'
				: 'Upgrade or downgrade your plan based on your usage'
		"
		v-if="site.status != 'Inactive'"
	>
		<template #actions>
			<Tooltip
				:text="
					!permissions.changePlan
						? `You don't have enough permissions to perform this action`
						: 'Change Plan'
				"
			>
				<Button
					:disabled="!permissions.changePlan"
					v-if="['Active', 'Suspended'].includes(site.status) && canChangePlan"
					@click="
						() => {
							showChangePlanDialog = true;
							!plans.length && $resources.plans.fetch();
						}
					"
				>
					{{ site.status == 'Suspended' ? 'Set Plan' : 'Change Plan' }}
				</Button>
			</Tooltip>
		</template>

		<div v-if="!plan" class="flex items-center justify-center py-20">
			<Button :loading="true" loading-text="Loading" />
		</div>
		<div v-else>
			<div v-if="plan" class="flex items-center rounded-lg bg-gray-50 p-5">
				<PlanIcon />
				<div class="ml-4">
					<h4 class="text-4xl font-semibold text-gray-900">
						{{ $planTitle(plan) }}
						<span v-if="plan.price_usd > 0" class="text-lg"> /mo </span>
					</h4>
					<p class="text-base text-gray-700" v-if="plan.name != 'Unlimited'">
						{{ plan.cpu_time_per_day }}
						{{ $plural(plan.cpu_time_per_day, 'hour', 'hours') }}
						of CPU / day
					</p>
				</div>
			</div>
			<div v-else class="flex rounded-lg bg-gray-50 p-5">
				<div>
					<h4 class="font-semibold text-gray-600">No Plan Set</h4>
				</div>
			</div>
<<<<<<< HEAD
			<div v-if="plan.name" class="mt-4 grid grid-cols-3 gap-12">
				<div v-if="plan.name != 'Unlimited'" v-for="d in usage" :key="d.label">
					<ProgressArc :percentage="d.percentage" />
=======

			<div v-if="plan.current_plan" class="mt-4 grid grid-cols-3 gap-12">
				<div v-for="d in usage" :key="d.label">
					<ProgressArc
						:percentage="
							plan.current_plan.name === 'Unlimited' ? 33 : d.percentage
						"
					/>
>>>>>>> 2fe8f770
					<div class="mt-2 text-base font-medium text-gray-900">
						{{ d.label }}
						{{
							isNaN(d.percentage) || plan.current_plan.name === 'Unlimited'
								? ''
								: `(${Number(d.percentage).toFixed(1)}%)`
						}}
					</div>
					<div class="mt-1 text-xs text-gray-600">{{ d.value }}</div>
				</div>
			</div>
			<div v-else class="ml-2 mt-4 grid grid-cols-3 gap-12">
				<div v-for="d in usage" :key="d.label">
					<div class="text-base font-medium text-gray-900">
						{{ d.label }}
					</div>
					<div class="mt-1 text-xs text-gray-600">{{ d.value }}</div>
				</div>
			</div>

			<SitePlansDialog
				:site="site"
				:plan="plan"
				v-model="showChangePlanDialog"
				@plan-change="() => $emit('plan-change')"
			/>
		</div>
	</Card>
</template>
<script>
import { defineAsyncComponent } from 'vue';
import SitePlansTable from '@/components/SitePlansTable.vue';
import ProgressArc from '@/components/ProgressArc.vue';
import PlanIcon from '@/components/PlanIcon.vue';

export default {
	name: 'SiteOverviewPlan',
	props: ['site', 'plan'],
	components: {
		SitePlansTable,
		ProgressArc,
		SitePlansDialog: defineAsyncComponent(() =>
			import('./SitePlansDialog.vue')
		),
		PlanIcon
	},
	data() {
		return {
			showChangePlanDialog: false,
			selectedPlan: null,
			validationMessage: null
		};
	},
	watch: {
		async selectedPlan(value) {
			try {
				// custom plan validation for frappe support
				let result = await this.$call('validate_plan_change', {
					current_plan: this.plan,
					new_plan: value,
					currency: this.$account.team.currency
				});
				this.validationMessage = result;
			} catch (e) {
				this.validationMessage = null;
			}
		}
	},
	resources: {
		plans() {
			return {
				url: 'press.api.site.plans',
				params: {
					name: this.site?.name
				},
				initialData: []
			};
		}
	},
	methods: {
		belowCurrentUsage(plan) {
			return (
				this.plan.total_storage_usage > plan.max_storage_usage ||
				this.plan.total_database_usage > plan.max_database_usage
			);
		},

		getCurrentFormattedUsage() {
			let f = value => {
				return this.formatBytes(value, 0, 2);
			};

			return [
				{
					label: 'CPU',
					value: `${this.plan.total_cpu_usage_hours} hours`
				},
				{
					label: 'Database',
					value: f(this.plan.total_database_usage)
				},
				{
					label: 'Storage',
					value: f(this.plan.total_storage_usage)
				}
			];
		}
	},
	computed: {
		permissions() {
			return {
				changePlan: this.$account.hasPermission(
					this.site.name,
					'press.api.site.change_plan'
				)
			};
		},
		canChangePlan() {
			return this.site.can_change_plan;
		},
		plans() {
			let processedPlans = this.$resources.plans.data.map(plan => {
				if (this.belowCurrentUsage(plan)) {
					plan.disabled = true;
				}

				if (this.site.status === 'Suspended') {
					return plan;
				}

				// If this `plan` is currently in use
				if (this.plan.name === plan.name) {
					console.log(this.plan, plan);
					plan.disabled = true;
				}

				return plan;
			});

			if (this.site.status === 'Suspended') {
				processedPlans = processedPlans.filter(p => !p.disabled);
			}

			return processedPlans;
		},
		usage() {
			let f = value => {
				return this.formatBytes(value, 0, 2);
			};

			if (!this.plan.name || this.site.status === 'Suspended') {
				return this.getCurrentFormattedUsage();
			}
			return [
				{
<<<<<<< HEAD
					label: 'CPUs',
					value: `${this.plan.total_cpu_usage_hours} / ${
						this.plan.cpu_time_per_day
					} ${this.$plural(this.plan.cpu_time_per_day, 'hour', 'hours')}`,
=======
					label: 'CPU',
					value:
						this.plan.current_plan.name === 'Unlimited'
							? `${this.plan.total_cpu_usage_hours} ${this.$plural(
									this.plan.current_plan.cpu_time_per_day,
									'hour',
									'hours'
							  )}`
							: `${this.plan.total_cpu_usage_hours} / ${
									this.plan.current_plan.cpu_time_per_day
							  } ${this.$plural(
									this.plan.current_plan.cpu_time_per_day,
									'hour',
									'hours'
							  )}`,
>>>>>>> 2fe8f770
					percentage:
						(this.plan.total_cpu_usage_hours / this.plan.cpu_time_per_day) * 100
				},
				{
					label: 'Database',
<<<<<<< HEAD
					value: `${f(this.plan.total_database_usage)} / ${f(
						this.plan.max_database_usage
					)}`,
=======
					value:
						this.plan.current_plan.name === 'Unlimited'
							? f(this.plan.total_database_usage)
							: `${f(this.plan.total_database_usage)} / ${f(
									this.plan.current_plan.max_database_usage
							  )}`,
>>>>>>> 2fe8f770
					percentage:
						(this.plan.total_database_usage / this.plan.max_database_usage) *
						100
				},
				{
					label: 'Storage',
<<<<<<< HEAD
					value: `${f(this.plan.total_storage_usage)} / ${f(
						this.plan.max_storage_usage
					)}`,
=======
					value:
						this.plan.current_plan.name === 'Unlimited'
							? f(this.plan.total_storage_usage)
							: `${f(this.plan.total_storage_usage)} / ${f(
									this.plan.current_plan.max_storage_usage
							  )}`,
>>>>>>> 2fe8f770
					percentage:
						(this.plan.total_storage_usage / this.plan.max_storage_usage) * 100
				}
			];
		}
	}
};
</script><|MERGE_RESOLUTION|>--- conflicted
+++ resolved
@@ -54,11 +54,6 @@
 					<h4 class="font-semibold text-gray-600">No Plan Set</h4>
 				</div>
 			</div>
-<<<<<<< HEAD
-			<div v-if="plan.name" class="mt-4 grid grid-cols-3 gap-12">
-				<div v-if="plan.name != 'Unlimited'" v-for="d in usage" :key="d.label">
-					<ProgressArc :percentage="d.percentage" />
-=======
 
 			<div v-if="plan.current_plan" class="mt-4 grid grid-cols-3 gap-12">
 				<div v-for="d in usage" :key="d.label">
@@ -67,7 +62,6 @@
 							plan.current_plan.name === 'Unlimited' ? 33 : d.percentage
 						"
 					/>
->>>>>>> 2fe8f770
 					<div class="mt-2 text-base font-medium text-gray-900">
 						{{ d.label }}
 						{{
@@ -200,7 +194,6 @@
 
 				// If this `plan` is currently in use
 				if (this.plan.name === plan.name) {
-					console.log(this.plan, plan);
 					plan.disabled = true;
 				}
 
@@ -223,12 +216,6 @@
 			}
 			return [
 				{
-<<<<<<< HEAD
-					label: 'CPUs',
-					value: `${this.plan.total_cpu_usage_hours} / ${
-						this.plan.cpu_time_per_day
-					} ${this.$plural(this.plan.cpu_time_per_day, 'hour', 'hours')}`,
-=======
 					label: 'CPU',
 					value:
 						this.plan.current_plan.name === 'Unlimited'
@@ -244,42 +231,29 @@
 									'hour',
 									'hours'
 							  )}`,
->>>>>>> 2fe8f770
 					percentage:
 						(this.plan.total_cpu_usage_hours / this.plan.cpu_time_per_day) * 100
 				},
 				{
 					label: 'Database',
-<<<<<<< HEAD
-					value: `${f(this.plan.total_database_usage)} / ${f(
-						this.plan.max_database_usage
-					)}`,
-=======
 					value:
 						this.plan.current_plan.name === 'Unlimited'
 							? f(this.plan.total_database_usage)
 							: `${f(this.plan.total_database_usage)} / ${f(
 									this.plan.current_plan.max_database_usage
 							  )}`,
->>>>>>> 2fe8f770
 					percentage:
 						(this.plan.total_database_usage / this.plan.max_database_usage) *
 						100
 				},
 				{
 					label: 'Storage',
-<<<<<<< HEAD
-					value: `${f(this.plan.total_storage_usage)} / ${f(
-						this.plan.max_storage_usage
-					)}`,
-=======
 					value:
 						this.plan.current_plan.name === 'Unlimited'
 							? f(this.plan.total_storage_usage)
 							: `${f(this.plan.total_storage_usage)} / ${f(
 									this.plan.current_plan.max_storage_usage
 							  )}`,
->>>>>>> 2fe8f770
 					percentage:
 						(this.plan.total_storage_usage / this.plan.max_storage_usage) * 100
 				}
