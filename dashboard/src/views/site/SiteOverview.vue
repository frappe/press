<script setup>
import SiteOverviewPlan from './SiteOverviewPlan.vue';
import SiteOverviewInfo from './SiteOverviewInfo.vue';
import SiteOverviewDomains from './SiteOverviewDomains.vue';
import SiteOverviewCPUUsage from './SiteOverviewCPUUsage.vue';
import SiteActivity from './SiteActivity.vue';

const props = defineProps({ site: Object, plan: Object });
</script>

<template>
	<div class="space-y-5" v-if="site">
		<div class="grid grid-cols-1 gap-5 sm:grid-cols-2" v-if="site">
			<SiteOverviewCPUUsage :site="site" />
			<SiteOverviewPlan
				:site="site"
				:plan="plan"
				@plan-change="$emit('plan-change')"
			/>
			<SiteOverviewInfo :site="site" :info="site.info" />
			<SiteOverviewDomains :site="site" />
			<SiteActivity :site="site" />
		</div>
<<<<<<< HEAD

		<Dialog
			v-model="showPromotionalDialog"
			title="NexTash Cloud Marketplace"
			@close="e => (clickedPromotion = null)"
		>
			<div v-if="clickedPromotion" class="flex flex-row items-center">
				<Avatar
					class="mr-2"
					size="lg"
					shape="square"
					:imageURL="clickedPromotion.image"
					:label="clickedPromotion.title"
				/>

				<div class="flex flex-col">
					<h4 class="text-xl font-semibold text-gray-900">
						{{ clickedPromotion.title }}
					</h4>
					<p class="text-base text-gray-600">
						{{ clickedPromotion.description }}
					</p>
				</div>
			</div>

			<template v-if="clickedPromotion" #actions>
				<Button
					appearance="primary"
					:route="`/install-app/${clickedPromotion.app}`"
					>Install App</Button
				>
			</template>
		</Dialog>
=======
>>>>>>> e9b86738
	</div>
</template><|MERGE_RESOLUTION|>--- conflicted
+++ resolved
@@ -21,41 +21,5 @@
 			<SiteOverviewDomains :site="site" />
 			<SiteActivity :site="site" />
 		</div>
-<<<<<<< HEAD
-
-		<Dialog
-			v-model="showPromotionalDialog"
-			title="NexTash Cloud Marketplace"
-			@close="e => (clickedPromotion = null)"
-		>
-			<div v-if="clickedPromotion" class="flex flex-row items-center">
-				<Avatar
-					class="mr-2"
-					size="lg"
-					shape="square"
-					:imageURL="clickedPromotion.image"
-					:label="clickedPromotion.title"
-				/>
-
-				<div class="flex flex-col">
-					<h4 class="text-xl font-semibold text-gray-900">
-						{{ clickedPromotion.title }}
-					</h4>
-					<p class="text-base text-gray-600">
-						{{ clickedPromotion.description }}
-					</p>
-				</div>
-			</div>
-
-			<template v-if="clickedPromotion" #actions>
-				<Button
-					appearance="primary"
-					:route="`/install-app/${clickedPromotion.app}`"
-					>Install App</Button
-				>
-			</template>
-		</Dialog>
-=======
->>>>>>> e9b86738
 	</div>
 </template>