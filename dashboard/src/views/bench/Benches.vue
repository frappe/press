<template>
	<div>
		<PageHeader title="Benches" subtitle="Private benches you own">
			<template v-slot:actions>
				<Button
					appearance="primary"
					iconLeft="plus"
					class="ml-2"
					@click="showBillingDialog"
				>
					New
				</Button>
			</template>
		</PageHeader>

		<SectionHeader :heading="getBenchFilterHeading()">
			<template #actions>
				<Dropdown :options="benchFilterOptions()">
					<template v-slot="{ open }">
						<Button
							:class="[
								'rounded-md px-3 py-1 text-base font-medium',
								open ? 'bg-gray-200' : 'bg-gray-100'
							]"
							icon-left="chevron-down"
							>{{ benchFilter.replace('tag:', '') }}</Button
						>
					</template>
				</Dropdown>
			</template>
		</SectionHeader>

		<div class="mt-3">
			<LoadingText v-if="$resources.allBenches.loading" />
			<BenchList v-else :benches="benches" />
		</div>

		<Dialog
			:options="{ title: 'Add card to create new benches' }"
			v-model="showAddCardDialog"
		>
			<template v-slot:body-content>
				<StripeCard
					class="mb-1"
					v-if="showAddCardDialog"
					@complete="
						showAddCardDialog = false;
						$resources.paymentMethods.reload();
					"
				/>
			</template>
		</Dialog>
	</div>
</template>

<script>
import BenchList from './BenchList.vue';
import { defineAsyncComponent } from 'vue';

export default {
	name: 'BenchesScreen',
	data() {
		return {
			showAddCardDialog: false,
			benchFilter: 'All'
		};
	},
	pageMeta() {
		return {
			title: 'Benches - Frappe Cloud'
		};
	},
	components: {
		BenchList,
		StripeCard: defineAsyncComponent(() =>
			import('@/components/StripeCard.vue')
		)
	},
	resources: {
		paymentMethods: 'press.api.billing.get_payment_methods',
		allBenches() {
			return {
				method: 'press.api.bench.all',
				params: { bench_filter: this.benchFilter },
				auto: true
			};
		},
		benchTags: 'press.api.bench.bench_tags'
	},
	computed: {
		benches() {
			if (!this.$resources.allBenches.data) {
				return [];
			}

			return this.$resources.allBenches.data;
		}
	},
	methods: {
		benchFilterOptions() {
			const options = [
				{
					group: 'Status',
					items: [
						{
							label: 'All',
							handler: () => (this.benchFilter = 'All')
						},
						{
							label: 'Active',
							handler: () => (this.benchFilter = 'Active')
						},
						{
							label: 'Awaiting Deploy',
<<<<<<< HEAD
							handler: () => this.handleFilterChange('Awaiting Deploy')
						},
						{
							label: 'Update Available',
							handler: () => this.handleFilterChange('Update Available')
						},
						{
							label: 'Deploy in Progress',
							handler: () => this.handleFilterChange('Deploy in Progress')
=======
							handler: () => (this.benchFilter = 'Awaiting Deploy')
>>>>>>> 81b9aced
						}
					]
				}
			];

			if (!this.$resources.benchTags?.data?.length) return options;

			return [
				...options,
				{
					group: 'Tags',
					items: this.$resources.benchTags.data.map(tag => ({
						label: tag,
						handler: () => (this.benchFilter = `tag:${tag}`)
					}))
				}
			];
		},
		getBenchFilterHeading() {
			if (this.benchFilter === 'Awaiting Deploy')
				return 'Benches Awaiting Deploy';
			else if (
				['Deploy in Progress', 'Update Available'].includes(this.benchFilter)
			)
				return `Benches with ${this.benchFilter}`;
			else if (this.benchFilter.startsWith('tag:'))
				return `Benches with tag ${this.benchFilter.slice(4)}`;
			return `${this.benchFilter || 'All'} Benches`;
		},
		showBillingDialog() {
			if (!this.$account.hasBillingInfo) {
				this.showAddCardDialog = true;
			} else {
				this.$router.replace('/benches/new');
			}
		}
	}
};
</script><|MERGE_RESOLUTION|>--- conflicted
+++ resolved
@@ -112,19 +112,15 @@
 						},
 						{
 							label: 'Awaiting Deploy',
-<<<<<<< HEAD
-							handler: () => this.handleFilterChange('Awaiting Deploy')
+							handler: () => (this.benchFilter = 'Awaiting Deploy')
 						},
 						{
 							label: 'Update Available',
-							handler: () => this.handleFilterChange('Update Available')
+							handler: () => (this.benchFilter = 'Update Available')
 						},
 						{
 							label: 'Deploy in Progress',
-							handler: () => this.handleFilterChange('Deploy in Progress')
-=======
-							handler: () => (this.benchFilter = 'Awaiting Deploy')
->>>>>>> 81b9aced
+							handler: () => (this.benchFilter = 'Deploy in Progress')
 						}
 					]
 				}
