import { defineAsyncComponent, h } from 'vue';
import LucideAppWindow from '~icons/lucide/app-window';
import LucideVenetianMask from '~icons/lucide/venetian-mask';
import ServerActions from '../components/server/ServerActions.vue';
import { getTeam } from '../data/team';
import router from '../router';
import { confirmDialog, icon, renderDialog } from '../utils/components';
import { isMobile } from '../utils/device';
import { date, duration, planTitle, userCurrency } from '../utils/format';
import { trialDays } from '../utils/site';
import { getJobsTab } from './common/jobs';
import { tagTab } from './common/tags';
import { getQueryParam, setQueryParam } from '../utils/index';
import { toast } from 'vue-sonner';

export default {
	doctype: 'Server',
	whitelistedMethods: {
		increaseDiskSize: 'increase_disk_size_for_server',
		configureAutoAddStorage: 'configure_auto_add_storage',
		changePlan: 'change_plan',
		toggleAutoIncreaseStorage: 'toggle_auto_increase_storage',
		reboot: 'reboot',
		rename: 'rename',
		cleanup: 'cleanup_unused_files',
		dropServer: 'drop_server',
		addTag: 'add_resource_tag',
		removeTag: 'remove_resource_tag',
		deleteSnapshot: 'delete_snapshot',
		lockSnapshot: 'lock_snapshot',
		unlockSnapshot: 'unlock_snapshot',
	},
	list: {
		route: '/servers',
		title: 'Servers',
		fields: [
			'title',
			'database_server',
			'plan.title as plan_title',
			'plan.price_usd as price_usd',
			'plan.price_inr as price_inr',
			'cluster.image as cluster_image',
			'cluster.title as cluster_title',
		],
		searchField: 'title',
		filterControls() {
			return [
				{
					type: 'select',
					label: 'Status',
					fieldname: 'status',
					options: ['', 'Active', 'Pending', 'Archived'],
				},
				{
					type: 'select',
					label: 'Region',
					fieldname: 'cluster',
					options: [
						'',
						'Bahrain',
						'Cape Town',
						'Frankfurt',
						'KSA',
						'London',
						'Mumbai',
						'Singapore',
						'UAE',
						'Virginia',
						'Zurich',
					],
				},
			];
		},
		orderBy: 'creation desc',
		columns: [
			{
				label: 'Server',
				fieldname: 'name',
				width: 1.5,
				class: 'font-medium',
				format(value, row) {
					return row.title || value;
				},
			},
			{ label: 'Status', fieldname: 'status', type: 'Badge', width: 0.8 },
			{
				label: 'App Server Plan',
				format(value, row) {
					return planTitle(row);
				},
			},
			{
				label: 'Database Server Plan',
				fieldname: 'db_plan',
				format(value) {
					if (!value) return '';
					return planTitle(value);
				},
			},
			{
				label: 'Region',
				fieldname: 'cluster',
				format(value, row) {
					return row.cluster_title || value;
				},
				prefix(row) {
					return h('img', {
						src: row.cluster_image,
						class: 'w-4 h-4',
						alt: row.cluster_title,
					});
				},
			},
		],
		primaryAction({ listResource: servers }) {
			return {
				label: 'New Server',
				variant: 'solid',
				slots: {
					prefix: icon('plus'),
				},
				onClick() {
					router.push({ name: 'New Server' });
				},
			};
		},
		banner({ listResource: servers }) {
			if (!servers.data?.length) {
				return {
					title: 'Learn how to create a new dedicated server',
					button: {
						label: 'Read docs',
						variant: 'outline',
						link: 'https://docs.frappe.io/cloud/servers/new',
					},
				};
			}
		},
	},
	detail: {
		titleField: 'name',
		route: '/servers/:name',
		statusBadge({ documentResource: server }) {
			return {
				label: server.doc.status,
			};
		},
		breadcrumbs({ documentResource: server }) {
			return [
				{
					label: 'Servers',
					route: '/servers',
				},
				{
					label: server.doc.title || server.doc.name,
					route: `/servers/${server.doc.name}`,
				},
			];
		},
		actions({ documentResource: server }) {
			let $team = getTeam();

			if (server?.doc?.status === 'Archived') {
				return [];
			}

			return [
				{
					label: 'Impersonate Server Owner',
					title: 'Impersonate Server Owner', // for label to pop-up on hover
					slots: {
						icon: icon(LucideVenetianMask),
					},
					condition: () =>
						$team.doc?.is_desk_user && server.doc.team !== $team.name,
					onClick() {
						switchToTeam(server.doc.team);
					},
				},
				{
					label: 'Options',
					button: {
						label: 'Options',
						slots: {
							icon: icon('more-horizontal'),
						},
					},
					options: [
						{
							label: 'View in Desk',
							icon: icon('external-link'),
							condition: () => $team.doc?.is_desk_user,
							onClick() {
								window.open(
									`${window.location.protocol}//${
										window.location.host
									}/app/${server.doctype.replace(' ', '-').toLowerCase()}/${
										server.doc.name
									}`,
									'_blank',
								);
							},
						},
						{
							label: 'View DB in Desk',
							icon: icon('external-link'),
							condition: () => $team.doc?.is_desk_user,
							onClick() {
								window.open(
									`${window.location.protocol}//${
										window.location.host
									}/app/database-server/${server.doc.database_server}`,
									'_blank',
								);
							},
						},
						{
							label: 'View Replication DB in Desk',
							icon: icon('external-link'),
							condition: () =>
								$team.doc?.is_desk_user && server.doc.replication_server,
							onClick() {
								window.open(
									`${window.location.protocol}//${
										window.location.host
									}/app/database-server/${server.doc.replication_server}`,
									'_blank',
								);
							},
						},
						{
							label: 'Visit Server',
							icon: icon('external-link'),
							condition: () =>
								server.doc.status === 'Active' && $team.doc?.is_desk_user,
							onClick() {
								window.open(`https://${server.doc.name}`, '_blank');
							},
						},
					],
				},
			];
		},
		tabs: [
			{
				label: 'Overview',
				icon: icon('home'),
				condition: (server) => {
					return server.doc?.status !== 'Archived';
				},
				route: 'overview',
				type: 'Component',
				component: defineAsyncComponent(
					() => import('../components/server/ServerOverview.vue'),
				),
				props: (server) => {
					return { server: server.doc.name };
				},
			},
			{
				label: 'Analytics',
				icon: icon('bar-chart-2'),
				condition: (server) => server.doc?.status !== 'Archived',
				route: 'analytics',
				type: 'Component',
				component: defineAsyncComponent(
					() => import('../components/server/ServerCharts.vue'),
				),
				props: (server) => {
					return {
						serverName: server.doc.name,
					};
				},
			},
			{
<<<<<<< HEAD
				label: 'Bench Group Analytics',
=======
				label: 'Bench Analytics',
>>>>>>> c39946e6
				icon: icon('bar-chart-2'),
				condition: (server) => server.doc?.status !== 'Archived',
				route: 'bench-group-analytics',
				type: 'Component',
				component: defineAsyncComponent(
					() => import('../components/server/ReleaseGroupCharts.vue'),
				),
				props: (server) => {
					return { serverName: server.doc.name };
				},
			},
			{
				label: 'Sites',
				icon: icon(LucideAppWindow),
				condition: (server) => {
					return server.doc?.status !== 'Archived';
				},
				route: 'sites',
				type: 'list',
				list: {
					doctype: 'Site',
					filters: (server) => {
						return { server: server.doc.name };
					},
					fields: [
						'plan.plan_title as plan_title',
						'plan.price_usd as price_usd',
						'plan.price_inr as price_inr',
						'group.title as group_title',
						'group.public as group_public',
						'group.team as group_team',
						'group.version as version',
						'trial_end_date',
					],
					orderBy: 'creation desc',
					searchField: 'host_name',
					route(row) {
						return { name: 'Site Detail', params: { name: row.name } };
					},
					filterControls() {
						return [
							{
								type: 'select',
								label: 'Status',
								fieldname: 'status',
								options: ['', 'Active', 'Inactive', 'Suspended', 'Broken'],
							},
							{
								type: 'link',
								label: 'Version',
								fieldname: 'group.version',
								options: {
									doctype: 'Frappe Version',
								},
							},
							{
								type: 'link',
								label: 'Bench Group',
								fieldname: 'group',
								options: {
									doctype: 'Release Group',
								},
							},
							{
								type: 'link',
								label: 'Tag',
								fieldname: 'tags.tag',
								options: {
									doctype: 'Press Tag',
									filters: {
										doctype_name: 'Site',
									},
								},
							},
						];
					},
					columns: [
						{
							label: 'Site',
							fieldname: 'host_name',
							width: 1.5,
							class: 'font-medium',
							format(value, row) {
								return value || row.name;
							},
						},
						{ label: 'Status', fieldname: 'status', type: 'Badge', width: 0.6 },
						{
							label: 'Plan',
							fieldname: 'plan',
							width: 0.85,
							format(value, row) {
								if (row.trial_end_date) {
									return trialDays(row.trial_end_date);
								}
								let $team = getTeam();
								if (row.price_usd > 0) {
									let india = $team.doc.country == 'India';
									let formattedValue = userCurrency(
										india ? row.price_inr : row.price_usd,
										0,
									);
									return `${formattedValue}/mo`;
								}
								return row.plan_title;
							},
						},
						{
							label: 'Bench Group',
							fieldname: 'group_title',
							width: '15rem',
						},
						{
							label: 'Version',
							fieldname: 'version',
							width: 0.5,
						},
					],
				},
			},
			{
				label: 'Bench Groups',
				icon: icon('package'),
				condition: (server) => {
					return server.doc?.status !== 'Archived';
				},
				route: 'groups',
				type: 'list',
				list: {
					doctype: 'Release Group',
					filters: (server) => {
						return { server: server.doc.name };
					},
					fields: [{ apps: ['app'] }, { servers: ['server'] }],
					columns: [
						{ label: 'Title', fieldname: 'title' },
						{
							label: 'Status',
							fieldname: 'active_benches',
							type: 'Badge',
							width: 0.5,
							format: (value, row) => {
								if (!value) return 'Awaiting Deploy';
								else return 'Active';
							},
						},
						{
							label: 'Version',
							fieldname: 'version',
							width: 0.5,
						},
						{
							label: 'Apps',
							fieldname: 'app',
							format: (value, row) => {
								return (row.apps || []).map((d) => d.app).join(', ');
							},
							width: '25rem',
						},
						{
							label: 'Sites',
							fieldname: 'site_count',
							width: 0.25,
						},
					],
					filterControls() {
						return [
							{
								type: 'link',
								label: 'Version',
								fieldname: 'version',
								options: {
									doctype: 'Frappe Version',
								},
							},
							{
								type: 'link',
								label: 'Tag',
								fieldname: 'tags.tag',
								options: {
									doctype: 'Press Tag',
									filters: {
										doctype_name: 'Release Group',
									},
								},
							},
						];
					},
					route(row) {
						return {
							name: 'Release Group Detail',
							params: { name: row.name },
						};
					},
					primaryAction({ listResource: benches, documentResource: server }) {
						return {
							label: 'New Bench Group',
							slots: {
								prefix: icon('plus'),
							},
							onClick() {
								router.push({
									name: 'Server New Release Group',
									params: { server: server.doc.name },
								});
							},
						};
					},
				},
			},
			{
				label: 'Snapshots',
				icon: icon('camera'),
				condition: (server) => {
					if (!server?.doc) return true;
					return server?.doc?.provider === 'AWS EC2';
				},
				route: 'snapshots',
				type: 'list',
				list: {
					doctype: 'Server Snapshot',
					filters: (server) => {
						let filters = {
							app_server: server.doc?.name,
						};
						const snapshot_name = getQueryParam('name');
						if (snapshot_name) {
							filters.name = snapshot_name;
						}
						return filters;
					},
					filterControls() {
						const snapshot_name = getQueryParam('name');
						let filters = snapshot_name
							? [
									{
										type: 'text',
										label: 'Snapshot Name',
										fieldname: 'name',
									},
								]
							: [
									{
										type: 'select',
										label: 'Status',
										fieldname: 'status',
										options: [
											'',
											'Pending',
											'Processing',
											'Failure',
											'Completed',
											'Unavailable',
										],
									},
								];
						filters = filters.concat([
							{
								type: 'checkbox',
								label: 'Consistent',
								fieldname: 'consistent',
							},
						]);
						return filters;
					},
					searchField: getQueryParam('name') ? null : 'name',
					updateFilters({ name }) {
						setQueryParam('name', name);
					},
					autoReloadAfterUpdateFilterCallback: true,
					orderBy: 'creation desc',
					fields: [
						'name',
						'status',
						'creation',
						'consistent',
						'free',
						'expire_at',
						'total_size_gb',
					],
					columns: [
						{
							label: 'Snapshot',
							fieldname: 'name',
							width: 0.5,
							class: 'font-medium',
						},
						{
							label: 'Status',
							fieldname: 'status',
							type: 'Badge',
							width: 0.5,
							align: 'center',
						},
						{
							label: 'Size',
							fieldname: 'total_size_gb',
							width: 0.5,
							align: 'center',
							format(value) {
								if (!value) return '-';
								return `${value} GB`;
							},
						},
						{
							label: 'Consistent',
							fieldname: 'consistent',
							width: 0.3,
							type: 'Icon',
							align: 'center',
							Icon(value) {
								return value ? 'check' : 'x';
							},
						},
						{
							label: 'Free',
							fieldname: 'free',
							width: 0.3,
							type: 'Icon',
							Icon(value) {
								return value ? 'check' : 'x';
							},
						},
						{
							label: 'Locked',
							fieldname: 'locked',
							width: 0.3,
							type: 'Icon',
							align: 'center',
							Icon(value) {
								return value ? 'lock' : 'unlock';
							},
						},
						{
							label: 'Expire At',
							fieldname: 'expire_at',
							width: 1,
							align: 'center',
							format(value) {
								if (!value) return 'No Expiry';
								return date(value, 'llll');
							},
						},
						{
							label: 'Created At',
							fieldname: 'creation',
							width: 1,
							align: 'right',
							format(value) {
								return date(value, 'llll');
							},
						},
					],
					primaryAction({ documentResource: server, listResource: snapshots }) {
						if (server?.doc?.status === 'Archived') return;
						return {
							label: 'New Snapshot',
							slots: {
								prefix: icon('camera'),
							},
							onClick() {
								renderDialog(
									h(
										defineAsyncComponent(
											() =>
												import(
													'../components/server/ServerNewSnapshotDialog.vue'
												),
										),
										{
											server: server.name,
											onSnapshotCreated: () => {
												snapshots.reload();
											},
										},
									),
								);
							},
						};
					},
					rowActions({ row, documentResource: server }) {
						return [
							{
								label: 'View Details',
								onClick() {
									let ServerSnapshotDetailsDialog = defineAsyncComponent(
										() =>
											import(
												'../components/server/ServerSnapshotDetailsDialog.vue'
											),
									);
									renderDialog(
										h(ServerSnapshotDetailsDialog, {
											name: row.name,
										}),
									);
								},
							},
							{
								label: 'Recover Sites',
								condition: () => row.status === 'Completed',
								onClick() {
									let ServerSnapshotRecoverSitesDialog = defineAsyncComponent(
										() =>
											import(
												'../components/server/ServerSnapshotRecoverSitesDialog.vue'
											),
									);
									renderDialog(
										h(ServerSnapshotRecoverSitesDialog, {
											name: row.name,
										}),
									);
								},
							},
							{
								label: 'Lock',
								condition: () => row.status === 'Completed' && !row.locked,
								onClick() {
									confirmDialog({
										title: 'Lock Snapshot',
										message:
											'Are you sure you want to lock this snapshot? This will prevent the snapshot from being deleted accidentally.',
										primaryAction: {
											label: 'Lock',
											onClick: ({ hide }) => {
												toast.promise(
													server.lockSnapshot.submit(
														{
															snapshot_name: row.name,
														},
														{
															onSuccess() {
																hide();
															},
														},
													),
													{
														loading: 'Locking snapshot...',
														success: 'Snapshot will be locked shortly',
														error: (err) => {
															return err.messages?.length
																? err.messages.join('\n')
																: err.message || 'Failed to lock snapshot';
														},
													},
												);
											},
										},
									});
								},
							},
							{
								label: 'Unlock',
								condition: () => row.status === 'Completed' && row.locked,
								onClick() {
									confirmDialog({
										title: 'Unlock Snapshot',
										message:
											'Are you sure you want to unlock this snapshot ? After unlocking, the snapshot can be deleted by end-user.',
										primaryAction: {
											label: 'Unlock',
											onClick: ({ hide }) => {
												toast.promise(
													server.unlockSnapshot.submit(
														{
															snapshot_name: row.name,
														},
														{
															onSuccess() {
																hide();
															},
														},
													),
													{
														loading: 'Unlocking snapshot...',
														success: 'Snapshot will be unlocked shortly',
														error: (err) => {
															return err.messages?.length
																? err.messages.join('\n')
																: err.message || 'Failed to unlock snapshot';
														},
													},
												);
											},
										},
									});
								},
							},
							{
								label: 'Delete',
								condition: () => row.status === 'Completed',
								onClick() {
									confirmDialog({
										title: 'Delete Snapshot',
										message:
											'Are you sure you want to delete this snapshot? This will delete the snapshot and all associated recovered data.',
										primaryAction: {
											label: 'Delete',
											theme: 'red',
											onClick: ({ hide }) => {
												toast.promise(
													server.deleteSnapshot.submit(
														{
															snapshot_name: row.name,
														},
														{
															onSuccess() {
																hide();
															},
														},
													),
													{
														loading: 'Deleting snapshot...',
														success: 'Snapshot deleted successfully',
														error: (err) => {
															return err.messages?.length
																? err.messages.join('\n')
																: err.message || 'Failed to delete snapshot';
														},
													},
												);
											},
										},
									});
								},
							},
						];
					},
				},
			},
			getJobsTab('Server'),
			{
				label: 'Plays',
				icon: icon('play'),
				condition: (server) => {
					return server.doc?.status !== 'Archived';
				},
				childrenRoutes: ['Server Play'],
				route: 'plays',
				type: 'list',
				searchField: 'play',
				list: {
					doctype: 'Ansible Play',
					filterControls({ documentResource: server }) {
						return [
							{
								type: 'select',
								label: 'Server',
								fieldname: 'server',
								options: [
									server.doc.name,
									server.doc.database_server,
									server.doc.replication_server,
								].filter(Boolean),
							},
						];
					},
					filters: (server) => {
						return {
							server: [
								'in',
								[
									server.doc.name,
									server.doc.database_server,
									server.doc.replication_server,
								].filter(Boolean),
							],
						};
					},
					route(row) {
						return {
							name: 'Server Play',
							params: { id: row.name },
						};
					},
					orderBy: 'creation desc',
					fields: ['server', 'end'],
					columns: [
						{
							label: 'Play',
							fieldname: 'play',
							width: 2,
						},
						{
							label: 'Status',
							fieldname: 'status',
							type: 'Badge',
							width: 0.5,
						},
						{
							label: 'Server',
							fieldname: 'server',
							width: 2,
						},
						{
							label: 'Duration',
							fieldname: 'duration',
							width: 0.5,
							format(value, row) {
								if (row.job_id === 0 || !row.end) return;
								return duration(value);
							},
						},
						{
							label: '',
							fieldname: 'creation',
							type: 'Timestamp',
							align: 'right',
						},
					],
				},
			},
			{
				label: 'Actions',
				icon: icon('sliders'),
				condition: (server) => {
					return server.doc?.status !== 'Archived';
				},
				route: 'actions',
				type: 'Component',
				component: ServerActions,
				props: (server) => {
					return { server: server.doc.name };
				},
			},
			tagTab('Server'),
			{
				label: 'Activity',
				icon: icon('activity'),
				route: 'activity',
				type: 'list',
				condition: (server) => {
					return server.doc?.status !== 'Archived';
				},
				list: {
					doctype: 'Server Activity',
					filters: (server) => {
						return {
							document_name: [
								'in',
								[server.doc?.name, server.doc?.database_server],
							],
						};
					},
					orderBy: 'creation desc',
					fields: ['owner'],
					columns: [
						{
							label: 'Action',
							fieldname: 'action',
							format(value, row) {
								return `${row.action} by ${row.owner}`;
							},
						},
						{
							label: 'Server',
							fieldname: 'document_name',
						},
						{
							label: 'Description',
							fieldname: 'reason',
							class: 'text-gray-600',
						},
						{
							label: '',
							fieldname: 'creation',
							type: 'Timestamp',
							align: 'right',
						},
					],
					filterControls() {
						return [
							{
								type: 'select',
								label: 'Action',
								fieldname: 'action',
								class: !isMobile() ? 'w-52' : '',
								options: [
									'',
									'Created',
									'Reboot',
									'Volume',
									'Terminated',
									'Incident',
									'Disk Size Change',
								],
							},
						];
					},
				},
			},
		],
	},
	routes: [
		{
			name: 'Server Job',
			path: 'jobs/:id',
			component: () => import('../pages/JobPage.vue'),
		},
		{
			name: 'Server Play',
			path: 'plays/:id',
			component: () => import('../pages/PlayPage.vue'),
		},
	],
};<|MERGE_RESOLUTION|>--- conflicted
+++ resolved
@@ -273,11 +273,7 @@
 				},
 			},
 			{
-<<<<<<< HEAD
-				label: 'Bench Group Analytics',
-=======
 				label: 'Bench Analytics',
->>>>>>> c39946e6
 				icon: icon('bar-chart-2'),
 				condition: (server) => server.doc?.status !== 'Archived',
 				route: 'bench-group-analytics',
