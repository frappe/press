--- conflicted
+++ resolved
@@ -4,14 +4,9 @@
 import ServerActions from '../components/server/ServerActions.vue';
 import { getTeam } from '../data/team';
 import router from '../router';
-<<<<<<< HEAD
 import { icon, renderDialog } from '../utils/components';
+import { isMobile } from '../utils/device';
 import { date, duration, planTitle, userCurrency } from '../utils/format';
-=======
-import { icon } from '../utils/components';
-import { isMobile } from '../utils/device';
-import { duration, planTitle, userCurrency } from '../utils/format';
->>>>>>> 35fc05bf
 import { trialDays } from '../utils/site';
 import { getJobsTab } from './common/jobs';
 import { tagTab } from './common/tags';
@@ -699,10 +694,7 @@
 					return { server: server.doc.name };
 				},
 			},
-<<<<<<< HEAD
 			tagTab('Server'),
-=======
-			tagTab(),
 			{
 				label: 'Activity',
 				icon: icon('activity'),
@@ -766,7 +758,6 @@
 					},
 				},
 			},
->>>>>>> 35fc05bf
 		],
 	},
 	routes: [
