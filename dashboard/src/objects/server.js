import { defineAsyncComponent, h } from 'vue';
import { toast } from 'vue-sonner';
import LucideAppWindow from '~icons/lucide/app-window';
import LucideVenetianMask from '~icons/lucide/venetian-mask';
import ServerActions from '../components/server/ServerActions.vue';
import { getTeam } from '../data/team';
import router from '../router';
import { confirmDialog, icon, renderDialog } from '../utils/components';
import { isMobile } from '../utils/device';
import { date, duration, planTitle, userCurrency } from '../utils/format';
import { getQueryParam, setQueryParam } from '../utils/index';
import { trialDays } from '../utils/site';
import { getJobsTab } from './common/jobs';
import { tagTab } from './common/tags';

export default {
	doctype: 'Server',
	whitelistedMethods: {
		increaseDiskSize: 'increase_disk_size_for_server',
		configureAutoAddStorage: 'configure_auto_add_storage',
		changePlan: 'change_plan',
		toggleAutoIncreaseStorage: 'toggle_auto_increase_storage',
		reboot: 'reboot',
		rename: 'rename',
		cleanup: 'cleanup_unused_files',
		dropServer: 'drop_server',
		addTag: 'add_resource_tag',
		removeTag: 'remove_resource_tag',
		deleteSnapshot: 'delete_snapshot',
		lockSnapshot: 'lock_snapshot',
		unlockSnapshot: 'unlock_snapshot',
		setupSecondaryServer: 'setup_secondary_server',
		teardownSecondaryServer: 'teardown_secondary_server',
		scaleUp: 'scale_up',
		scaleDown: 'scale_down',
		addAutomatedScalingTriggers: 'add_automated_scaling_triggers',
		removeAutomatedScalingTriggers: 'remove_automated_scaling_triggers',
	},
	list: {
		route: '/servers',
		title: 'Servers',
		fields: [
			'title',
			'database_server',
			'plan.title as plan_title',
			'plan.price_usd as price_usd',
			'plan.price_inr as price_inr',
			'cluster.image as cluster_image',
			'cluster.title as cluster_title',
		],
		searchField: 'title',
		filterControls() {
			return [
				{
					type: 'select',
					label: 'Status',
					fieldname: 'status',
					options: ['', 'Active', 'Pending', 'Archived'],
				},
				{
					type: 'select',
					label: 'Region',
					fieldname: 'cluster',
					options: [
						'',
						'Bahrain',
						'Cape Town',
						'Frankfurt',
						'KSA',
						'London',
						'Mumbai',
						'Singapore',
						'UAE',
						'Virginia',
						'Zurich',
					],
				},
			];
		},
		orderBy: 'creation desc',
		columns: [
			{
				label: 'Server',
				fieldname: 'name',
				width: 1.5,
				class: 'font-medium',
				format(value, row) {
					return row.title || value;
				},
			},
			{ label: 'Status', fieldname: 'status', type: 'Badge', width: 0.8 },
			{
				label: 'App Server Plan',
				format(value, row) {
					return planTitle(row);
				},
			},
			{
				label: 'Database Server Plan',
				fieldname: 'db_plan',
				format(value) {
					if (!value) return '';
					return planTitle(value);
				},
			},
			{
				label: 'Region',
				fieldname: 'cluster',
				format(value, row) {
					return row.cluster_title || value;
				},
				prefix(row) {
					return h('img', {
						src: row.cluster_image,
						class: 'w-4 h-4',
						alt: row.cluster_title,
					});
				},
			},
		],
		primaryAction({ listResource: servers }) {
			return {
				label: 'New Server',
				variant: 'solid',
				slots: {
					prefix: icon('plus'),
				},
				onClick() {
					router.push({ name: 'New Server' });
				},
			};
		},
		banner({ listResource: servers }) {
			if (!servers.data?.length) {
				return {
					title: 'Learn how to create a new dedicated server',
					button: {
						label: 'Read docs',
						variant: 'outline',
						link: 'https://docs.frappe.io/cloud/servers/new',
					},
				};
			}
		},
	},
	detail: {
		titleField: 'name',
		route: '/servers/:name',
		statusBadge({ documentResource: server }) {
			return {
				label: server.doc.status,
			};
		},
		breadcrumbs({ documentResource: server }) {
			return [
				{
					label: 'Servers',
					route: '/servers',
				},
				{
					label: server.doc.title || server.doc.name,
					route: `/servers/${server.doc.name}`,
				},
			];
		},
		actions({ documentResource: server }) {
			let $team = getTeam();

			if (server?.doc?.status === 'Archived') {
				return [];
			}

			return [
				{
					label: 'Impersonate Server Owner',
					title: 'Impersonate Server Owner', // for label to pop-up on hover
					slots: {
						icon: icon(LucideVenetianMask),
					},
					condition: () =>
						$team.doc?.is_desk_user && server.doc.team !== $team.name,
					onClick() {
						switchToTeam(server.doc.team);
					},
				},
				{
					label: 'Options',
					button: {
						label: 'Options',
						slots: {
							icon: icon('more-horizontal'),
						},
					},
					options: [
						{
							label: 'View in Desk',
							icon: icon('external-link'),
							condition: () => $team.doc?.is_desk_user,
							onClick() {
								window.open(
									`${window.location.protocol}//${
										window.location.host
									}/app/${server.doctype.replace(' ', '-').toLowerCase()}/${
										server.doc.name
									}`,
									'_blank',
								);
							},
						},
						{
							label: 'View DB in Desk',
							icon: icon('external-link'),
							condition: () => $team.doc?.is_desk_user,
							onClick() {
								window.open(
									`${window.location.protocol}//${
										window.location.host
									}/app/database-server/${server.doc.database_server}`,
									'_blank',
								);
							},
						},
						{
							label: 'View Replication DB in Desk',
							icon: icon('external-link'),
							condition: () =>
								$team.doc?.is_desk_user && server.doc.replication_server,
							onClick() {
								window.open(
									`${window.location.protocol}//${
										window.location.host
									}/app/database-server/${server.doc.replication_server}`,
									'_blank',
								);
							},
						},
						{
							label: 'Visit Server',
							icon: icon('external-link'),
							condition: () =>
								server.doc.status === 'Active' && $team.doc?.is_desk_user,
							onClick() {
								window.open(`https://${server.doc.name}`, '_blank');
							},
						},
					],
				},
			];
		},
		tabs: [
			{
				label: 'Overview',
				icon: icon('home'),
				condition: (server) => {
					return server.doc?.status !== 'Archived';
				},
				route: 'overview',
				type: 'Component',
				component: defineAsyncComponent(
					() => import('../components/server/ServerOverview.vue'),
				),
				props: (server) => {
					return { server: server.doc.name };
				},
			},
			{
				label: 'Analytics',
				icon: icon('bar-chart-2'),
				condition: (server) => server.doc?.status !== 'Archived',
				route: 'analytics',
				type: 'Component',
				component: defineAsyncComponent(
					() => import('../components/server/ServerCharts.vue'),
				),
				props: (server) => {
					return {
						serverName: server.doc.name,
					};
				},
			},
			{
<<<<<<< HEAD
				label: 'Bench Analytics',
=======
				label: 'Bench Group Analytics',
>>>>>>> b543a328
				icon: icon('bar-chart-2'),
				condition: (server) => server.doc?.status !== 'Archived',
				route: 'bench-group-analytics',
				type: 'Component',
				component: defineAsyncComponent(
					() => import('../components/server/ReleaseGroupCharts.vue'),
				),
				props: (server) => {
					return { serverName: server.doc.name };
				},
			},
			{
				label: 'Sites',
				icon: icon(LucideAppWindow),
				condition: (server) => {
					return server.doc?.status !== 'Archived';
				},
				route: 'sites',
				type: 'list',
				list: {
					doctype: 'Site',
					filters: (server) => {
						return { server: server.doc.name };
					},
					fields: [
						'plan.plan_title as plan_title',
						'plan.price_usd as price_usd',
						'plan.price_inr as price_inr',
						'group.title as group_title',
						'group.public as group_public',
						'group.team as group_team',
						'group.version as version',
						'trial_end_date',
					],
					orderBy: 'creation desc',
					searchField: 'host_name',
					route(row) {
						return { name: 'Site Detail', params: { name: row.name } };
					},
					filterControls() {
						return [
							{
								type: 'select',
								label: 'Status',
								fieldname: 'status',
								options: ['', 'Active', 'Inactive', 'Suspended', 'Broken'],
							},
							{
								type: 'link',
								label: 'Version',
								fieldname: 'group.version',
								options: {
									doctype: 'Frappe Version',
								},
							},
							{
								type: 'link',
								label: 'Bench Group',
								fieldname: 'group',
								options: {
									doctype: 'Release Group',
								},
							},
							{
								type: 'link',
								label: 'Tag',
								fieldname: 'tags.tag',
								options: {
									doctype: 'Press Tag',
									filters: {
										doctype_name: 'Site',
									},
								},
							},
						];
					},
					columns: [
						{
							label: 'Site',
							fieldname: 'host_name',
							width: 1.5,
							class: 'font-medium',
							format(value, row) {
								return value || row.name;
							},
						},
						{ label: 'Status', fieldname: 'status', type: 'Badge', width: 0.6 },
						{
							label: 'Plan',
							fieldname: 'plan',
							width: 0.85,
							format(value, row) {
								if (row.trial_end_date) {
									return trialDays(row.trial_end_date);
								}
								let $team = getTeam();
								if (row.price_usd > 0) {
									let india = $team.doc.country == 'India';
									let formattedValue = userCurrency(
										india ? row.price_inr : row.price_usd,
										0,
									);
									return `${formattedValue}/mo`;
								}
								return row.plan_title;
							},
						},
						{
							label: 'Bench Group',
							fieldname: 'group_title',
							width: '15rem',
						},
						{
							label: 'Version',
							fieldname: 'version',
							width: 0.5,
						},
					],
				},
			},
			{
				label: 'Bench Groups',
				icon: icon('package'),
				condition: (server) => {
					return server.doc?.status !== 'Archived';
				},
				route: 'groups',
				type: 'list',
				list: {
					doctype: 'Release Group',
					filters: (server) => {
						return { server: server.doc.name };
					},
					fields: [{ apps: ['app'] }, { servers: ['server'] }],
					columns: [
						{ label: 'Title', fieldname: 'title' },
						{
							label: 'Status',
							fieldname: 'active_benches',
							type: 'Badge',
							width: 0.5,
							format: (value, row) => {
								if (!value) return 'Awaiting Deploy';
								else return 'Active';
							},
						},
						{
							label: 'Version',
							fieldname: 'version',
							width: 0.5,
						},
						{
							label: 'Apps',
							fieldname: 'app',
							format: (value, row) => {
								return (row.apps || []).map((d) => d.app).join(', ');
							},
							width: '25rem',
						},
						{
							label: 'Sites',
							fieldname: 'site_count',
							width: 0.25,
						},
					],
					filterControls() {
						return [
							{
								type: 'link',
								label: 'Version',
								fieldname: 'version',
								options: {
									doctype: 'Frappe Version',
								},
							},
							{
								type: 'link',
								label: 'Tag',
								fieldname: 'tags.tag',
								options: {
									doctype: 'Press Tag',
									filters: {
										doctype_name: 'Release Group',
									},
								},
							},
						];
					},
					route(row) {
						return {
							name: 'Release Group Detail',
							params: { name: row.name },
						};
					},
					primaryAction({ listResource: benches, documentResource: server }) {
						return {
							label: 'New Bench Group',
							slots: {
								prefix: icon('plus'),
							},
							onClick() {
								router.push({
									name: 'Server New Release Group',
									params: { server: server.doc.name },
								});
							},
						};
					},
				},
			},
			{
				label: 'Snapshots',
				icon: icon('camera'),
				condition: (server) => {
					if (!server?.doc) return true;
					return server?.doc?.provider === 'AWS EC2';
				},
				route: 'snapshots',
				type: 'list',
				list: {
					doctype: 'Server Snapshot',
					filters: (server) => {
						let filters = {
							app_server: server.doc?.name,
						};
						const snapshot_name = getQueryParam('name');
						if (snapshot_name) {
							filters.name = snapshot_name;
						}
						return filters;
					},
					filterControls() {
						const snapshot_name = getQueryParam('name');
						let filters = snapshot_name
							? [
									{
										type: 'text',
										label: 'Snapshot Name',
										fieldname: 'name',
									},
								]
							: [
									{
										type: 'select',
										label: 'Status',
										fieldname: 'status',
										options: [
											'',
											'Pending',
											'Processing',
											'Failure',
											'Completed',
											'Unavailable',
										],
									},
								];
						filters = filters.concat([
							{
								type: 'checkbox',
								label: 'Consistent',
								fieldname: 'consistent',
							},
						]);
						return filters;
					},
					searchField: getQueryParam('name') ? null : 'name',
					updateFilters({ name }) {
						setQueryParam('name', name);
					},
					autoReloadAfterUpdateFilterCallback: true,
					orderBy: 'creation desc',
					fields: [
						'name',
						'status',
						'creation',
						'consistent',
						'free',
						'expire_at',
						'total_size_gb',
					],
					columns: [
						{
							label: 'Snapshot',
							fieldname: 'name',
							width: 0.5,
							class: 'font-medium',
						},
						{
							label: 'Status',
							fieldname: 'status',
							type: 'Badge',
							width: 0.5,
							align: 'center',
						},
						{
							label: 'Size',
							fieldname: 'total_size_gb',
							width: 0.5,
							align: 'center',
							format(value) {
								if (!value) return '-';
								return `${value} GB`;
							},
						},
						{
							label: 'Consistent',
							fieldname: 'consistent',
							width: 0.3,
							type: 'Icon',
							align: 'center',
							Icon(value) {
								return value ? 'check' : 'x';
							},
						},
						{
							label: 'Free',
							fieldname: 'free',
							width: 0.3,
							type: 'Icon',
							Icon(value) {
								return value ? 'check' : 'x';
							},
						},
						{
							label: 'Locked',
							fieldname: 'locked',
							width: 0.3,
							type: 'Icon',
							align: 'center',
							Icon(value) {
								return value ? 'lock' : 'unlock';
							},
						},
						{
							label: 'Expire At',
							fieldname: 'expire_at',
							width: 1,
							align: 'center',
							format(value) {
								if (!value) return 'No Expiry';
								return date(value, 'llll');
							},
						},
						{
							label: 'Created At',
							fieldname: 'creation',
							width: 1,
							align: 'right',
							format(value) {
								return date(value, 'llll');
							},
						},
					],
					primaryAction({ documentResource: server, listResource: snapshots }) {
						if (server?.doc?.status === 'Archived') return;
						return {
							label: 'New Snapshot',
							slots: {
								prefix: icon('camera'),
							},
							onClick() {
								renderDialog(
									h(
										defineAsyncComponent(
											() =>
												import(
													'../components/server/ServerNewSnapshotDialog.vue'
												),
										),
										{
											server: server.name,
											onSnapshotCreated: () => {
												snapshots.reload();
											},
										},
									),
								);
							},
						};
					},
					rowActions({ row, documentResource: server }) {
						return [
							{
								label: 'View Details',
								onClick() {
									let ServerSnapshotDetailsDialog = defineAsyncComponent(
										() =>
											import(
												'../components/server/ServerSnapshotDetailsDialog.vue'
											),
									);
									renderDialog(
										h(ServerSnapshotDetailsDialog, {
											name: row.name,
										}),
									);
								},
							},
							{
								label: 'Recover Sites',
								condition: () => row.status === 'Completed',
								onClick() {
									let ServerSnapshotRecoverSitesDialog = defineAsyncComponent(
										() =>
											import(
												'../components/server/ServerSnapshotRecoverSitesDialog.vue'
											),
									);
									renderDialog(
										h(ServerSnapshotRecoverSitesDialog, {
											name: row.name,
										}),
									);
								},
							},
							{
								label: 'Lock',
								condition: () => row.status === 'Completed' && !row.locked,
								onClick() {
									confirmDialog({
										title: 'Lock Snapshot',
										message:
											'Are you sure you want to lock this snapshot? This will prevent the snapshot from being deleted accidentally.',
										primaryAction: {
											label: 'Lock',
											onClick: ({ hide }) => {
												toast.promise(
													server.lockSnapshot.submit(
														{
															snapshot_name: row.name,
														},
														{
															onSuccess() {
																hide();
															},
														},
													),
													{
														loading: 'Locking snapshot...',
														success: 'Snapshot will be locked shortly',
														error: (err) => {
															return err.messages?.length
																? err.messages.join('\n')
																: err.message || 'Failed to lock snapshot';
														},
													},
												);
											},
										},
									});
								},
							},
							{
								label: 'Unlock',
								condition: () => row.status === 'Completed' && row.locked,
								onClick() {
									confirmDialog({
										title: 'Unlock Snapshot',
										message:
											'Are you sure you want to unlock this snapshot ? After unlocking, the snapshot can be deleted by end-user.',
										primaryAction: {
											label: 'Unlock',
											onClick: ({ hide }) => {
												toast.promise(
													server.unlockSnapshot.submit(
														{
															snapshot_name: row.name,
														},
														{
															onSuccess() {
																hide();
															},
														},
													),
													{
														loading: 'Unlocking snapshot...',
														success: 'Snapshot will be unlocked shortly',
														error: (err) => {
															return err.messages?.length
																? err.messages.join('\n')
																: err.message || 'Failed to unlock snapshot';
														},
													},
												);
											},
										},
									});
								},
							},
							{
								label: 'Delete',
								condition: () => row.status === 'Completed',
								onClick() {
									confirmDialog({
										title: 'Delete Snapshot',
										message:
											'Are you sure you want to delete this snapshot? This will delete the snapshot and all associated recovered data.',
										primaryAction: {
											label: 'Delete',
											theme: 'red',
											onClick: ({ hide }) => {
												toast.promise(
													server.deleteSnapshot.submit(
														{
															snapshot_name: row.name,
														},
														{
															onSuccess() {
																hide();
															},
														},
													),
													{
														loading: 'Deleting snapshot...',
														success: 'Snapshot deleted successfully',
														error: (err) => {
															return err.messages?.length
																? err.messages.join('\n')
																: err.message || 'Failed to delete snapshot';
														},
													},
												);
											},
										},
									});
								},
							},
						];
					},
				},
			},
			getJobsTab('Server'),
			{
				label: 'Plays',
				icon: icon('play'),
				condition: (server) => {
					return server.doc?.status !== 'Archived';
				},
				childrenRoutes: ['Server Play'],
				route: 'plays',
				type: 'list',
				searchField: 'play',
				list: {
					doctype: 'Ansible Play',
					filterControls({ documentResource: server }) {
						return [
							{
								type: 'select',
								label: 'Server',
								fieldname: 'server',
								options: [
									server.doc.name,
									server.doc.database_server,
									server.doc.replication_server,
								].filter(Boolean),
							},
						];
					},
					filters: (server) => {
						return {
							server: [
								'in',
								[
									server.doc.name,
									server.doc.database_server,
									server.doc.replication_server,
								].filter(Boolean),
							],
						};
					},
					route(row) {
						return {
							name: 'Server Play',
							params: { id: row.name },
						};
					},
					orderBy: 'creation desc',
					fields: ['server', 'end'],
					columns: [
						{
							label: 'Play',
							fieldname: 'play',
							width: 2,
						},
						{
							label: 'Status',
							fieldname: 'status',
							type: 'Badge',
							width: 0.5,
						},
						{
							label: 'Server',
							fieldname: 'server',
							width: 2,
						},
						{
							label: 'Duration',
							fieldname: 'duration',
							width: 0.5,
							format(value, row) {
								if (row.job_id === 0 || !row.end) return;
								return duration(value);
							},
						},
						{
							label: '',
							fieldname: 'creation',
							type: 'Timestamp',
							align: 'right',
						},
					],
				},
			},
			{
				label: 'Actions',
				icon: icon('sliders'),
				condition: (server) => {
					return server.doc?.status !== 'Archived';
				},
				route: 'actions',
				type: 'Component',
				component: ServerActions,
				props: (server) => {
					return { server: server.doc.name };
				},
			},
			{
				label: 'Auto Scale',
				icon: icon('maximize-2'),
				route: 'auto-scale',
				type: 'Component',
				condition: (server) => {
					if (!server?.doc) return true;
					return server?.doc?.secondary_server;
				},
				redirectTo: 'Triggered',
				childrenRoutes: ['Triggered', 'Scheduled'],
				nestedChildrenRoutes: [
					{
						name: 'Triggered',
						path: 'triggered',
						component: () =>
							import('../components/server/AutoScaleTriggered.vue'),
					},
					{
						name: 'Scheduled',
						path: 'scheduled',
						component: () =>
							import('../components/server/AutoScaleScheduled.vue'),
					},
				],
				component: defineAsyncComponent(
					() => import('../components/server/AutoScaleTabs.vue'),
				),
				props: (server) => {
					return {
						server: server.doc.name,
					};
				},
			},
			tagTab('Server'),
			{
				label: 'Activity',
				icon: icon('activity'),
				route: 'activity',
				type: 'list',
				condition: (server) => {
					return server.doc?.status !== 'Archived';
				},
				list: {
					doctype: 'Server Activity',
					filters: (server) => {
						return {
							document_name: [
								'in',
								[server.doc?.name, server.doc?.database_server],
							],
						};
					},
					orderBy: 'creation desc',
					fields: ['owner'],
					columns: [
						{
							label: 'Action',
							fieldname: 'action',
							format(value, row) {
								return `${row.action} by ${row.owner}`;
							},
						},
						{
							label: 'Server',
							fieldname: 'document_name',
						},
						{
							label: 'Description',
							fieldname: 'reason',
							class: 'text-gray-600',
						},
						{
							label: '',
							fieldname: 'creation',
							type: 'Timestamp',
							align: 'right',
						},
					],
					filterControls() {
						return [
							{
								type: 'select',
								label: 'Action',
								fieldname: 'action',
								class: !isMobile() ? 'w-52' : '',
								options: [
									'',
									'Created',
									'Reboot',
									'Volume',
									'Terminated',
									'Incident',
									'Disk Size Change',
								],
							},
						];
					},
				},
			},
		],
	},
	routes: [
		{
			name: 'Server Job',
			path: 'jobs/:id',
			component: () => import('../pages/JobPage.vue'),
		},
		{
			name: 'Server Play',
			path: 'plays/:id',
			component: () => import('../pages/PlayPage.vue'),
		},
		{
			name: 'Auto Scale Steps',
			path: 'auto-scale-steps/:id',
			component: () => import('../components/server/AutoScaleSteps.vue'),
		},
	],
};<|MERGE_RESOLUTION|>--- conflicted
+++ resolved
@@ -279,11 +279,7 @@
 				},
 			},
 			{
-<<<<<<< HEAD
-				label: 'Bench Analytics',
-=======
 				label: 'Bench Group Analytics',
->>>>>>> b543a328
 				icon: icon('bar-chart-2'),
 				condition: (server) => server.doc?.status !== 'Archived',
 				route: 'bench-group-analytics',
