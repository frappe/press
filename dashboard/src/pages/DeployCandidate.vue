<template>
	<div class="p-5" v-if="deploy">
		<AlertAddressableError
			v-if="error"
			class="mb-5"
			:name="error.name"
			:title="error.title"
			@done="$resources.errors.reload()"
		/>
		<AlertAddressableError
			v-for="w in warnings"
			:key="w.name"
			class="mb-5"
			:name="w.name"
			:title="w.title"
			type="warning"
			@done="$resources.warnings.reload()"
		/>

		<AlertBanner
			v-if="alertMessage && !error && !warnings"
			:title="alertMessage"
			type="warning"
			class="mb-5"
		/>
		<Button :route="{ name: `${object.doctype} Detail Deploys` }">
			<template #prefix>
				<lucide-arrow-left class="inline-block h-4 w-4" />
			</template>
			All deploys
		</Button>

		<div class="mt-3">
			<div class="flex w-full items-center">
				<h2 class="text-lg font-large text-gray-900">
					{{ deploy.deploy_candidate }}
				</h2>
				<Badge class="ml-2" :label="deploy.status" />
				<div class="ml-auto flex items-center space-x-2">
					<Button
						@click="stopBuild"
						v-if="deploy && deploy.status === 'Running'"
						theme="red"
					>
<<<<<<< HEAD
						Stop Deploy
=======
						Stop Build
>>>>>>> b543a328
					</Button>
					<Button
						@click="$resources.deploy.reload()"
						:loading="$resources.deploy.get.loading"
					>
						<template #icon>
							<lucide-refresh-ccw class="h-4 w-4" />
						</template>
					</Button>
					<Dropdown v-if="dropdownOptions?.length" :options="dropdownOptions">
						<template v-slot="{ open }">
							<Button>
								<template #icon>
									<lucide-more-horizontal class="h-4 w-4" />
								</template>
							</Button>
						</template>
					</Dropdown>
				</div>
			</div>
			<div>
				<div class="mt-4 grid grid-cols-1 gap-4 sm:grid-cols-2 lg:grid-cols-5">
					<div>
						<div class="text-sm font-medium text-gray-500">Creation</div>
						<div class="mt-2 text-sm text-gray-900">
							{{ $format.date(deploy.creation, 'lll') }}
						</div>
					</div>
					<div>
						<div class="text-sm font-medium text-gray-500">Creator</div>
						<div class="mt-2 text-sm text-gray-900">
							{{ deploy.owner }}
						</div>
					</div>
					<div>
						<div class="text-sm font-medium text-gray-500">Duration</div>
						<div class="mt-2 text-sm text-gray-900">
							{{
								deploy.build_end ? $format.duration(deploy.build_duration) : '-'
							}}
						</div>
					</div>
					<div>
						<div class="text-sm font-medium text-gray-500">Start</div>
						<div class="mt-2 text-sm text-gray-900">
							{{ $format.date(deploy.build_start, 'lll') }}
						</div>
					</div>
					<div>
						<div class="text-sm font-medium text-gray-500">End</div>
						<div class="mt-2 text-sm text-gray-900">
							{{
								deploy.build_end ? $format.date(deploy.build_end, 'lll') : '-'
							}}
						</div>
					</div>
				</div>
			</div>
		</div>

		<!-- Build Steps -->
		<div :class="deploy.build_error ? 'mt-4' : 'mt-8'" class="space-y-4">
			<JobStep
				v-for="step in deploy.build_steps"
				:step="step"
				:key="step.name"
			/>
			<JobStep v-for="job in deploy.jobs" :step="job" :key="job.name" />
		</div>
	</div>
</template>
<script>
import { createResource, getCachedDocumentResource } from 'frappe-ui';
import { h } from 'vue';
import { toast } from 'vue-sonner';
import AlertAddressableError from '../components/AlertAddressableError.vue';
import AlertBanner from '../components/AlertBanner.vue';
import JobStep from '../components/JobStep.vue';
import AppVersionsDialog from '../dialogs/AppVersionsDialog.vue';
import { getObject } from '../objects';
import { confirmDialog, renderDialog } from '../utils/components';

export default {
	name: 'DeployCandidate',
	props: ['id', 'objectType'],
	components: {
		JobStep,
		AlertBanner,
		AlertAddressableError,
	},
	resources: {
		deploy() {
			return {
				type: 'document',
				doctype: 'Deploy Candidate Build',
				name: this.id,
				transform: this.transformDeploy,
			};
		},
		warnings() {
			return {
				type: 'list',
				cache: [
					'Press Notification',
					'Warning',
					'Deploy Candidate Build',
					this.id,
				],
				doctype: 'Press Notification',
				auto: true,
				fields: ['title', 'name'],
				filters: {
					document_type: 'Deploy Candidate Build',
					document_name: this.id,
					class: 'Warning',
				},
				limit: 5,
			};
		},
		errors() {
			return {
				type: 'list',
				cache: [
					'Press Notification',
					'Error',
					'Deploy Candidate Build',
					this.id,
				],
				doctype: 'Press Notification',
				auto: true,
				fields: ['title', 'name'],
				filters: {
					document_type: 'Deploy Candidate Build',
					document_name: this.id,
					is_actionable: true,
					class: 'Error',
				},
				limit: 1,
			};
		},
	},
	mounted() {
		this.$socket.emit('doc_subscribe', 'Deploy Candidate Build', this.id);
		this.$socket.on(`bench_deploy:${this.id}:steps`, (data) => {
			if (data.name === this.id && this.$resources.deploy.doc) {
				this.$resources.deploy.doc.build_steps = this.transformDeploy({
					build_steps: data.steps,
				})?.build_steps;
			}
		});
		this.$socket.on(`bench_deploy:${this.id}:finished`, () => {
			const rgDoc = getCachedDocumentResource(
				'Release Group',
				this.$resources.deploy.doc?.group,
			);
			if (rgDoc) rgDoc.reload();
			this.$resources.deploy.reload();
			this.$resources.errors.reload();
			this.$resources.warnings.reload();
		});
	},
	beforeUnmount() {
		this.$socket.emit('doc_unsubscribe', 'Deploy Candidate Build', this.id);
		this.$socket.off(`bench_deploy:${this.id}:steps`);
	},
	computed: {
		deploy() {
			return this.$resources.deploy.doc;
		},
		object() {
			return getObject(this.objectType);
		},
		error() {
			return this.$resources.errors?.data?.[0] ?? null;
		},
		warnings() {
			return (this.$resources.warnings?.data ?? []).slice(0, 5);
		},
		alertMessage() {
			if (!this.deploy) {
				return null;
			}

			if (this.deploy.retry_count > 0 && this.deploy.status === 'Scheduled') {
				return 'Previous deploy failed, re-deploy will be attempted soon';
			}
			return null;
		},
		dropdownOptions() {
			return [
				{
					label: 'View in Desk',
					icon: 'external-link',
					condition: () => this.$team?.doc?.is_desk_user,
					onClick: () => {
						window.open(
							`${window.location.protocol}//${window.location.host}/app/deploy-candidate-build/${this.id}`,
							'_blank',
						);
					},
				},
				{
					label: 'View App Versions',
					icon: 'package',
					onClick: () => {
						this.appVersions();
					},
				},
			].filter((option) => option.condition?.() ?? true);
		},
	},
	methods: {
		transformDeploy(deploy) {
			for (let step of deploy.build_steps) {
				if (step.status === 'Running') {
					step.isOpen = true;
				} else {
					step.isOpen = this.$resources.deploy?.doc?.build_steps?.find(
						(s) => s.name === step.name,
					)?.isOpen;
				}
				step.title = `${step.stage} - ${step.step}`;
				step.output =
					step.command || step.output
						? `${step.command || ''}\n${step.output || ''}`.trim()
						: '';
				step.duration = ['Success', 'Failure'].includes(step.status)
					? step.cached
						? 'Cached'
						: `${step.duration}s`
					: null;
			}
			return deploy;
		},
		stopBuild() {
			const deploy = this.deploy;

			confirmDialog({
				title: 'Fail Running Build',
				message: `
				Are you sure you want to fail this running build?<br><br>
				<div class="text-bg-base bg-gray-100 p-2 rounded-md">
				This will <strong>stop the current build immediately</strong>.  
				All progress made so far will be <strong>discarded</strong>, and the next triggered build will start from scratch.
				<br><br>
				Use this option if a build is stuck, taking unusually long, or is expected to fail.
				</div>
				`,
				primaryAction: {
					label: 'Stop Build',
					variant: 'solid',
					theme: 'red',
					onClick({ hide }) {
						createResource({
							url: 'press.api.bench.fail_build',
							params: { dn: deploy.name },
						})
							.fetch()
							.then(() => {
								hide();
							})
							.catch(() => {
								hide();
								toast.error(
									'Unable to stop build please wait for the status to be updated',
								);
							});
					},
				},
			});
		},

		appVersions() {
			const deploy = this.deploy;
			renderDialog(
				h(AppVersionsDialog, {
					dc_name: deploy.name,
					group: deploy.group,
					status: deploy.status,
				}),
			);
		},
	},
};
</script><|MERGE_RESOLUTION|>--- conflicted
+++ resolved
@@ -42,11 +42,7 @@
 						v-if="deploy && deploy.status === 'Running'"
 						theme="red"
 					>
-<<<<<<< HEAD
-						Stop Deploy
-=======
 						Stop Build
->>>>>>> b543a328
 					</Button>
 					<Button
 						@click="$resources.deploy.reload()"
