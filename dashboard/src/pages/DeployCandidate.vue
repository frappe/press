<template>
	<div class="p-5" v-if="deploy">
		<AlertAddressableError
			v-if="error"
			class="mb-5"
			:name="error.name"
			:title="error.title"
			@done="$resources.errors.reload()"
		/>
		<AlertBanner
			v-if="alertMessage && !error"
			:title="alertMessage"
			type="warning"
			class="mb-5"
		/>
		<Button :route="{ name: `${object.doctype} Detail Deploys` }">
			<template #prefix>
				<lucide-arrow-left class="inline-block h-4 w-4" />
			</template>
			All deploys
		</Button>

		<div class="mt-3">
			<div class="flex w-full items-center">
				<h2 class="text-lg font-medium text-gray-900">
					{{ deploy.deploy_candidate }}
				</h2>
				<Badge class="ml-2" :label="deploy.status" />
				<div class="ml-auto flex items-center space-x-2">
					<Button
						@click="stopBuild"
						v-if="deploy && deploy.status === 'Running'"
						theme="red"
					>
<<<<<<< HEAD
						Stop Build
=======
						Stop Deploy
>>>>>>> c39946e6
					</Button>
					<Button
						@click="$resources.deploy.reload()"
						:loading="$resources.deploy.get.loading"
					>
						<template #icon>
							<lucide-refresh-ccw class="h-4 w-4" />
						</template>
					</Button>
					<Dropdown v-if="dropdownOptions?.length" :options="dropdownOptions">
						<template v-slot="{ open }">
							<Button>
								<template #icon>
									<lucide-more-horizontal class="h-4 w-4" />
								</template>
							</Button>
						</template>
					</Dropdown>
				</div>
			</div>
			<div>
				<div class="mt-4 grid grid-cols-1 gap-4 sm:grid-cols-2 lg:grid-cols-5">
					<div>
						<div class="text-sm font-medium text-gray-500">Creation</div>
						<div class="mt-2 text-sm text-gray-900">
							{{ $format.date(deploy.creation, 'lll') }}
						</div>
					</div>
					<div>
						<div class="text-sm font-medium text-gray-500">Creator</div>
						<div class="mt-2 text-sm text-gray-900">
							{{ deploy.owner }}
						</div>
					</div>
					<div>
						<div class="text-sm font-medium text-gray-500">Duration</div>
						<div class="mt-2 text-sm text-gray-900">
							{{
								deploy.build_end ? $format.duration(deploy.build_duration) : '-'
							}}
						</div>
					</div>
					<div>
						<div class="text-sm font-medium text-gray-500">Start</div>
						<div class="mt-2 text-sm text-gray-900">
							{{ $format.date(deploy.build_start, 'lll') }}
						</div>
					</div>
					<div>
						<div class="text-sm font-medium text-gray-500">End</div>
						<div class="mt-2 text-sm text-gray-900">
							{{
								deploy.build_end ? $format.date(deploy.build_end, 'lll') : '-'
							}}
						</div>
					</div>
				</div>
			</div>
		</div>

		<!-- Build Steps -->
		<div :class="deploy.build_error ? 'mt-4' : 'mt-8'" class="space-y-4">
			<JobStep
				v-for="step in deploy.build_steps"
				:step="step"
				:key="step.name"
			/>
			<JobStep v-for="job in deploy.jobs" :step="job" :key="job.name" />
		</div>
	</div>
</template>
<script>
import { createResource, getCachedDocumentResource } from 'frappe-ui';
import { getObject } from '../objects';
import JobStep from '../components/JobStep.vue';
import AlertAddressableError from '../components/AlertAddressableError.vue';
import AlertBanner from '../components/AlertBanner.vue';
import dayjs from 'dayjs';
import { toast } from 'vue-sonner';
import { confirmDialog } from '../utils/components';

export default {
	name: 'DeployCandidate',
	props: ['id', 'objectType'],
	components: {
		JobStep,
		AlertBanner,
		AlertAddressableError,
	},
	resources: {
		deploy() {
			return {
				type: 'document',
				doctype: 'Deploy Candidate Build',
				name: this.id,
				transform: this.transformDeploy,
			};
		},
		errors() {
			return {
				type: 'list',
				cache: [
					'Press Notification',
					'Error',
					'Deploy Candidate Build',
					this.id,
				],
				doctype: 'Press Notification',
				auto: true,
				fields: ['title', 'name'],
				filters: {
					document_type: 'Deploy Candidate Build',
					document_name: this.id,
					is_actionable: true,
					class: 'Error',
				},
				limit: 1,
			};
		},
	},
	mounted() {
		this.$socket.emit('doc_subscribe', 'Deploy Candidate Build', this.id);
		this.$socket.on(`bench_deploy:${this.id}:steps`, (data) => {
			if (data.name === this.id && this.$resources.deploy.doc) {
				this.$resources.deploy.doc.build_steps = this.transformDeploy({
					build_steps: data.steps,
				})?.build_steps;
			}
		});
		this.$socket.on(`bench_deploy:${this.id}:finished`, () => {
			const rgDoc = getCachedDocumentResource(
				'Release Group',
				this.$resources.deploy.doc?.group,
			);
			if (rgDoc) rgDoc.reload();
			this.$resources.deploy.reload();
			this.$resources.errors.reload();
		});
	},
	beforeUnmount() {
		this.$socket.emit('doc_unsubscribe', 'Deploy Candidate Build', this.id);
		this.$socket.off(`bench_deploy:${this.id}:steps`);
	},
	computed: {
		deploy() {
			return this.$resources.deploy.doc;
		},
		object() {
			return getObject(this.objectType);
		},
		error() {
			return this.$resources.errors?.data?.[0] ?? null;
		},
		alertMessage() {
			if (!this.deploy) {
				return null;
			}

			if (this.deploy.retry_count > 0 && this.deploy.status === 'Scheduled') {
				return 'Previous deploy failed, re-deploy will be attempted soon';
			}
			return null;
		},
		dropdownOptions() {
			return [
				{
					label: 'View in Desk',
					icon: 'external-link',
					condition: () => this.$team?.doc?.is_desk_user,
					onClick: () => {
						window.open(
							`${window.location.protocol}//${window.location.host}/app/deploy-candidate-build/${this.id}`,
							'_blank',
						);
					},
				},
				{
					label: 'Fail and Redeploy',
					icon: 'repeat',
					condition: () => this.showFailAndRedeploy,
					onClick: () => this.failAndRedeploy(),
				},
			].filter((option) => option.condition?.() ?? true);
		},
		showFailAndRedeploy() {
			if (!this.deploy || this.deploy.status == 'Failure') {
				return false;
			}
			const from = ['Pending', 'Preparing'].includes(this.deploy.status)
				? this.deploy.creation
				: this.deploy.build_start;
			const now = dayjs(new Date());
			return now.diff(from, 'hours') > 2;
		},
	},
	methods: {
		transformDeploy(deploy) {
			for (let step of deploy.build_steps) {
				if (step.status === 'Running') {
					step.isOpen = true;
				} else {
					step.isOpen = this.$resources.deploy?.doc?.build_steps?.find(
						(s) => s.name === step.name,
					)?.isOpen;
				}
				step.title = `${step.stage} - ${step.step}`;
				step.output =
					step.command || step.output
						? `${step.command || ''}\n${step.output || ''}`.trim()
						: '';
				step.duration = ['Success', 'Failure'].includes(step.status)
					? step.cached
						? 'Cached'
						: `${step.duration}s`
					: null;
			}
			return deploy;
		},
		stopBuild() {
			const deploy = this.deploy;

			confirmDialog({
				title: 'Fail Running Build',
				message: `
				Are you sure you want to fail this running build?<br><br>
				<div class="text-bg-base bg-gray-100 p-2 rounded-md">
				This will <strong>stop the current build immediately</strong>.  
				All progress made so far will be <strong>discarded</strong>, and the next triggered build will start from scratch.
				<br><br>
				Use this option if a build is stuck, taking unusually long, or is expected to fail.
				</div>
				`,
				primaryAction: {
					label: 'Stop Build',
					variant: 'solid',
					theme: 'red',
					onClick({ hide }) {
						createResource({
							url: 'press.api.bench.fail_build',
							params: { dn: deploy.name },
						})
							.fetch()
							.then(() => {
								hide();
							})
							.catch(() => {
								hide();
								toast.error(
									'Unable to stop build please wait for the status to be updated',
								);
							});
					},
				},
			});
		},

		failAndRedeploy() {
			if (!this.deploy) {
				return;
			}

			const group = this.deploy.group;
			const onError = () => toast.error('Could not fail and redeploy');
			const router = this.$router;

			createResource({
				url: 'press.api.bench.fail_and_redeploy',
				params: { name: group, dc_name: this.deploy.name },
				onSuccess(name) {
					if (!name) {
						onError();
					} else {
						router.push(`/groups/${group}/deploys/${name}`);
					}
				},
				onError,
			}).fetch();
		},
	},
};
</script><|MERGE_RESOLUTION|>--- conflicted
+++ resolved
@@ -32,11 +32,7 @@
 						v-if="deploy && deploy.status === 'Running'"
 						theme="red"
 					>
-<<<<<<< HEAD
-						Stop Build
-=======
 						Stop Deploy
->>>>>>> c39946e6
 					</Button>
 					<Button
 						@click="$resources.deploy.reload()"
