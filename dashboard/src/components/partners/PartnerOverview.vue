--- conflicted
+++ resolved
@@ -121,15 +121,11 @@
 			<div class="flex h-full flex-col justify-between p-4 gap-2">
 				<div class="flex justify-between items-center">
 					<h3 class="font-semibold text-lg">Website Info</h3>
-<<<<<<< HEAD
 					<Button
 						label="Edit"
 						@click="showUpdateWebsiteInfo = true"
 						:disabled="true"
 					/>
-=======
-					<Button label="Edit" @click="showUpdateWebsiteInfo = true" />
->>>>>>> a9bee3a7
 				</div>
 				<div class="my-1 h-px bg-gray-100" />
 				<div class="flex flex-col">
