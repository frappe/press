<template>
	<div class="p-5">
		<ObjectList :options="partnerCertificatesList" />
	</div>
</template>

<script>
import { h } from 'vue';
import { FeatherIcon, Tooltip } from 'frappe-ui';
import { icon, renderDialog } from '../../utils/components';
import ObjectList from '../ObjectList.vue';
import PartnerCertificateRequest from './PartnerCertificateRequest.vue';
import LinkCertificate from './LinkCertificate.vue';
export default {
	name: 'PartnerCertificates',
	components: {
		ObjectList,
		PartnerCertificateRequest,
		LinkCertificate,
	},
	data() {
		return {
			showApplyForCertificateDialog: false,
		};
	},
	computed: {
		partnerCertificatesList() {
			return {
				doctype: 'Partner Certificate',
				fields: ['free', 'certificate_link'],
				columns: [
					{
						label: 'Member Name',
						fieldname: 'partner_member_name',
					},
					{
						label: 'Member Email',
						fieldname: 'partner_member_email',
					},
					{
						label: 'Issued On',
						fieldname: 'issue_date',
						format(value) {
							return Intl.DateTimeFormat('en-US', {
								year: 'numeric',
								month: 'long',
								day: 'numeric',
							}).format(new Date(value));
						},
					},
					{
						label: 'Course',
						fieldname: 'course',
						format(value) {
							return value == 'frappe-developer-certification'
								? 'Framework'
								: 'ERPNext';
						},
						width: 0.6,
					},
					{
						label: 'Version',
						fieldname: 'version',
						width: 0.5,
						align: 'center',
					},
					{
						label: 'Free',
						fieldname: 'free',
						type: 'Component',
						align: 'center',
						width: 0.4,
						component({ row }) {
							if (row.free) {
								return h(
									Tooltip,
									{
										text: 'Free Certification',
									},
									() =>
										h(FeatherIcon, {
											name: 'check-circle',
											class: 'h-4 w-4 text-green-600',
										}),
								);
							}
						},
					},
					{
						label: 'Certificate Link',
						type: 'Button',
						align: 'center',
						Button({ row }) {
							return {
								label: 'View',
								slots: {
									prefix: icon('external-link'),
								},
								onClick: (e) => {
									e.stopPropagation();
									window.open(row.certificate_link);
								},
							};
						},
					},
				],
				documentation: 'https://frappe.io',
				actions() {
					return [
						{
							label: 'Apply for Free Certification',
<<<<<<< HEAD
							disabled: true,
=======
>>>>>>> a9bee3a7
							slots: {
								prefix: icon('plus'),
							},
							onClick: () => {
								renderDialog(
									h(PartnerCertificateRequest, {
										show: true,
										onSuccess: () => {
											console.log('success');
										},
									}),
								);
							},
						},
						{
							label: 'Link Certificate',
<<<<<<< HEAD
							disabled: true,
=======
>>>>>>> a9bee3a7
							slots: {
								prefix: icon('link'),
							},
							onClick: (row) => {
								renderDialog(
									h(LinkCertificate, {
										show: true,
										onSuccess: () => {
											console.log('Certificate linked successfully');
										},
									}),
								);
							},
						},
					];
				},
				filters: {
					team: this.$team.doc.name,
				},
				filterControls() {
					return [
						{
							type: 'select',
							fieldname: 'course',
							label: 'Course',
							options: ['', 'Framework', 'ERPNext'],
						},
					];
				},
				orderBy: 'creation desc',
			};
		},
	},
};
</script><|MERGE_RESOLUTION|>--- conflicted
+++ resolved
@@ -109,10 +109,7 @@
 					return [
 						{
 							label: 'Apply for Free Certification',
-<<<<<<< HEAD
 							disabled: true,
-=======
->>>>>>> a9bee3a7
 							slots: {
 								prefix: icon('plus'),
 							},
@@ -129,10 +126,7 @@
 						},
 						{
 							label: 'Link Certificate',
-<<<<<<< HEAD
 							disabled: true,
-=======
->>>>>>> a9bee3a7
 							slots: {
 								prefix: icon('link'),
 							},
