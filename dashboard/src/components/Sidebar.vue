--- conflicted
+++ resolved
@@ -1,21 +1,13 @@
 <template>
 	<div class="flex h-screen flex-col justify-between bg-gray-50 p-2">
 		<div>
-<<<<<<< HEAD
 			<FrappeCloudLogo class="my-6 mx-auto" style="width: 70px;"/>
 			<div
 				class="mb-4 cursor-pointer rounded-xl border bg-gray-200 px-3 py-3 text-xs hover:border-gray-300"
 				@click="show = true"
 			>
 				Search (Ctrl + k)
-=======
-			<div class="flex justify-between">
-				<FrappeCloudLogo class="my-8 ml-2 h-4 w-auto" />
-				<div class="self-center">
-					<Button icon="search" @click="show = true">
-					</Button>
-				</div>
->>>>>>> 596302f8
+
 			</div>
 			<CommandPalette :show="show" @close="show = false" />
 			<router-link
