<template>
	<nav class="border-b bg-gray-50 px-4">
		<div class="z-10 mx-auto md:container">
			<div class="flex h-16 items-center justify-between">
				<div class="flex items-center">
					<div class="shrink-0">
						<router-link to="/">
<<<<<<< HEAD
							<FrappeCloudLogo class="h-10 w-auto ml-2" />
=======
							<FrappeCloudLogo class="h-6" />
>>>>>>> e9b86738
						</router-link>
					</div>
				</div>
				<div class="-mr-2 flex md:hidden">
					<button
						class="focus:shadow-outline-gray inline-flex items-center justify-center rounded-md p-2 text-gray-700 focus:outline-none"
						@click="mobileMenuOpen = !mobileMenuOpen"
					>
						<FeatherIcon v-if="!mobileMenuOpen" name="menu" class="h-6 w-6" />
						<FeatherIcon v-else name="x" class="h-6 w-6" />
					</button>
				</div>
			</div>
		</div>
		<div class="md:hidden" :class="mobileMenuOpen ? 'block' : 'hidden'">
			<div class="px-4 pb-2">
				<router-link
					v-for="item in items"
					:key="item.label"
					:to="item.route"
					v-slot="{ href, route, navigate, isActive, isExactActive }"
				>
					<a
						:class="[
							(item.route == '/' ? isExactActive : isActive)
								? 'bg-gray-200'
								: 'text-gray-900 hover:bg-gray-50'
						]"
						:href="href"
						@click="navigate"
						class="block rounded-md px-3 py-2 text-sm font-medium focus:outline-none"
					>
						{{ item.label }}
					</a>
				</router-link>
			</div>
			<div class="border-t pb-3 pt-4">
				<div class="flex items-center px-4">
					<div class="shrink-0">
						<Avatar
							v-if="$account.user"
							:label="$account.user.first_name"
							:image="$account.user.user_image"
						/>
					</div>
					<div class="ml-3" v-if="$account.user">
						<div class="text-base font-medium leading-none">
							{{ $account.user.first_name }} {{ $account.user.last_name }}
						</div>
						<div class="mt-1 text-sm font-medium leading-none text-gray-400">
							{{ $account.user.email }}
						</div>
					</div>
				</div>
				<div class="mt-3 space-y-3 px-2">
					<a
						href="/support/tickets"
						target="_blank"
						class="block rounded-md px-3 pt-4 text-base font-medium focus:outline-none"
					>
						Support
					</a>
					<a
						href="/docs"
						target="_blank"
						class="block rounded-md px-3 text-base font-medium focus:outline-none"
					>
						Docs
					</a>
					<a
						href="#"
						class="block rounded-md px-3 text-base font-medium focus:outline-none"
						@click.prevent="$auth.logout"
					>
						Logout
					</a>
				</div>
			</div>
		</div>
	</nav>
</template>

<script>
import FrappeCloudLogo from '@/components/icons/FrappeCloudLogo.vue';

export default {
	components: {
		FrappeCloudLogo
	},
	data() {
		return {
			mobileMenuOpen: false
		};
	},
	computed: {
		items() {
			return [
				{
					label: 'Sites',
					route: '/sites',
					highlight: () => {
						return this.$route.fullPath.endsWith('/sites');
					}
				},
				{
					label: 'Benches',
					route: '/benches',
					highlight: () => {
						return this.$route.fullPath.endsWith('/sites');
					}
				},
				{
					label: 'Apps',
					route: '/marketplace',
					highlight: () => {
						return this.$route.fullPath.includes('/marketplace');
					},
					condition: () => this.$account.team?.is_developer
				},
				{
					label: 'Billing',
					route: '/billing',
					highlight: () => {
						return this.$route.fullPath.endsWith('/sites');
					}
				},
				{
					label: 'Settings',
					route: '/settings/profile'
				}
			].filter(d => (d.condition ? d.condition() : true));
		}
	}
};
</script><|MERGE_RESOLUTION|>--- conflicted
+++ resolved
@@ -5,11 +5,7 @@
 				<div class="flex items-center">
 					<div class="shrink-0">
 						<router-link to="/">
-<<<<<<< HEAD
 							<FrappeCloudLogo class="h-10 w-auto ml-2" />
-=======
-							<FrappeCloudLogo class="h-6" />
->>>>>>> e9b86738
 						</router-link>
 					</div>
 				</div>
