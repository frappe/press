<template>
	<div>
		<input
			ref="input"
			type="file"
			:accept="fileTypes"
			class="hidden"
			@change="onFileAdd"
		/>
		<slot
			v-bind="{
				file,
				uploading,
				progress,
				uploaded,
				message,
				error,
				total,
				success,
				openFileSelector
			}"
		/>
	</div>
</template>

<script>
import FileUploader from '@/controllers/fileUploader';
import S3FileUploader from '@/controllers/s3FileUploader';
import { Archive } from 'libarchive.js/main.js';
import { isWasmSupported } from '@/utils';

export default {
	name: 'FileUploader',
	props: ['fileTypes', 'uploadArgs', 's3', 'type'],
	data() {
		return {
			uploader: null,
			uploading: false,
			uploaded: 0,
			error: null,
			message: '',
			total: 0,
			file: null,
			finishedUploading: false
		};
	},
	computed: {
		progress() {
			return Math.floor((this.uploaded / this.total) * 100);
		},
		success() {
			return this.finishedUploading && !this.error;
		}
	},
	methods: {
		openFileSelector() {
			this.$refs['input'].click();
		},
		async onFileAdd(e) {
			this.error = null;
			this.file = e.target.files[0];

			if (this.file.type === 'application/x-gzip') {
				let error = await this.validateDatabaseFile();
				if (error) {
					this.error = error;
					return;
				}
			}
			this.uploadFile(this.file);
		},
		async validateDatabaseFile() {
			// Check for upload size limits
			this.message = 'Checking File Limits';
			if (
				this.file.type === 'application/x-gzip' &&
				this.file.size > 524 * 1000 * 1000
			) {
<<<<<<< HEAD
				return 'Max File Size Limit for Database file is 500M';
=======
				this.error = 'Max File Size Limit for Database file is 500M';
				this.message = '';
				this.$emit('failure', 'showAlert');
				return;
>>>>>>> e0ea66e7
			}

			// Check for validity of files
			let validationMessage;
			if (isWasmSupported) {
				this.message = 'Validating File';
				validationMessage = await this.validateFile();
				this.message = '';
			} else {
				validationMessage = 'WASM not supported on this browser';
			}

			if (!validationMessage) {
				return null;
			}

			const title = this.type[0].toUpperCase() + this.type.slice(1);
			const errorTitle =
				validationMessage?.length > 24 ? 'Validation Error' : validationMessage;
			let error = validationMessage ? errorTitle : `Invalid ${title} File`;

			if (validationMessage) {
				this.message = 'Skipping Validation...';
				console.error(validationMessage);

				let after3secs = new Promise(resolve => {
					setTimeout(() => {
						this.message = '';
						resolve(null);
					}, 3000);
				});
				return after3secs;
			}
		},
		validateBackupFileContents() {
			return new Promise(resolve => {
				let timeout;
				if (this.file.size < 200 * 1000 * 1000) {
					timeout = 15 * 1000;
				} else {
					timeout = 30 * 1000;
				}
				let upload_type = this.type;

				setTimeout(() => {
					resolve('Validation Timed Out');
				}, timeout);

				Archive.init({
					workerUrl:
						'/assets/press/node_modules/libarchive.js/dist/worker-bundle.js'
				});
				Archive.open(this.file)
					.then(archive => {
						archive
							.getFilesArray()
							.then(files => {
								if (files.length > 0) {
									const path = files[0].path.split('/');
									const type = path.indexOf(upload_type) === 2;
									const compressed_files = path.indexOf('files') === 3;
									resolve(type && compressed_files);
								}
							})
							.catch(err => {
								resolve(`An error occurred while reading Files Array: ${err}`);
							});
					})
					.catch(err => {
						resolve(`An error occurred while reading compressed file: ${err}`);
					});
			});
		},
		async uploadFile(file) {
			this.error = null;
			this.uploaded = 0;
			this.total = 0;

			this.uploader = this.s3 ? new S3FileUploader() : new FileUploader();
			this.uploader.on('start', () => {
				this.uploading = true;
			});
			this.uploader.on('progress', data => {
				this.uploaded = data.uploaded;
				this.total = data.total;
			});
			this.uploader.on('error', () => {
				this.uploading = false;
				this.error = 'Error Uploading File';
			});
			this.uploader.on('finish', () => {
				this.uploading = false;
				this.finishedUploading = true;
			});
			this.uploader
				.upload(file, this.uploadArgs || {})
				.then(data => {
					this.$emit('success', data);
				})
				.catch(error => {
					this.uploading = false;
					let errorMessage = 'Error Uploading File';
					if (error._server_messages) {
						errorMessage = JSON.parse(JSON.parse(error._server_messages)[0])
							.message;
					} else if (error.exc) {
						errorMessage = JSON.parse(error.exc)[0]
							.split('\n')
							.slice(-2, -1)[0];
					}
					this.error = errorMessage;
					this.$emit('failure', error);
				});
		}
	}
};
</script><|MERGE_RESOLUTION|>--- conflicted
+++ resolved
@@ -76,14 +76,10 @@
 				this.file.type === 'application/x-gzip' &&
 				this.file.size > 524 * 1000 * 1000
 			) {
-<<<<<<< HEAD
-				return 'Max File Size Limit for Database file is 500M';
-=======
 				this.error = 'Max File Size Limit for Database file is 500M';
 				this.message = '';
 				this.$emit('failure', 'showAlert');
 				return;
->>>>>>> e0ea66e7
 			}
 
 			// Check for validity of files
