--- conflicted
+++ resolved
@@ -68,12 +68,8 @@
 
 					<FormControl
 						label="GSTIN (if applicable)"
-<<<<<<< HEAD
 						v-if="payoutMethod != 'NexTash Cloud Credits'"
 						type="text"
-=======
-						v-if="payoutMethod != 'Frappe Cloud Credits'"
->>>>>>> e9b86738
 						v-model="gstin"
 					/>
 
