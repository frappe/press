<template>
	<FrappeUIBadge :size="size" :theme="_color">
		{{ label }}
		<template #prefix>
			<slot name="prefix"></slot>
		</template>
		<template #suffix>
			<slot name="suffix"></slot>
		</template>
	</FrappeUIBadge>
</template>

<script>
import { Badge as FrappeUIBadge } from 'frappe-ui';

export default {
	name: 'Badge',
	props: ['label', 'theme', 'size'],
	components: {
		FrappeUIBadge,
	},
	computed: {
		_color() {
			if (this.theme) return this.theme;
			return {
				Approved: 'green',
				Recovering: 'orange',
				Recovered: 'blue',
				Broken: 'red',
				Installing: 'orange',
				Processing: 'blue',
				Running: 'blue',
				Pending: 'orange',
				Failure: 'red',
				Fatal: 'red',
				Failed: 'red',
				'Update Available': 'blue',
				Enabled: 'blue',
				'Awaiting Approval': 'orange',
				'Awaiting Deploy': 'orange',
				Success: 'green',
				Completed: 'green',
				Deployed: 'green',
				Expired: 'red',
				Paid: 'green',
				Unpaid: 'orange',
				'Invoice Created': 'blue',
				Rejected: 'red',
				'In Review': 'orange',
				'Attention Required': 'red',
				Active: 'green',
				Trial: 'orange',
				Published: 'green',
				Owner: 'blue',
				Primary: 'green',
				'Latest Deployed': 'orange',
				'Not Deployed': 'orange',
				'Action Required': 'red',
				'First Deploy': 'green',
				'Will be Uninstalled': 'red',
<<<<<<< HEAD
				Open: 'red',
				'In Process': 'orange',
				Won: 'green',
				Lost: 'red',
				Junk: 'gray',
				'Passed to Other Partner': 'gray',
=======
				Restored: 'green',
				Restoring: 'blue',
				'Creating Servers': 'orange',
				'Gathering Site Data': 'orange',
				'Warming Up': 'orange',
>>>>>>> 145b2e2d
			}[this.label];
		},
	},
};
</script><|MERGE_RESOLUTION|>--- conflicted
+++ resolved
@@ -58,20 +58,17 @@
 				'Action Required': 'red',
 				'First Deploy': 'green',
 				'Will be Uninstalled': 'red',
-<<<<<<< HEAD
 				Open: 'red',
 				'In Process': 'orange',
 				Won: 'green',
 				Lost: 'red',
 				Junk: 'gray',
 				'Passed to Other Partner': 'gray',
-=======
 				Restored: 'green',
 				Restoring: 'blue',
 				'Creating Servers': 'orange',
 				'Gathering Site Data': 'orange',
 				'Warming Up': 'orange',
->>>>>>> 145b2e2d
 			}[this.label];
 		},
 	},
