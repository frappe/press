--- conflicted
+++ resolved
@@ -1,53 +1,4 @@
 import App from './App.vue';
-<<<<<<< HEAD
-import { createApp, reactive } from 'vue';
-import outsideClickDirective from '@/components/global/outsideClickDirective';
-import call from './controllers/call';
-import resourceManager from './resourceManager';
-import Auth from './controllers/auth';
-import Saas from './controllers/saas';
-import Account from './controllers/account';
-import socket from './controllers/socket';
-import utils from './utils';
-import router from './router';
-
-const app = createApp(App);
-const auth = reactive(new Auth());
-const saas = reactive(new Saas());
-const account = reactive(new Account());
-
-let components = import.meta.globEager('./components/global/*.vue'); // To get each component inside globals folder
-
-for (let path in components) {
-	let component = components[path];
-	let name = path.replace('./components/global/', '').replace('.vue', '');
-	app.component(name, component.default || component);
-}
-
-app.use(resourceManager);
-app.use(utils);
-app.use(router);
-app.directive('on-outside-click', outsideClickDirective);
-
-app.config.globalProperties.$call = call;
-app.provide('$call', call);
-
-// Hack to get $auth working, should be refactored later
-app.config.globalProperties.$auth = auth;
-app.config.globalProperties.$saas = saas;
-// Actually, provide-inject is recommended to be used
-app.provide('$auth', auth);
-app.provide('$saas', saas);
-
-app.config.globalProperties.$socket = socket;
-app.provide('$account', account);
-app.config.globalProperties.$account = account;
-app.provide('$socket', socket);
-
-// global accessor to expose switchToTeam method
-window.$account = account;
-window.$saas = saas;
-=======
 import { createApp } from 'vue';
 import registerPlugins from './plugins';
 import registerRouter from './router/register';
@@ -60,7 +11,6 @@
 registerGlobalComponents(app);
 const { auth, account } = registerControllers(app);
 registerRouter(app, auth, account);
->>>>>>> 82c7275a
 
 app.mount('#app');
 
