import path from 'path';
import { defineConfig } from 'vite';
import vue from '@vitejs/plugin-vue';
import vueJsx from '@vitejs/plugin-vue-jsx';
import frappeui from 'frappe-ui/vite';
import pluginRewriteAll from 'vite-plugin-rewrite-all';
import { sentryVitePlugin } from '@sentry/vite-plugin';
import vueDevTools from 'vite-plugin-vue-devtools'
import dotenv from 'dotenv';
dotenv.config();

export default defineConfig({
	plugins: [
		frappeui({
			frappeProxy: true,
			lucideIcons: true,
			jinjaBootData: true,
			buildConfig: {
				outDir: '../press/public/dashboard',
				indexHtmlPath: '../press/www/dashboard.html',
				emptyOutDir: true,
				sourcemap: true,
			},
		}),
		vue(),
		vueJsx(),
		pluginRewriteAll(),
		sentryVitePlugin({
			url: process.env.SENTRY_URL,
			org: process.env.SENTRY_ORG,
			project: process.env.SENTRY_PROJECT,
			applicationKey: 'press-dashboard',
			authToken: process.env.SENTRY_AUTH_TOKEN,
		}),
<<<<<<< HEAD
		// vueDevTools(),
=======
		...(process.env.ENABLE_VUE_DEVTOOLS ? [vueDevTools()] : []),
>>>>>>> 203a929d
	],
	server: {
		allowedHosts: true
	},
	resolve: {
		alias: {
			'@': path.resolve(__dirname, 'src'),
		},
	},
	optimizeDeps: {
		include: ['feather-icons', 'showdown', 'highlight.js/lib/core', 'interactjs'],
	},
});<|MERGE_RESOLUTION|>--- conflicted
+++ resolved
@@ -32,11 +32,7 @@
 			applicationKey: 'press-dashboard',
 			authToken: process.env.SENTRY_AUTH_TOKEN,
 		}),
-<<<<<<< HEAD
-		// vueDevTools(),
-=======
 		...(process.env.ENABLE_VUE_DEVTOOLS ? [vueDevTools()] : []),
->>>>>>> 203a929d
 	],
 	server: {
 		allowedHosts: true
