--- conflicted
+++ resolved
@@ -3,395 +3,200 @@
 import generateRoutes from './objects/generateRoutes';
 
 export let routes = [
-	{
-		path: '/',
-		name: 'Home',
-		component: () => import('./pages/Home.vue'),
-		redirect: { name: 'Welcome' }
-	},
-	{
-		path: '/welcome',
-		name: 'Welcome',
-		component: () => import('./pages/Welcome.vue')
-	},
-	{
-		path: '/login',
-		name: 'Login',
-		component: () => import('./pages/LoginSignup.vue'),
-		meta: { isLoginPage: true }
-	},
-	{
-		path: '/signup',
-		name: 'Signup',
-		component: () => import('./pages/LoginSignup.vue'),
-		meta: { isLoginPage: true }
-	},
-	{
-		path: '/setup-account/:requestKey/:joinRequest?',
-		name: 'Setup Account',
-		component: () => import('./pages/SetupAccount.vue'),
-		props: true,
-		meta: { isLoginPage: true }
-	},
-	{
-		path: '/reset-password/:requestKey',
-		name: 'Reset Password',
-		component: () => import('./pages/ResetPassword.vue'),
-		props: true,
-		meta: { isLoginPage: true }
-	},
-	{
-		name: 'New Site',
-		path: '/sites/new',
-		component: () => import('./pages/NewSite.vue')
-	},
-	{
-		name: 'Bench New Site',
-		path: '/benches/:bench/sites/new',
-		component: () => import('./pages/NewSite.vue'),
-		props: true
-	},
-	{
-		name: 'New Release Group',
-		path: '/benches/new',
-		component: () => import('./pages/NewBench.vue')
-	},
-	{
-		name: 'Server New Bench',
-		path: '/servers/:server/benches/new',
-		component: () => import('./pages/NewBench.vue'),
-		props: true
-	},
-	{
-		name: 'New Server',
-		path: '/servers/new',
-		component: () => import('./pages/NewServer.vue')
-	},
-	{
-		name: 'Billing',
-		path: '/billing',
-		component: () => import('./pages/Billing.vue'),
-		children: [
-			{
-				name: 'BillingOverview',
-				path: '',
-				component: () => import('./pages/BillingOverview.vue')
-			},
-			{
-				name: 'BillingInvoices',
-				path: 'invoices',
-				component: () => import('./pages/BillingInvoices.vue')
-			},
-			{
-				name: 'BillingBalances',
-				path: 'balances',
-				component: () => import('./pages/BillingBalances.vue')
-			},
-			{
-				name: 'BillingPaymentMethods',
-				path: 'payment-methods',
-				component: () => import('./pages/BillingPaymentMethods.vue')
-			},
-			{
-				name: 'BillingMarketplacePayouts',
-				path: 'payouts',
-				component: () => import('./pages/BillingMarketplacePayouts.vue')
-			}
-		]
-	},
-	{
-		path: '/settings',
-		name: 'Settings',
-		redirect: { name: 'SettingsProfile' },
-		component: () => import('./pages/Settings.vue'),
-		children: [
-			{
-				name: 'SettingsProfile',
-				path: 'profile',
-				component: () =>
-					import('./components/settings/profile/ProfileSettings.vue')
-			},
-			{
-				name: 'SettingsTeam',
-				path: 'team',
-				component: () => import('./components/settings/TeamSettings.vue')
-			},
-			{
-				name: 'SettingsDeveloper',
-				path: 'developer',
-				component: () => import('./components/settings/DeveloperSettings.vue')
-			},
-			{
-				name: 'SettingsPermission',
-				path: 'permissions',
-				component: () =>
-					import('./components/settings/PermissionsSettings.vue'),
-				redirect: { name: 'SettingsPermissionRoles' },
-				children: [
-					{
-						path: 'groups',
-						name: 'SettingsPermissionRoles',
-						component: () => import('./components/settings/PermissionRoles.vue')
-					},
-					{
-						name: 'SettingsPermissionRolePermissions',
-						path: 'groups/:groupId',
-						component: () =>
-							import('./components/settings/RolePermissions.vue'),
-						props: true
-					}
-				]
-			}
-		]
-	},
-	{
-		name: 'Partners',
-		path: '/partners',
-		redirect: { name: 'PartnerOverview' },
-		component: () => import('./pages/Partners.vue'),
-		children: [
-			{
-				name: 'PartnerOverview',
-				path: 'overview',
-				component: () => import('./components/partners/PartnerOverview.vue')
-			},
-			{
-				name: 'PartnerCustomers',
-				path: 'customers',
-				component: () => import('./components/partners/PartnerCustomers.vue')
-			},
-			{
-				name: 'PartnerApprovalRequests',
-				path: 'approval-requests',
-				component: () =>
-					import('./components/partners/PartnerApprovalRequests.vue')
-			}
-		]
-	},
-	{
-		name: 'NewAppTrial',
-		path: '/app-trial/:productId',
-		component: () => import('./pages/NewAppTrial.vue'),
-		props: true
-	},
-	{
-		name: 'Impersonate',
-		path: '/impersonate/:teamId',
-		component: () => import('./pages/Impersonate.vue'),
-		props: true
-	},
+  {
+    path: '/',
+    name: 'Home',
+    component: () => import('./pages/Home.vue'),
+    redirect: { name: 'Welcome' }
+  },
+  {
+    path: '/welcome',
+    name: 'Welcome',
+    component: () => import('./pages/Welcome.vue')
+  },
+  {
+    path: '/login',
+    name: 'Login',
+    component: () => import('./pages/LoginSignup.vue'),
+    meta: { isLoginPage: true }
+  },
+  {
+    path: '/signup',
+    name: 'Signup',
+    component: () => import('./pages/LoginSignup.vue'),
+    meta: { isLoginPage: true }
+  },
+  {
+    path: '/setup-account/:requestKey/:joinRequest?',
+    name: 'Setup Account',
+    component: () => import('./pages/SetupAccount.vue'),
+    props: true,
+    meta: { isLoginPage: true }
+  },
+  {
+    path: '/reset-password/:requestKey',
+    name: 'Reset Password',
+    component: () => import('./pages/ResetPassword.vue'),
+    props: true,
+    meta: { isLoginPage: true }
+  },
+  {
+    name: 'New Site',
+    path: '/sites/new',
+    component: () => import('./pages/NewSite.vue')
+  },
+  {
+    name: 'Bench New Site',
+    path: '/benches/:bench/sites/new',
+    component: () => import('./pages/NewSite.vue'),
+    props: true
+  },
+  {
+    name: 'New Release Group',
+    path: '/benches/new',
+    component: () => import('./pages/NewBench.vue')
+  },
+  {
+    name: 'Server New Bench',
+    path: '/servers/:server/benches/new',
+    component: () => import('./pages/NewBench.vue'),
+    props: true
+  },
+  {
+    name: 'New Server',
+    path: '/servers/new',
+    component: () => import('./pages/NewServer.vue')
+  },
+  {
+    name: 'Billing',
+    path: '/billing',
+    component: () => import('./pages/Billing.vue'),
+    children: [
+      {
+        name: 'BillingOverview',
+        path: '',
+        component: () => import('./pages/BillingOverview.vue')
+      },
+      {
+        name: 'BillingInvoices',
+        path: 'invoices',
+        component: () => import('./pages/BillingInvoices.vue')
+      },
+      {
+        name: 'BillingBalances',
+        path: 'balances',
+        component: () => import('./pages/BillingBalances.vue')
+      },
+      {
+        name: 'BillingPaymentMethods',
+        path: 'payment-methods',
+        component: () => import('./pages/BillingPaymentMethods.vue')
+      },
+      {
+        name: 'BillingMarketplacePayouts',
+        path: 'payouts',
+        component: () => import('./pages/BillingMarketplacePayouts.vue')
+      }
+    ]
+  },
+  {
+    path: '/settings',
+    name: 'Settings',
+    redirect: { name: 'SettingsProfile' },
+    component: () => import('./pages/Settings.vue'),
+    children: [
+      {
+        name: 'SettingsProfile',
+        path: 'profile',
+        component: () =>
+          import('./components/settings/profile/ProfileSettings.vue')
+      },
+      {
+        name: 'SettingsTeam',
+        path: 'team',
+        component: () => import('./components/settings/TeamSettings.vue')
+      },
+      {
+        name: 'SettingsDeveloper',
+        path: 'developer',
+        component: () => import('./components/settings/DeveloperSettings.vue')
+      },
+      {
+        name: 'SettingsPermission',
+        path: 'permissions',
+        component: () =>
+          import('./components/settings/SettingsPermissions.vue'),
+        redirect: { name: 'SettingsPermissionRoles' },
+        children: [
+          {
+            path: 'groups',
+            name: 'SettingsPermissionRoles',
+            component: () => import('./components/settings/RoleList.vue')
+          },
+          {
+            name: 'SettingsPermissionRolePermissions',
+            path: 'groups/:roleId',
+            component: () =>
+              import('./components/settings/RolePermissions.vue'),
+            props: true
+          }
+        ]
+      }
+    ]
+  },
+  {
+    name: 'Partners',
+    path: '/partners',
+    redirect: { name: 'PartnerOverview' },
+    component: () => import('./pages/Partners.vue'),
+    children: [
+      {
+        name: 'PartnerOverview',
+        path: 'overview',
+        component: () => import('./components/partners/PartnerOverview.vue')
+      },
+      {
+        name: 'PartnerCustomers',
+        path: 'customers',
+        component: () => import('./components/partners/PartnerCustomers.vue')
+      },
+      {
+        name: 'PartnerApprovalRequests',
+        path: 'approval-requests',
+        component: () =>
+          import('./components/partners/PartnerApprovalRequests.vue')
+      }
+    ]
+  },
+  {
+    name: 'NewAppTrial',
+    path: '/app-trial/:productId',
+    component: () => import('./pages/NewAppTrial.vue'),
+    props: true
+  },
+  {
+    name: 'Impersonate',
+    path: '/impersonate/:teamId',
+    component: () => import('./pages/Impersonate.vue'),
+    props: true
+  },
   {
     name: 'InstallApp',
     path: '/install-app/:app',
     component: () => import('./pages/InstallApp.vue'),
     props: true
   },
-	...generateRoutes(),
-	{
-		path: '/:pathMatch(.*)*',
-		name: '404',
-		component: () => import('../src/views/general/404.vue')
-	}
+  ...generateRoutes(),
+  {
+    path: '/:pathMatch(.*)*',
+    name: '404',
+    component: () => import('../src/views/general/404.vue')
+  }
 ];
 
 let router = createRouter({
-<<<<<<< HEAD
 	history: createWebHistory('/dashboard/'),
 	routes
-=======
-	history: createWebHistory('/dashboard-beta/'),
-	routes: [
-		{
-			path: '/',
-			name: 'Home',
-			component: () => import('./pages/Home.vue'),
-			redirect: { name: 'Welcome' }
-		},
-		{
-			path: '/welcome',
-			name: 'Welcome',
-			component: () => import('./pages/Welcome.vue')
-		},
-		{
-			path: '/login',
-			name: 'Login',
-			component: () => import('./pages/LoginSignup.vue'),
-			meta: { isLoginPage: true }
-		},
-		{
-			path: '/signup',
-			name: 'Signup',
-			component: () => import('./pages/LoginSignup.vue'),
-			meta: { isLoginPage: true }
-		},
-		{
-			path: '/setup-account/:requestKey/:joinRequest?',
-			name: 'Setup Account',
-			component: () => import('./pages/SetupAccount.vue'),
-			props: true,
-			meta: { isLoginPage: true }
-		},
-		{
-			path: '/reset-password/:requestKey',
-			name: 'Reset Password',
-			component: () => import('./pages/ResetPassword.vue'),
-			props: true,
-			meta: { isLoginPage: true }
-		},
-		{
-			name: 'New Site',
-			path: '/sites/new',
-			component: () => import('./pages/NewSite.vue')
-		},
-		{
-			name: 'Bench New Site',
-			path: '/benches/:bench/sites/new',
-			component: () => import('./pages/NewSite.vue'),
-			props: true
-		},
-		{
-			name: 'New Release Group',
-			path: '/benches/new',
-			component: () => import('./pages/NewBench.vue')
-		},
-		{
-			name: 'Server New Bench',
-			path: '/servers/:server/benches/new',
-			component: () => import('./pages/NewBench.vue'),
-			props: true
-		},
-		{
-			name: 'New Server',
-			path: '/servers/new',
-			component: () => import('./pages/NewServer.vue')
-		},
-		{
-			name: 'Billing',
-			path: '/billing',
-			component: () => import('./pages/Billing.vue'),
-			children: [
-				{
-					name: 'BillingOverview',
-					path: '',
-					component: () => import('./pages/BillingOverview.vue')
-				},
-				{
-					name: 'BillingInvoices',
-					path: 'invoices',
-					component: () => import('./pages/BillingInvoices.vue')
-				},
-				{
-					name: 'BillingBalances',
-					path: 'balances',
-					component: () => import('./pages/BillingBalances.vue')
-				},
-				{
-					name: 'BillingPaymentMethods',
-					path: 'payment-methods',
-					component: () => import('./pages/BillingPaymentMethods.vue')
-				},
-				{
-					name: 'BillingMarketplacePayouts',
-					path: 'payouts',
-					component: () => import('./pages/BillingMarketplacePayouts.vue')
-				}
-			]
-		},
-		{
-			path: '/settings',
-			name: 'Settings',
-			redirect: { name: 'SettingsProfile' },
-			component: () => import('./pages/Settings.vue'),
-			children: [
-				{
-					name: 'SettingsProfile',
-					path: 'profile',
-					component: () =>
-						import('./components/settings/profile/ProfileSettings.vue')
-				},
-				{
-					name: 'SettingsTeam',
-					path: 'team',
-					component: () => import('./components/settings/TeamSettings.vue')
-				},
-				{
-					name: 'SettingsDeveloper',
-					path: 'developer',
-					component: () => import('./components/settings/DeveloperSettings.vue')
-				},
-				{
-					name: 'SettingsPermission',
-					path: 'permissions',
-					component: () =>
-						import('./components/settings/SettingsPermissions.vue'),
-					redirect: { name: 'SettingsPermissionRoles' },
-					children: [
-						{
-							path: 'groups',
-							name: 'SettingsPermissionRoles',
-							component: () => import('./components/settings/RoleList.vue')
-						},
-						{
-							name: 'SettingsPermissionRolePermissions',
-							path: 'groups/:roleId',
-							component: () =>
-								import('./components/settings/RolePermissions.vue'),
-							props: true
-						}
-					]
-				}
-			]
-		},
-		{
-			name: 'Partners',
-			path: '/partners',
-			redirect: { name: 'PartnerOverview' },
-			component: () => import('./pages/Partners.vue'),
-			children: [
-				{
-					name: 'PartnerOverview',
-					path: 'overview',
-					component: () => import('./components/partners/PartnerOverview.vue')
-				},
-				{
-					name: 'PartnerCustomers',
-					path: 'customers',
-					component: () => import('./components/partners/PartnerCustomers.vue')
-				},
-				{
-					name: 'PartnerApprovalRequests',
-					path: 'approval-requests',
-					component: () =>
-						import('./components/partners/PartnerApprovalRequests.vue')
-				}
-			]
-		},
-		{
-			name: 'NewAppTrial',
-			path: '/app-trial/:productId',
-			component: () => import('./pages/NewAppTrial.vue'),
-			props: true
-		},
-		{
-			name: 'Impersonate',
-			path: '/impersonate/:teamId',
-			component: () => import('./pages/Impersonate.vue'),
-			props: true
-		},
-		{
-			name: 'InstallApp',
-			path: '/install-app/:app',
-			component: () => import('./pages/InstallApp.vue'),
-			props: true
-		},
-		...generateRoutes(),
-		{
-			path: '/:pathMatch(.*)*',
-			name: '404',
-			component: () => import('../src/views/general/404.vue')
-		}
-	]
->>>>>>> e4233306
 });
 
 router.beforeEach(async (to, from, next) => {
