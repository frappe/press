import { createRouter, createWebHistory } from 'vue-router';
import { getTeam } from './data/team';
import generateRoutes from './objects/generateRoutes';

let router = createRouter({
	history: createWebHistory('/dashboard/'),
	routes: [
		{
			path: '/',
			name: 'Home',
			component: () => import('./pages/Home.vue'),
			beforeEnter: (to, from, next) => {
				next({
					name: 'Welcome',
					query: {
						is_redirect: true,
					},
				});
			},
		},
		{
			path: '/welcome',
			name: 'Welcome',
			component: () => import('./pages/Welcome.vue'),
<<<<<<< HEAD
			meta: { hideSidebar: true },
=======
>>>>>>> 73fd89cf
		},
		{
			path: '/login',
			name: 'Login',
			component: () => import('./pages/LoginSignup.vue'),
			meta: { isLoginPage: true },
		},
		{
			path: '/signup',
			name: 'Signup',
			component: () => import('./pages/LoginSignup.vue'),
			meta: { isLoginPage: true },
<<<<<<< HEAD
		},
		{
			path: '/site-login',
			name: 'Site Login',
			component: () => import('./pages/SiteLogin.vue'),
			meta: { hideSidebar: true },
=======
>>>>>>> 73fd89cf
		},
		{
			path: '/setup-account/:requestKey/:joinRequest?',
			name: 'Setup Account',
			component: () => import('./pages/SetupAccount.vue'),
			props: true,
			meta: { isLoginPage: true },
		},
		{
			path: '/reset-password/:requestKey',
			name: 'Reset Password',
			component: () => import('./pages/ResetPassword.vue'),
			props: true,
			meta: { isLoginPage: true },
		},
		{
			path: '/checkout/:secretKey',
			name: 'Checkout',
			component: () => import('../src/views/checkout/Checkout.vue'),
			props: true,
			meta: {
				isLoginPage: true,
			},
		},
		{
			path: '/subscription/:site?',
			name: 'Subscription',
			component: () => import('../src/views/checkout/Subscription.vue'),
			props: true,
			meta: {
				hideSidebar: true,
			},
		},
		{
			name: 'Enable2FA',
			path: '/enable-2fa',
			component: () => import('./pages/Enable2FA.vue'),
			props: true,
			meta: {
				hideSidebar: true,
			},
		},
		{
			name: 'New Site',
			path: '/sites/new',
			component: () => import('./pages/NewSite.vue'),
		},
		{
			name: 'Release Group New Site',
			path: '/groups/:bench/sites/new',
			component: () => import('./pages/NewSite.vue'),
			props: true,
		},
		{
			name: 'New Release Group',
			path: '/groups/new',
			component: () => import('./pages/NewReleaseGroup.vue'),
		},
		{
			name: 'Server New Release Group',
			path: '/servers/:server/groups/new',
			component: () => import('./pages/NewReleaseGroup.vue'),
			props: true,
		},
		{
			name: 'New Server',
			path: '/servers/new',
			component: () => import('./pages/NewServer.vue'),
		},
		{
			name: 'Billing',
			path: '/billing',
			component: () => import('./pages/Billing.vue'),
			children: [
				{
					name: 'BillingOverview',
					path: '',
					component: () => import('./pages/BillingOverview.vue'),
				},
				{
					name: 'BillingInvoices',
					path: 'invoices',
					component: () => import('./pages/BillingInvoices.vue'),
				},
				{
					name: 'BillingBalances',
					path: 'balances',
					component: () => import('./pages/BillingBalances.vue'),
				},
				{
					name: 'BillingPaymentMethods',
					path: 'payment-methods',
					component: () => import('./pages/BillingPaymentMethods.vue'),
				},
				{
					name: 'BillingMarketplacePayouts',
					path: 'payouts',
					component: () => import('./pages/BillingMarketplacePayouts.vue'),
				},
<<<<<<< HEAD
=======
				{
					name: 'BillingMpesaInvoices',
					path: 'mpesa-invoices',
					component: () => import('./pages/BillingMpesaInvoices.vue'),
				},
>>>>>>> 73fd89cf
			],
		},
		{
			path: '/settings',
			name: 'Settings',
			redirect: { name: 'SettingsProfile' },
			component: () => import('./pages/Settings.vue'),
			children: [
				{
					name: 'SettingsProfile',
					path: 'profile',
					component: () =>
						import('./components/settings/profile/ProfileSettings.vue'),
				},
				{
					name: 'SettingsTeam',
					path: 'team',
					component: () => import('./components/settings/TeamSettings.vue'),
				},
				{
					name: 'SettingsDeveloper',
					path: 'developer',
					component: () =>
						import('./components/settings/DeveloperSettings.vue'),
				},
				{
					name: 'SettingsPermission',
					path: 'permissions',
					component: () =>
						import('./components/settings/SettingsPermissions.vue'),
					redirect: { name: 'SettingsPermissionRoles' },
					children: [
						{
							path: 'roles',
							name: 'SettingsPermissionRoles',
							component: () => import('./components/settings/RoleList.vue'),
						},
						{
							name: 'SettingsPermissionRolePermissions',
							path: 'roles/:roleId',
							component: () =>
								import('./components/settings/RolePermissions.vue'),
							props: true,
						},
					],
				},
			],
		},
		{
			name: 'Partner Portal',
			path: '/partners',
			redirect: { name: 'PartnerOverview' },
			component: () => import('./pages/Partners.vue'),
			children: [
				{
					name: 'PartnerOverview',
					path: 'overview',
					component: () => import('./components/partners/PartnerOverview.vue'),
				},
				{
					name: 'PartnerCustomers',
					path: 'customers',
					component: () => import('./components/partners/PartnerCustomers.vue'),
				},
				{
					name: 'PartnerApprovalRequests',
					path: 'approval-requests',
					component: () =>
						import('./components/partners/PartnerApprovalRequests.vue'),
				},
<<<<<<< HEAD
=======
				{
					name: 'LocalPaymentSetup',
					path: 'local-payment-setup',
					component: () =>
						import('./components/partners/PartnerLocalPaymentSetup.vue'),
				},
>>>>>>> 73fd89cf
			],
		},
		{
			name: 'Signup Create Site',
			path: '/create-site',
			redirect: { name: 'Home' },
			children: [
				// {
				// 	name: 'SaaSLogin',
				// 	path: ':productId/login',
				// 	component: () => import('./pages/saas/Login.vue'),
				// 	props: true,
				// 	meta: {
				// 		isLoginPage: true,
				// 	},
				// },
				// {
				// 	name: 'SaaSSignup',
				// 	path: ':productId/signup',
				// 	component: () => import('./pages/saas/Signup.vue'),
				// 	props: true,
				// 	meta: { isLoginPage: true },
				// },
				// {
				// 	name: 'SaaSSignupVerifyEmail',
				// 	path: ':productId/verify-email',
				// 	component: () => import('./pages/saas/VerifyEmail.vue'),
				// 	props: true,
				// 	meta: { isLoginPage: true },
				// },
				// {
				// 	name: 'SaaSSignupOAuthSetupAccount',
				// 	path: ':productId/oauth',
				// 	component: () => import('./pages/saas/OAuthSetupAccount.vue'),
				// 	props: true,
				// 	meta: { isLoginPage: true },
				// },
				{
<<<<<<< HEAD
					name: 'SignupAppSelector',
					path: 'app-selector',
					component: () => import('./pages/saas/AppSelector.vue'),
					meta: { hideSidebar: true },
				},
				{
					name: 'SignupSetup',
					path: ':productId/setup',
					component: () => import('./pages/saas/SetupSite.vue'),
					props: true,
					meta: { hideSidebar: true },
=======
					name: 'SaaSLogin',
					path: ':productId/login',
					component: () => import('./pages/saas/Login.vue'),
					props: true,
					meta: {
						isLoginPage: true,
					},
				},
				{
					name: 'SaaSSignup',
					path: ':productId/signup',
					component: () => import('./pages/saas/Signup.vue'),
					props: true,
					meta: { isLoginPage: true },
				},
				{
					name: 'SaaSSignupVerifyEmail',
					path: ':productId/verify-email',
					component: () => import('./pages/saas/VerifyEmail.vue'),
					props: true,
					meta: { isLoginPage: true },
				},
				{
					name: 'SaaSSignupOAuthSetupAccount',
					path: ':productId/oauth',
					component: () => import('./pages/saas/OAuthSetupAccount.vue'),
					props: true,
					meta: { isLoginPage: true },
				},
				{
					name: 'SaaSSignupSetup',
					path: ':productId/setup',
					component: () => import('./pages/saas/SetupSite.vue'),
					props: true,
>>>>>>> 73fd89cf
				},
				{
					name: 'SignupLoginToSite',
					path: ':productId/login-to-site',
					component: () => import('./pages/saas/LoginToSite.vue'),
					props: true,
<<<<<<< HEAD
					meta: { hideSidebar: true },
=======
>>>>>>> 73fd89cf
				},
			],
		},
		{
			name: 'Impersonate',
			path: '/impersonate/:teamId',
			component: () => import('./pages/Impersonate.vue'),
			props: true,
		},
		{
			name: 'InstallApp',
			path: '/install-app/:app',
			component: () => import('./pages/InstallApp.vue'),
			props: true,
		},
		{
			name: 'CreateSiteForMarketplaceApp',
			path: '/create-site/:app',
			component: () => import('./pages/CreateSiteForMarketplaceApp.vue'),
			props: true,
<<<<<<< HEAD
=======
		},
		{
			path: '/user-review/:marketplaceApp',
			name: 'ReviewMarketplaceApp',
			component: () =>
				import('./components/marketplace/ReviewMarketplaceApp.vue'),
			props: true,
>>>>>>> 73fd89cf
		},
		{
			path: '/developer-reply/:marketplaceApp/:reviewId',
			name: 'ReplyMarketplaceApp',
			component: () =>
				import('./components/marketplace/ReplyMarketplaceApp.vue'),
			props: true,
		},
		{
			path: '/sql-playground',
			name: 'SQL Playground',
			component: () =>
				import('./pages/devtools/database/DatabaseSQLPlayground.vue'),
		},
		{
			path: '/database-analyzer',
			name: 'DB Analyzer',
			component: () => import('./pages/devtools/database/DatabaseAnalyzer.vue'),
		},
		{
			path: '/log-browser/:mode?/:docName?/:logId?',
			name: 'Log Browser',
			component: () => import('./pages/devtools/log-browser/LogBrowser.vue'),
			props: true,
		},
		...generateRoutes(),
		{
			path: '/:pathMatch(.*)*',
			name: '404',
			component: () => import('../src/views/general/404.vue'),
		},
	],
});

router.beforeEach(async (to, from, next) => {
	let isLoggedIn =
		document.cookie.includes('user_id') &&
		!document.cookie.includes('user_id=Guest');
	let goingToLoginPage = to.matched.some((record) => record.meta.isLoginPage);

	// if user is trying to access saas login page, allow irrespective of login status
	if (
		[
			'SaaSLogin',
			'SaaSSignup',
			'SaaSSignupVerifyEmail',
			'SaaSSignupOAuthSetupAccount',
		].includes(to.name)
	) {
		next();
		return;
	}

	if (isLoggedIn) {
		await waitUntilTeamLoaded();
		let $team = getTeam();
		let onboardingComplete = $team.doc.onboarding.complete;
		let defaultRoute = 'Site List';
		let onboardingRoute = 'Welcome';

		// identify user in posthog
		if (window.posthog?.__loaded) {
			try {
				window.posthog.identify($team.doc.user, {
					app: 'frappe_cloud',
				});
			} catch (e) {
				console.error(e);
			}
		}

		// if team owner/admin enforce 2fa and user has not enabled 2fa, redirect to enable 2fa
		const Enable2FARoute = 'Enable2FA';
		if (
			to.name !== Enable2FARoute &&
			!$team.doc.is_desk_user &&
			$team.doc.enforce_2fa &&
			!$team.doc.user_info.is_2fa_enabled
		) {
			next({ name: Enable2FARoute });
			return;
		}

		// if team owner/admin doesn't enforce 2fa don't allow user to visit Enable2FA route
		if (to.name === Enable2FARoute && !$team.doc.enforce_2fa) {
			next({ name: defaultRoute });
			return;
		}

		if (
			!onboardingComplete &&
			(to.name.startsWith('Release Group') || to.name.startsWith('Server'))
		) {
			next({ name: onboardingRoute });
			return;
		}

		if (goingToLoginPage) {
			next({ name: defaultRoute });
		} else {
			next();
		}
	} else {
		if (goingToLoginPage) {
			next();
		} else {
			if (to.name == 'Site Login') {
				next();
			} else if (to.name == 'SignupSetup') {
				next({
					name: 'SaaSSignup',
					params: to.params,
				});
			} else {
				next({ name: 'Login' });
			}
		}
	}
});

function waitUntilTeamLoaded() {
	return new Promise((resolve) => {
		let interval = setInterval(() => {
			let team = getTeam();
			if (team?.doc) {
				clearInterval(interval);
				resolve();
			}
		}, 100);
	});
}

export default router;<|MERGE_RESOLUTION|>--- conflicted
+++ resolved
@@ -22,10 +22,7 @@
 			path: '/welcome',
 			name: 'Welcome',
 			component: () => import('./pages/Welcome.vue'),
-<<<<<<< HEAD
 			meta: { hideSidebar: true },
-=======
->>>>>>> 73fd89cf
 		},
 		{
 			path: '/login',
@@ -38,15 +35,12 @@
 			name: 'Signup',
 			component: () => import('./pages/LoginSignup.vue'),
 			meta: { isLoginPage: true },
-<<<<<<< HEAD
 		},
 		{
 			path: '/site-login',
 			name: 'Site Login',
 			component: () => import('./pages/SiteLogin.vue'),
 			meta: { hideSidebar: true },
-=======
->>>>>>> 73fd89cf
 		},
 		{
 			path: '/setup-account/:requestKey/:joinRequest?',
@@ -146,14 +140,11 @@
 					path: 'payouts',
 					component: () => import('./pages/BillingMarketplacePayouts.vue'),
 				},
-<<<<<<< HEAD
-=======
 				{
 					name: 'BillingMpesaInvoices',
 					path: 'mpesa-invoices',
 					component: () => import('./pages/BillingMpesaInvoices.vue'),
 				},
->>>>>>> 73fd89cf
 			],
 		},
 		{
@@ -224,15 +215,12 @@
 					component: () =>
 						import('./components/partners/PartnerApprovalRequests.vue'),
 				},
-<<<<<<< HEAD
-=======
 				{
 					name: 'LocalPaymentSetup',
 					path: 'local-payment-setup',
 					component: () =>
 						import('./components/partners/PartnerLocalPaymentSetup.vue'),
 				},
->>>>>>> 73fd89cf
 			],
 		},
 		{
@@ -271,7 +259,6 @@
 				// 	meta: { isLoginPage: true },
 				// },
 				{
-<<<<<<< HEAD
 					name: 'SignupAppSelector',
 					path: 'app-selector',
 					component: () => import('./pages/saas/AppSelector.vue'),
@@ -283,52 +270,13 @@
 					component: () => import('./pages/saas/SetupSite.vue'),
 					props: true,
 					meta: { hideSidebar: true },
-=======
-					name: 'SaaSLogin',
-					path: ':productId/login',
-					component: () => import('./pages/saas/Login.vue'),
-					props: true,
-					meta: {
-						isLoginPage: true,
-					},
-				},
-				{
-					name: 'SaaSSignup',
-					path: ':productId/signup',
-					component: () => import('./pages/saas/Signup.vue'),
-					props: true,
-					meta: { isLoginPage: true },
-				},
-				{
-					name: 'SaaSSignupVerifyEmail',
-					path: ':productId/verify-email',
-					component: () => import('./pages/saas/VerifyEmail.vue'),
-					props: true,
-					meta: { isLoginPage: true },
-				},
-				{
-					name: 'SaaSSignupOAuthSetupAccount',
-					path: ':productId/oauth',
-					component: () => import('./pages/saas/OAuthSetupAccount.vue'),
-					props: true,
-					meta: { isLoginPage: true },
-				},
-				{
-					name: 'SaaSSignupSetup',
-					path: ':productId/setup',
-					component: () => import('./pages/saas/SetupSite.vue'),
-					props: true,
->>>>>>> 73fd89cf
 				},
 				{
 					name: 'SignupLoginToSite',
 					path: ':productId/login-to-site',
 					component: () => import('./pages/saas/LoginToSite.vue'),
 					props: true,
-<<<<<<< HEAD
 					meta: { hideSidebar: true },
-=======
->>>>>>> 73fd89cf
 				},
 			],
 		},
@@ -349,16 +297,6 @@
 			path: '/create-site/:app',
 			component: () => import('./pages/CreateSiteForMarketplaceApp.vue'),
 			props: true,
-<<<<<<< HEAD
-=======
-		},
-		{
-			path: '/user-review/:marketplaceApp',
-			name: 'ReviewMarketplaceApp',
-			component: () =>
-				import('./components/marketplace/ReviewMarketplaceApp.vue'),
-			props: true,
->>>>>>> 73fd89cf
 		},
 		{
 			path: '/developer-reply/:marketplaceApp/:reviewId',
