--- conflicted
+++ resolved
@@ -87,8 +87,6 @@
 		hide() {
 			this.showDialog = false;
 		},
-<<<<<<< HEAD
-=======
 		handleKeydown(event) {
 			if ((event.ctrlKey || event.metaKey) && event.key === 'Enter') {
 				event.preventDefault();
@@ -101,7 +99,6 @@
 	},
 	beforeUnmount() {
 		document.removeEventListener('keydown', this.handleKeydown);
->>>>>>> b377c158
 	},
 	computed: {
 		primaryActionProps() {
