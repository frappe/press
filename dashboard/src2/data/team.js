--- conflicted
+++ resolved
@@ -9,13 +9,10 @@
 			name: getCurrentTeam(),
 			whitelistedMethods: {
 				getTeamMembers: 'get_team_members',
-<<<<<<< HEAD
 				removeTeamMember: 'remove_team_member'
-=======
 				inviteTeamMember: 'invite_team_member',
 				removeTeamMember: 'remove_team_member',
 				changeDefaultDashboard: 'change_default_dashboard'
->>>>>>> 40833dba
 			}
 		});
 	}
