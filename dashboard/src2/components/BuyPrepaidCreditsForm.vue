<template>
	<div>
		<FormControl
			:label="`Amount (Minimum Amount: ${minimumAmount})`"
			class="mb-3"
			v-model.number="creditsToBuy"
			name="amount"
			autocomplete="off"
			type="number"
			:min="minimumAmount"
		>
			<template #prefix>
				<div class="grid w-4 place-items-center text-sm text-gray-700">
					<!-- {{ $team.doc.currency === 'INR' ? '₹' : '$' }} -->

					<!--Test Currency, but will add KES for kenya and GBP for Egypt-->
					{{ $team.doc.currency === 'INR' ? '₹' : $team.doc.currency === 'KES' ? 'Ksh' : '$' }}


				</div>
			</template>
		</FormControl>
		<!-- New Conditional Field -->
		<FormControl
			v-if="$team.doc.currency === 'KES' || paymentGateway === 'Mpesa'"
			:label="`Amount in KES`"
			class="mb-3"
			v-model.number="creditsToBuyKES"
			name="amount_kes"
			autocomplete="off"
			type="number"
			:min="minimumAmountKES"
		>
			<template #prefix>
				<div class="grid w-3 place-items-center text-sm text-gray-700 mr-2 mr-3">
					{{paymentGateway === 'Mpesa' ? 'Ksh.' : '$'  }}
				</div>
			</template>
		</FormControl>
		<!-- <FormControl
			v-if="$team.doc.currency === 'INR'"
			:label="`Total Amount + GST (${
				$team.doc?.billing_info.gst_percentage * 100
			}%)`"
			disabled
			:modelValue="totalAmount"
			name="total"
			autocomplete="off"
			type="number"
		>
			<template #prefix>
				<div class="grid w-4 place-items-center text-sm text-gray-700">
					{{ $team.doc.currency === 'INR' ? '₹' : '$' }}
				</div>
			</template>
		</FormControl> -->
		<FormControl
	v-if="$team.doc.currency === 'INR' || $team.doc.currency === 'KES'"
	:label="`Total Amount + ${$team.doc.currency === 'INR' ? 'GST' : 'VAT'} (${
		$team.doc?.billing_info.gst_percentage * 100
	}%)`"
	
	:modelValue="totalAmount"
	name="total"
	autocomplete="off"
	type="number"
>
	<template #prefix>
		<div class="grid w-4 place-items-center text-sm text-gray-700">
			{{ $team.doc.currency === 'INR' ? '₹' : $team.doc.currency === 'KES' ? 'Ksh' : '$' }}
		</div>
	</template>
</FormControl>

	</div>

	<div class="mt-4">
		<div class="text-xs text-gray-600">Select Payment Gateway</div>
		<h1></h1>
		<div class="mt-1.5 grid grid-cols-1 gap-2 sm:grid-cols-2">
			<button
				v-if="$team.doc.currency === 'INR' || $team.doc.razorpay_enabled"
				@click="paymentGateway = 'Razorpay'"
				label="Razorpay"
				class="flex h-10 items-center justify-center rounded border"
				:class="{
					'border-gray-300': paymentGateway !== 'Razorpay',
					'border-gray-900 ring-1 ring-gray-900': paymentGateway === 'Razorpay'
				}"
			>
				<img
					class="w-24"
					:src="`/assets/press/images/razorpay-logo.svg`"
					alt="Razorpay Logo"
				/>
			</button>
			<button
				@click="paymentGateway = 'Stripe'"
				label="Stripe"
				class="flex h-10 items-center justify-center rounded border"
				:class="{
					'border-gray-300': paymentGateway !== 'Stripe',
					'border-gray-900 ring-1 ring-gray-900': paymentGateway === 'Stripe'
				}"
			>
				<img
					class="h-7 w-24"
					:src="`/assets/press/images/stripe-logo.svg`"
					alt="Stripe Logo"
				/>
			</button>
<<<<<<< HEAD

			<!--M-Pesa button-->
			<button 
			@click="paymentGateway = 'Mpesa'"
			label="Mpesa"
			class="flex h-10 items-center justify-center rounded border"
			:class="{
				'border-gray-300': paymentGateway !== 'Mpesa',
				'border-gray-900 ring-1 ring-gray-900': paymentGateway === 'Mpesa'
			}"

			>
			<img
					class="h-7 w-24"
					:src="`/assets/press/images/mpesa.svg`"
					alt="M-pesa Logo"
				/>
		</button>
=======
			<!-- --- -->
			<button
				@click="paymentGateway = 'Paymob'"
				label="Paymob"
				class="flex h-10 items-center justify-center rounded border"
				:class="{
					'border-gray-300': paymentGateway !== 'Stripe',
					'border-gray-900 ring-1 ring-gray-900': paymentGateway === 'Paymob'
				}"
			>
				<img
					class="h-7 w-24"
					:src="`/assets/press/images/paymobLogo.png`"
					alt="Stripe Logo"
				/>
			</button>
>>>>>>> f7bbc3c5
		</div>
	</div>

	<BuyPrepaidCreditsStripe
		v-if="paymentGateway === 'Stripe'"
		:amount="creditsToBuy"
		:minimumAmount="minimumAmount"
		@success="onSuccess"
		@cancel="onCancel"
	/>

	<BuyPrepaidCreditsRazorpay
		v-if="paymentGateway === 'Razorpay'"
		:amount="creditsToBuy"
		:minimumAmount="minimumAmount"
		:isOnboarding="isOnboarding"
		@success="onSuccess"
		@cancel="onCancel"
	/>
<<<<<<< HEAD

	<!--M-pesa Component-->
	<BuyPrepaidCreditMpesa
	v-if="paymentGateway === 'Mpesa'"
	:amount="creditsToBuy"
	:amountKES="creditsToBuyKES"
	:minimumAmount="minimumAmount"
	@success="onSuccess"
	@cancel="onCancel"
	/>
=======
	

>>>>>>> f7bbc3c5
</template>
<script>
import BuyPrepaidCreditsStripe from './BuyPrepaidCreditsStripe.vue';
import BuyPrepaidCreditsRazorpay from './BuyPrepaidCreditsRazorpay.vue';
<<<<<<< HEAD
import BuyPrepaidCreditMpesa from './BuyPrepaidCreditMpesa.vue';

=======
>>>>>>> f7bbc3c5
export default {
	name: 'BuyPrepaidCreditsDialog',
	components: {
		BuyPrepaidCreditsStripe,
		BuyPrepaidCreditsRazorpay,
		BuyPrepaidCreditMpesa
	},
	data() {
		return {
			paymentGateway: null,
			creditsToBuy: this.minimumAmount,
			creditsToBuyKES:0,
			exchangeRate:125,
		};
	},

	watch: {
	// Watch for USD Input (creditsToBuy)
	creditsToBuy(newValue) {
		const computedKES = (newValue * this.exchangeRate);
		// Only update KES if the new value differs
		if (this.creditsToBuyKES !== computedKES) {
			this.creditsToBuyKES = computedKES;
		}
	},
	// Watch for KES Input (creditsToBuyKES)
	creditsToBuyKES(newValue) {
		const computedUSD = (newValue / this.exchangeRate);
		// Only update USD if the new value differs
		if (this.creditsToBuy !== computedUSD) {
			this.creditsToBuy = computedUSD;
		}
	}
},

	mounted() {
		if (this.$team.doc.currency === 'USD' && !this.$team.doc.razorpay_enabled) {
			this.paymentGateway = 'Stripe';
		}
	},
	props: {
		modelValue: {
			default: false
		},
		minimumAmount: {
			type: Number,
			default: 0
		},
		isOnboarding: {
			type: Boolean,
			default: false
		}
	},
	emits: ['success'],
	methods: {
		onSuccess() {
			this.$emit('success');
		}
	},
	// computed: {
	// 	totalAmount() {
	// 		let creditsToBuy = this.creditsToBuy || 0;
	// 		if (this.$team.doc.currency === 'INR') {
	// 			return (
	// 				creditsToBuy +
	// 				creditsToBuy * (this.$team.doc.billing_info.gst_percentage || 0)
	// 			).toFixed(2);
	// 		} else {
	// 			return creditsToBuy;
	// 		}
	// 	}
	// }

	//We can add a GBP for Egypt at this point
	computed:{
		totalAmount(){
			let creditsToBuy = this.creditsToBuy || 0;
			let gstPercentage = this.$team.doc.currency === 'INR' ?
				this.$team.doc.billing_info.gst_percentage || 0:
				this.$team.doc.currency === 'KES' ?
				this.$team.doc.billing_info.vat_percentage || 0: 0;
			return (
				creditsToBuy +
				creditsToBuy * gstPercentage
			).toFixed(2
			)
		
		}
	}
};
</script><|MERGE_RESOLUTION|>--- conflicted
+++ resolved
@@ -109,43 +109,6 @@
 					alt="Stripe Logo"
 				/>
 			</button>
-<<<<<<< HEAD
-
-			<!--M-Pesa button-->
-			<button 
-			@click="paymentGateway = 'Mpesa'"
-			label="Mpesa"
-			class="flex h-10 items-center justify-center rounded border"
-			:class="{
-				'border-gray-300': paymentGateway !== 'Mpesa',
-				'border-gray-900 ring-1 ring-gray-900': paymentGateway === 'Mpesa'
-			}"
-
-			>
-			<img
-					class="h-7 w-24"
-					:src="`/assets/press/images/mpesa.svg`"
-					alt="M-pesa Logo"
-				/>
-		</button>
-=======
-			<!-- --- -->
-			<button
-				@click="paymentGateway = 'Paymob'"
-				label="Paymob"
-				class="flex h-10 items-center justify-center rounded border"
-				:class="{
-					'border-gray-300': paymentGateway !== 'Stripe',
-					'border-gray-900 ring-1 ring-gray-900': paymentGateway === 'Paymob'
-				}"
-			>
-				<img
-					class="h-7 w-24"
-					:src="`/assets/press/images/paymobLogo.png`"
-					alt="Stripe Logo"
-				/>
-			</button>
->>>>>>> f7bbc3c5
 		</div>
 	</div>
 
@@ -165,7 +128,6 @@
 		@success="onSuccess"
 		@cancel="onCancel"
 	/>
-<<<<<<< HEAD
 
 	<!--M-pesa Component-->
 	<BuyPrepaidCreditMpesa
@@ -176,19 +138,13 @@
 	@success="onSuccess"
 	@cancel="onCancel"
 	/>
-=======
 	
 
->>>>>>> f7bbc3c5
 </template>
 <script>
 import BuyPrepaidCreditsStripe from './BuyPrepaidCreditsStripe.vue';
 import BuyPrepaidCreditsRazorpay from './BuyPrepaidCreditsRazorpay.vue';
-<<<<<<< HEAD
-import BuyPrepaidCreditMpesa from './BuyPrepaidCreditMpesa.vue';
-
-=======
->>>>>>> f7bbc3c5
+
 export default {
 	name: 'BuyPrepaidCreditsDialog',
 	components: {
