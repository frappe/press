<template>
	<Dialog
		:options="{
			title: 'Change Plan',
			size: '5xl',
			actions: [
				{
					label: 'Change plan',
					variant: 'solid',
					onClick: changePlan,
					disabled: !plan || plan === $server?.doc.plan,
				},
			],
		}"
		v-model="show"
	>
		<template #body-content>
			<div class="mb-4 mt-2 w-full space-y-2">
				<div class="grid grid-cols-2 gap-3">
					<button
						v-for="c in [
							{
								name: 'Standard',
								description: 'Includes standard support and SLAs',
							},
							{
								name: 'Premium',
								description: 'Includes enterprise support and SLAs',
							},
						]"
						:key="c.name"
						@click="planType = c.name"
						:class="[
							planType === c.name
								? 'border-gray-900 ring-1 ring-gray-900 hover:bg-gray-100'
								: 'border-gray-400 bg-white text-gray-900 ring-gray-200 hover:bg-gray-50',
							'flex w-full items-center rounded border p-3 text-left text-base text-gray-900',
						]"
					>
						<div class="flex w-full items-center justify-between space-x-2">
							<span class="text-sm font-medium">
								{{ c.name }}
							</span>
							<Tooltip :text="c.description">
								<lucide-info class="h-4 w-4 text-gray-500" />
							</Tooltip>
						</div>
					</button>
				</div>
			</div>
			<ServerPlansCards
				v-model="plan"
				:plans="
					planType === 'Premium'
						? $resources.serverPlans.data.filter((p) => p.premium === 1)
						: $resources.serverPlans.data.filter((p) => p.premium === 0)
				"
			/>
			<ErrorMessage class="mt-2" :message="$server.changePlan.error" />
		</template>
	</Dialog>
</template>
<script>
import { getCachedDocumentResource } from 'frappe-ui';
import ServerPlansCards from './ServerPlansCards.vue';

export default {
	components: { ServerPlansCards },
	props: {
		server: {
			type: String,
			required: true,
		},
		serverType: {
			type: String,
			required: true,
		},
	},
	data() {
		return {
			show: true,
			plan: null,
			planType: 'Standard',
		};
	},
	watch: {
		server: {
			immediate: true,
			handler(serverName) {
				if (serverName) {
					if (this.$server?.doc?.plan) {
						this.plan = this.$server.doc.current_plan;
					}
				}
			},
		},
	},
	resources: {
		serverPlans() {
			return {
				url: 'press.api.server.plans',
				params: {
					name: this.cleanedServerType,
					cluster: this.$server.doc.cluster,
					platform: this.$server.doc.current_plan.platform,
				},
				auto: true,
				initialData: [],
			};
		},
	},
	methods: {
		changePlan() {
			return this.$server.changePlan.submit(
				{ plan: this.plan.name },
				{
					onSuccess: () => {
						this.show = false;

						const plan = this.$resources.serverPlans.data.find(
							(plan) => plan.name === this.$server.doc.plan,
						);

						const formattedPlan = plan
							? `${this.$format.planTitle(plan)}/mo`
							: this.$server.doc.plan;

						this.$toast.success(`Plan changed to ${formattedPlan}`);
					},
				},
			);
		},
	},
	computed: {
		$server() {
<<<<<<< HEAD
			return getCachedDocumentResource(this.serverType, this.server);
=======
			return getCachedDocumentResource(this.cleanedServerType, this.server);
		},
		cleanedServerType() {
			return this.serverType === 'Replication Server'
				? 'Database Server'
				: this.serverType;
>>>>>>> 5f3d78d6
		},
	},
};
</script><|MERGE_RESOLUTION|>--- conflicted
+++ resolved
@@ -133,16 +133,12 @@
 	},
 	computed: {
 		$server() {
-<<<<<<< HEAD
-			return getCachedDocumentResource(this.serverType, this.server);
-=======
 			return getCachedDocumentResource(this.cleanedServerType, this.server);
 		},
 		cleanedServerType() {
 			return this.serverType === 'Replication Server'
 				? 'Database Server'
 				: this.serverType;
->>>>>>> 5f3d78d6
 		},
 	},
 };
