--- conflicted
+++ resolved
@@ -196,14 +196,16 @@
 		</Dialog>
 
 		<Dialog
-<<<<<<< HEAD
 			:show="showUpdateWebsiteInfo"
 			v-model="showUpdateWebsiteInfo"
 			:options="{ title: 'Update Website Info', size: '2xl' }"
 		>
 			<template #body-content>
 				<WebsiteInfoDialog />
-=======
+			</template>
+		</Dialog>
+
+		<Dialog
 			:show="showRenewalConfirmationDialog"
 			v-model="showRenewalConfirmationDialog"
 			:options="{
@@ -231,7 +233,6 @@
 						><strong>Frappe Partnership Agreement</strong></a
 					>.
 				</p>
->>>>>>> 2478667b
 			</template>
 		</Dialog>
 	</div>
@@ -245,22 +246,16 @@
 import ClickToCopyField from '../ClickToCopyField.vue';
 import PartnerCreditsForm from './PartnerCreditsForm.vue';
 import PartnerMembers from './PartnerMembers.vue';
-<<<<<<< HEAD
 import WebsiteInfoDialog from './WebsiteInfoDialog.vue';
-=======
 import Dialog from 'frappe-ui/src/components/Dialog.vue';
->>>>>>> 2478667b
 
 const team = inject('team');
 
 const showPartnerContributionDialog = ref(false);
 const showPartnerCreditsDialog = ref(false);
 const showPartnerMembersDialog = ref(false);
-<<<<<<< HEAD
 const showUpdateWebsiteInfo = ref(false);
-=======
 const showRenewalConfirmationDialog = ref(false);
->>>>>>> 2478667b
 
 const partnerDetails = createResource({
 	url: 'press.api.partner.get_partner_details',
