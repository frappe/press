--- conflicted
+++ resolved
@@ -148,57 +148,6 @@
 				}
 			];
 		},
-<<<<<<< HEAD
-		current_usage() {
-			let formatBytes = v => this.$format.bytes(v, 0, 2);
-			let currentPlan = this.$site.doc.current_plan;
-			let planDescription = '';
-			if (currentPlan?.price_usd > 0) {
-				if (this.$team.doc.currency === 'INR') {
-					planDescription = `₹${currentPlan.price_inr} /month (₹${currentPlan.price_per_day_inr} /day)`;
-				} else {
-					planDescription = `$${currentPlan.price_usd} /month ($${currentPlan.price_per_day_usd} /day)`;
-				}
-			} else {
-				planDescription = currentPlan.plan_title;
-			}
-			return [
-				{
-					label: 'Current Plan',
-					icon: LucideGaugeCircle,
-					value: planDescription
-				},
-				{
-					label: 'CPU Usage',
-					icon: LucideGaugeCircle,
-					value: `${this.$site.doc.current_usage.cpu} / ${
-						this.$site.doc.current_plan.cpu_time_per_day
-					} ${this.$format.plural(
-						this.$site.doc.current_plan.cpu_time_per_day,
-						'hour',
-						'hours'
-					)}`
-				},
-				{
-					label: 'Storage Usage',
-					icon: LucideHardDrive,
-					value: `${formatBytes(
-						this.$site.doc.current_usage.storage
-					)} / ${formatBytes(this.$site.doc.current_plan.max_storage_usage)}`
-				},
-				{
-					label: 'Database Usage',
-					icon: LucideDatabase,
-					value: `${formatBytes(
-						this.$site.doc.current_usage.database
-					)} / ${formatBytes(this.$site.doc.current_plan.max_database_usage)}`
-				},
-				{
-					label: 'Support Included',
-					value: this.$site.doc.current_plan.support_included ? 'Yes' : 'No'
-				}
-			];
-=======
 		currentPlan() {
 			let currency = this.$team.doc.currency;
 			return {
@@ -216,7 +165,6 @@
 		},
 		currentUsage() {
 			return this.$site.doc.current_usage;
->>>>>>> cd6b15b2
 		},
 		$site() {
 			return getCachedDocumentResource('Site', this.site);
