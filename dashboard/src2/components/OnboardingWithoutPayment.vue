--- conflicted
+++ resolved
@@ -45,22 +45,10 @@
 export default {
 	name: 'Onboarding',
 	components: {
-<<<<<<< HEAD
 		ObjectList,
 		SaaSLoginBox,
 		OnboardingAppSelector,
 	},
-	mounted() {
-		if (window.posthog?.__loaded) {
-			window.posthog.identify(this.$team.doc.user, {
-				app: 'frappe_cloud',
-				action: 'onboarding',
-			});
-			window.posthog.startSessionRecording();
-		}
-=======
-		OnboardingAppSelector,
->>>>>>> efc1cecb
 	},
 	resources: {
 		availableApps() {
@@ -70,13 +58,10 @@
 			};
 		},
 	},
-<<<<<<< HEAD
 	methods: {
 		redirectForFrappeioAuth() {
 			window.location = '/f-login';
 		},
 	},
-=======
->>>>>>> efc1cecb
 };
 </script>