import site from './site';
import bench from './bench';
<<<<<<< HEAD
import marketplace from './marketplace';
=======
import server from './server';
import databaseServer from './db-server';
>>>>>>> 863d0189

let objects = {
	Site: site,
	Bench: bench,
<<<<<<< HEAD
	Marketplace: marketplace
=======
	Server: server,
	DatabaseServer: databaseServer
>>>>>>> 863d0189
};

export function getObject(name) {
	return objects[name];
}

export default objects;<|MERGE_RESOLUTION|>--- conflicted
+++ resolved
@@ -1,21 +1,15 @@
 import site from './site';
 import bench from './bench';
-<<<<<<< HEAD
 import marketplace from './marketplace';
-=======
 import server from './server';
 import databaseServer from './db-server';
->>>>>>> 863d0189
 
 let objects = {
 	Site: site,
 	Bench: bench,
-<<<<<<< HEAD
-	Marketplace: marketplace
-=======
+	Marketplace: marketplace,
 	Server: server,
 	DatabaseServer: databaseServer
->>>>>>> 863d0189
 };
 
 export function getObject(name) {
