--- conflicted
+++ resolved
@@ -1,11 +1,7 @@
 import {
 	createResource,
 	LoadingIndicator,
-<<<<<<< HEAD
 	createListResource,
-	getCachedDocumentResource
-=======
->>>>>>> efc1cecb
 } from 'frappe-ui';
 import { defineAsyncComponent, h } from 'vue';
 import { toast } from 'vue-sonner';
@@ -83,7 +79,6 @@
 		orderBy: 'creation desc',
 		searchField: 'host_name',
 		filterControls() {
-<<<<<<< HEAD
 			const team = getTeam();
 			const isProductTrialUser = team.doc.is_product_trial_user;
 			if (isProductTrialUser) {
@@ -152,56 +147,6 @@
 					}
 				];
 			}
-=======
-			return [
-				{
-					type: 'select',
-					label: 'Status',
-					fieldname: 'status',
-					options: [
-						'',
-						'Active',
-						'Inactive',
-						'Suspended',
-						'Broken',
-						'Archived',
-					],
-				},
-				{
-					type: 'link',
-					label: 'Version',
-					fieldname: 'group.version',
-					options: {
-						doctype: 'Frappe Version',
-					},
-				},
-				{
-					type: 'link',
-					label: 'Bench Group',
-					fieldname: 'group',
-					options: {
-						doctype: 'Release Group',
-					},
-				},
-				{
-					type: 'select',
-					label: 'Region',
-					fieldname: 'cluster',
-					options: clusterOptions,
-				},
-				{
-					type: 'link',
-					label: 'Tag',
-					fieldname: 'tags.tag',
-					options: {
-						doctype: 'Press Tag',
-						filters: {
-							doctype_name: 'Site',
-						},
-					},
-				},
-			];
->>>>>>> efc1cecb
 		},
 		columns: [
 			{
@@ -278,7 +223,6 @@
 				label: 'Version',
 				fieldname: 'version',
 				width: 0.5,
-<<<<<<< HEAD
 				condition(row) {
 					const team = getTeam();
 					return !team.doc.is_product_trial_user;
@@ -320,9 +264,6 @@
 					};
 				}
 			}
-=======
-			},
->>>>>>> efc1cecb
 		],
 		primaryAction({ listResource: sites }) {
 			return {
