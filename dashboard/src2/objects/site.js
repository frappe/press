--- conflicted
+++ resolved
@@ -17,17 +17,12 @@
 import { bytes, date, userCurrency } from '../utils/format';
 import { getDocResource } from '../utils/resource';
 import { trialDays } from '../utils/site';
-<<<<<<< HEAD
-import dayjs from '../utils/dayjs';
-import { jobTab } from './common/jobs';
 import DatabaseToolkit from '../components/site/DatabaseToolkit.vue';
-=======
 import { clusterOptions, getUpsellBanner } from './common';
 import { getAppsTab } from './common/apps';
 import { getJobsTab } from './common/jobs';
 import { tagTab } from './common/tags';
 import { getLogsTab } from './tabs/site/logs';
->>>>>>> e37e2462
 
 export default {
 	doctype: 'Site',
