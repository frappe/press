--- conflicted
+++ resolved
@@ -158,9 +158,6 @@
 									(planType === 'Standard'
 										? options.app_plans
 										: options.app_premium_plans
-<<<<<<< HEAD
-									).filter((p) => p.cluster === serverRegion)
-=======
 									).filter((p) => {
 										const isARMSupportedCluster =
 											p.cluster === 'Mumbai' || p.cluster === 'Frankfurt';
@@ -169,7 +166,6 @@
 											(!isARMSupportedCluster || p.platform === 'arm64')
 										);
 									})
->>>>>>> 5f3d78d6
 								"
 							/>
 						</div>
@@ -188,9 +184,6 @@
 									(planType === 'Standard'
 										? options.db_plans
 										: options.db_premium_plans
-<<<<<<< HEAD
-									).filter((p) => p.cluster === serverRegion)
-=======
 									).filter((p) => {
 										const isARMSupportedCluster =
 											p.cluster === 'Mumbai' || p.cluster === 'Frankfurt';
@@ -199,7 +192,6 @@
 											(!isARMSupportedCluster || p.platform === 'arm64')
 										);
 									})
->>>>>>> 5f3d78d6
 								"
 							/>
 						</div>
@@ -341,10 +333,7 @@
 										cluster: serverRegion,
 										app_plan: appServerPlan?.name,
 										db_plan: dbServerPlan?.name,
-<<<<<<< HEAD
-=======
 										auto_increase_storage: enableAutoAddStorage,
->>>>>>> 5f3d78d6
 									},
 								})
 							: $resources.createHybridServer.submit({
@@ -423,10 +412,7 @@
 			dbPrivateIP: '',
 			planType: 'Standard',
 			serverEnabled: true,
-<<<<<<< HEAD
-=======
 			enableAutoAddStorage: false,
->>>>>>> 5f3d78d6
 			agreedToRegionConsent: false,
 		};
 	},
@@ -471,10 +457,7 @@
 						db_plans: data.db_plans.filter((p) => p.premium == 0),
 						app_premium_plans: data.app_plans.filter((p) => p.premium == 1),
 						db_premium_plans: data.db_plans.filter((p) => p.premium == 1),
-<<<<<<< HEAD
-=======
 						storage_plan: data.storage_plan,
->>>>>>> 5f3d78d6
 					};
 				},
 				onError(error) {
@@ -654,8 +637,6 @@
 				},
 			];
 		},
-<<<<<<< HEAD
-=======
 		storagePlanRate() {
 			if (!this.$team?.doc?.currency) return -1;
 			try {
@@ -667,7 +648,6 @@
 				return -1;
 			}
 		},
->>>>>>> 5f3d78d6
 	},
 	methods: {
 		validateIP(ip) {
