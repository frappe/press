<template>
	<div class="flex h-screen overflow-hidden sm:bg-gray-50">
		<div class="w-full overflow-auto">
			<LoginBox
				:title="title"
				:class="{ 'pointer-events-none': $resources.signup.loading }"
			>
				<template v-slot:default>
					<div v-if="!(resetPasswordEmailSent || accountRequestCreated)">
						<form class="flex flex-col" @submit.prevent="submitForm">
							<!-- 2FA Section -->
							<template v-if="is2FA">
								<FormControl
									label="2FA Code from your Authenticator App"
									placeholder="123456"
									v-model="twoFactorCode"
									required
								/>
								<Button
									class="mt-4"
									:loading="
										$resources.verify2FA.loading ||
										$session.login.loading ||
										$resources.resetPassword.loading
									"
									variant="solid"
									@click="
										$resources.verify2FA.submit({
											user: email,
											totp_code: twoFactorCode,
										})
									"
								>
									Verify
								</Button>
								<ErrorMessage
									class="mt-2"
									:message="$resources.verify2FA.error"
								/>
							</template>

							<!-- Forgot Password Section -->
							<template v-else-if="hasForgotPassword">
								<FormControl
									label="Email"
									type="email"
									placeholder="johndoe@mail.com"
									autocomplete="email"
									v-model="email"
									required
								/>
								<router-link
									class="mt-2 text-sm"
									v-if="hasForgotPassword"
									:to="{
										name: 'Login',
										query: { ...$route.query, forgot: undefined },
									}"
								>
									I remember my password
								</router-link>
								<Button
									class="mt-4"
									:loading="$resources.resetPassword.loading"
									variant="solid"
								>
									Reset Password
								</Button>
							</template>

							<!-- Login Section -->
							<template v-else-if="isLogin">
								<FormControl
									label="Email"
									placeholder="johndoe@mail.com"
									autocomplete="email"
									v-model="email"
									required
								/>
								<FormControl
									v-if="!isOauthLogin"
									class="mt-4"
									label="Password"
									type="password"
									placeholder="•••••"
									v-model="password"
									name="password"
									autocomplete="current-password"
									required
								/>
								<div class="mt-2" v-if="isLogin && !isOauthLogin">
									<router-link
										class="text-sm"
										:to="{
											name: 'Login',
											query: { ...$route.query, forgot: 1 },
										}"
									>
										Forgot Password?
									</router-link>
								</div>
								<Button v-if="!isOauthLogin" class="mt-4" variant="solid">
									Log in with email
								</Button>
								<Button v-else class="mt-4" variant="solid">
									Log in with {{ oauthProviderName }}
								</Button>
								<ErrorMessage
									class="mt-2"
									:message="
										$session.login.error || $resources.is2FAEnabled.error
									"
								/>
							</template>

							<!-- Signup Section -->
							<template v-else>
								<FormControl
									label="Email"
									type="email"
									placeholder="johndoe@mail.com"
									autocomplete="email"
									v-model="email"
									required
								/>
								<Button
									class="mt-2"
									:loading="$resources.signup.loading"
									variant="solid"
								>
									Sign up with email
								</Button>
							</template>

							<ErrorMessage class="mt-2" :message="error" />
						</form>
						<div
							class="flex flex-col"
							v-if="!hasForgotPassword && !isOauthLogin && !is2FA"
						>
							<div class="-mb-2 mt-6 border-t text-center">
								<div class="-translate-y-1/2 transform">
									<span
										class="relative bg-white px-2 text-sm font-medium leading-8 text-gray-800"
									>
										Or continue with
									</span>
								</div>
							</div>
							<Button
								:loading="$resources.googleLogin.loading"
								@click="$resources.googleLogin.submit()"
							>
								<div class="flex items-center">
									<GoogleIconSolid class="w-4" />
									<span class="ml-2">Google</span>
								</div>
							</Button>
							<div
								class="mt-6 text-center"
								v-if="!(accountRequestCreated || resetPasswordEmailSent)"
							>
								<router-link
									class="text-center text-base font-medium text-gray-900 hover:text-gray-700"
									:to="{
										name: $route.name == 'Login' ? 'Signup' : 'Login',
										query: { ...$route.query, forgot: undefined },
									}"
								>
									{{
										$route.name == 'Login'
											? 'New member? Create a new account.'
											: 'Already have an account? Log in.'
									}}
								</router-link>
							</div>
						</div>
					</div>
					<div v-else-if="accountRequestCreated">
						<form class="flex flex-col">
							<FormControl
								label="Email"
								type="email"
								placeholder="johndoe@mail.com"
								autocomplete="email"
								v-model="email"
								required
							/>
							<FormControl
								label="Verification code"
								type="text"
								class="mt-4"
								placeholder="5 digit verification code"
								maxlength="5"
								v-model="otp"
								required
							/>
							<ErrorMessage
								class="mt-2"
								:message="$resources.verifyOTP.error"
							/>
							<Button
								class="mt-4"
								variant="solid"
								:loading="$resources.verifyOTP.loading"
								@click="$resources.verifyOTP.submit()"
							>
								Verify
							</Button>
							<Button
								class="mt-2"
								variant="outline"
								:loading="$resources.resendOTP.loading"
								@click="$resources.resendOTP.submit()"
							>
								Didn't receive verification code? Resend
							</Button>
						</form>
						<div class="mt-6 text-center">
							<router-link
								class="text-center text-base font-medium text-gray-900 hover:text-gray-700"
								:to="{
									name: $route.name == 'Login' ? 'Signup' : 'Login',
									query: { ...$route.query, forgot: undefined },
								}"
							>
								{{
									$route.name == 'Login'
										? 'New member? Create a new account.'
										: 'Already have an account? Log in.'
								}}
							</router-link>
						</div>
					</div>
					<div
						class="text-p-base text-gray-700"
						v-else-if="resetPasswordEmailSent"
					>
						<p>
							We have sent an email to
							<span class="font-semibold">{{ email }}</span
							>. Please click on the link received to reset your password.
						</p>
					</div>
				</template>
				<template v-slot:logo v-if="saasProduct">
					<div class="mx-auto flex items-center space-x-2">
						<img
							class="inline-block h-7 w-7 rounded-sm"
							:src="saasProduct?.logo"
						/>
						<span
							class="select-none text-xl font-semibold tracking-tight text-gray-900"
						>
							{{ saasProduct?.title }}
						</span>
					</div>
				</template>
			</LoginBox>
		</div>
	</div>
</template>

<script>
import LoginBox from '../components/auth/LoginBox.vue';
import GoogleIconSolid from '@/components/icons/GoogleIconSolid.vue';
import { toast } from 'vue-sonner';

export default {
	name: 'Signup',
	components: {
		LoginBox,
		GoogleIconSolid,
	},
	data() {
		return {
			email: '',
			account_request: '',
			accountRequestCreated: false,
			otp: '',
			twoFactorCode: '',
			password: null,
			resetPasswordEmailSent: false,
		};
	},
	mounted() {
		this.email = localStorage.getItem('login_email');
<<<<<<< HEAD
		if (window.posthog?.__loaded) {
			window.posthog.identify(this.email || window.posthog.get_distinct_id(), {
				app: 'frappe_cloud',
				action: 'login_signup',
			});
			window.posthog.startSessionRecording();
		}
	},
	unmounted() {
		if (window.posthog?.__loaded && window.posthog.sessionRecordingStarted()) {
			window.posthog.stopSessionRecording();
		}
=======
>>>>>>> efc1cecb
	},
	watch: {
		email() {
			this.resetSignupState();
		},
	},
	resources: {
		signup() {
			return {
				url: 'press.api.account.signup',
				params: {
					email: this.email,
					referrer: this.getReferrerIfAny(),
					product: this.$route.query.product,
				},
				onSuccess(account_request) {
					this.account_request = account_request;
					this.accountRequestCreated = true;
					toast.success('Verification code sent to your email');
				},
<<<<<<< HEAD
=======
				onError: this.onSignupError.bind(this),
>>>>>>> efc1cecb
			};
		},
		verifyOTP() {
			return {
				url: 'press.api.account.verify_otp',
				params: {
					account_request: this.account_request,
					otp: this.otp,
				},
				onSuccess(key) {
					window.open(`/dashboard/setup-account/${key}`, '_self');
				},
			};
		},
		resendOTP() {
			return {
				url: 'press.api.account.resend_otp',
				params: {
					account_request: this.account_request,
				},
				onSuccess() {
					this.otp = '';
<<<<<<< HEAD
					toast.success('Verification code sent to your email');
=======
					toast.success('Resent OTP to your email');
>>>>>>> efc1cecb
				},
			};
		},
		oauthLogin() {
			return {
				url: 'press.api.oauth.oauth_authorize_url',
				onSuccess(url) {
					localStorage.setItem('login_email', this.email);
					window.location.href = url;
				},
			};
		},
		googleLogin() {
			return {
				url: 'press.api.google.login',
				makeParams() {
					return {
						product: this.$route.query.product,
					};
				},
				onSuccess(url) {
					window.location.href = url;
				},
			};
		},
		resetPassword() {
			return {
				url: 'press.api.account.send_reset_password_email',
				onSuccess() {
					this.resetPasswordEmailSent = true;
				},
			};
		},
		signupSettings() {
			return {
				url: 'press.api.account.signup_settings',
				params: {
					product: this.$route.query.product,
				},
				auto: true,
			};
		},
		is2FAEnabled() {
			return {
				url: 'press.api.account.is_2fa_enabled',
			};
		},
		verify2FA() {
			return {
				url: 'press.api.account.verify_2fa',
				onSuccess: async () => {
					if (this.isLogin) {
						await this.login();
					} else if (this.hasForgotPassword) {
						await this.$resources.resetPassword.submit({
							email: this.email,
						});
					}
				},
			};
		},
	},
	methods: {
		resetSignupState() {
			if (
				!this.isLogin &&
				!this.hasForgotPassword &&
				this.accountRequestCreated
			) {
				this.accountRequestCreated = false;
				this.account_request = '';
				this.otp = '';
			}
		},
		async submitForm() {
			if (this.isLogin) {
				if (this.isOauthLogin) {
					this.$resources.oauthLogin.submit({
						provider: this.socialLoginKey,
					});
				} else if (this.email && this.password) {
					await this.$resources.is2FAEnabled.submit(
						{ user: this.email },
						{
							onSuccess: async (two_factor_enabled) => {
								if (two_factor_enabled) {
									this.$router.push({
										name: 'Login',
										query: {
											two_factor: 1,
										},
									});
								} else {
									await this.login();
								}
							},
						},
					);
				}
			} else if (this.hasForgotPassword) {
				await this.$resources.is2FAEnabled.submit(
					{ user: this.email },
					{
						onSuccess: async (two_factor_enabled) => {
							if (two_factor_enabled) {
								this.$router.push({
									name: 'Login',
									query: {
										two_factor: 1,
										forgot: 1,
									},
								});
							} else {
								await this.$resources.resetPassword.submit({
									email: this.email,
								});
							}
						},
					},
				);
			} else {
				this.$resources.signup.submit();
			}
		},
		getReferrerIfAny() {
			const params = location.search;
			const searchParams = new URLSearchParams(params);
			return searchParams.get('referrer');
		},
		async login() {
			await this.$session.login.submit(
				{
					email: this.email,
					password: this.password,
				},
				{
					onSuccess: (res) => {
						let loginRoute = `/dashboard${res.dashboard_route || '/'}`;
						localStorage.setItem('login_email', this.email);
						window.location.href = loginRoute;
					},
					onError: (err) => {
						if (this.$route.name === 'Login' && this.$route.query.two_factor) {
							this.$router.push({
								name: 'Login',
								query: {
									two_factor: undefined,
								},
							});
							this.twoFactorCode = '';
						}
					},
				},
			);
		},
<<<<<<< HEAD
=======
		onSignupError(error) {
			if (error?.exc_type !== 'ValidationError') {
				return;
			}
			let errorMessage = '';
			if ((error?.messages ?? []).length) {
				errorMessage = error?.messages?.[0];
			}
			// check if error message has `is already registered` substring
			if (errorMessage.includes('is already registered')) {
				localStorage.setItem('login_email', this.email);
				this.$router.push({
					name: 'Login',
				});
			}
		},
>>>>>>> efc1cecb
	},
	computed: {
		error() {
			if (this.$resources.signup.error) {
				return this.$resources.signup.error;
			}

			if (this.$resources.resetPassword.error) {
				return this.$resources.resetPassword.error;
			}
		},
		saasProduct() {
			return this.$resources.signupSettings.data?.product_trial;
		},
		isLogin() {
			return this.$route.name == 'Login' && !this.$route.query.forgot;
		},
		hasForgotPassword() {
			return this.$route.name == 'Login' && this.$route.query.forgot;
		},
		is2FA() {
			return this.$route.name == 'Login' && this.$route.query.two_factor;
		},
		emailDomain() {
			return this.email?.includes('@') ? this.email?.split('@').pop() : '';
		},
		isOauthLogin() {
			return (
				this.oauthEmailDomains.has(this.emailDomain) &&
				this.emailDomain.length > 0
			);
		},
		oauthProviders() {
			const domains = this.$resources.signupSettings.data?.oauth_domains;
			let providers = {};

			if (domains) {
				domains.map(
					(d) =>
						(providers[d.email_domain] = {
							social_login_key: d.social_login_key,
							provider_name: d.provider_name,
						}),
				);
			}

			return providers;
		},
		oauthEmailDomains() {
			return new Set(Object.keys(this.oauthProviders));
		},
		socialLoginKey() {
			return this.oauthProviders[this.emailDomain].social_login_key;
		},
		oauthProviderName() {
			return this.oauthProviders[this.emailDomain].provider_name;
		},
		title() {
			if (this.hasForgotPassword) {
				return 'Reset password';
			} else if (this.isLogin) {
				if (this.saasProduct) {
					return `Sign in to your account to start using ${this.saasProduct.title}`;
				}
				return 'Sign in to your account';
			} else {
				if (this.saasProduct) {
					return `Sign up to create a ${this.saasProduct.title} site`;
				}
				return 'Create a new account';
			}
		},
	},
};
</script><|MERGE_RESOLUTION|>--- conflicted
+++ resolved
@@ -285,21 +285,6 @@
 	},
 	mounted() {
 		this.email = localStorage.getItem('login_email');
-<<<<<<< HEAD
-		if (window.posthog?.__loaded) {
-			window.posthog.identify(this.email || window.posthog.get_distinct_id(), {
-				app: 'frappe_cloud',
-				action: 'login_signup',
-			});
-			window.posthog.startSessionRecording();
-		}
-	},
-	unmounted() {
-		if (window.posthog?.__loaded && window.posthog.sessionRecordingStarted()) {
-			window.posthog.stopSessionRecording();
-		}
-=======
->>>>>>> efc1cecb
 	},
 	watch: {
 		email() {
@@ -320,10 +305,6 @@
 					this.accountRequestCreated = true;
 					toast.success('Verification code sent to your email');
 				},
-<<<<<<< HEAD
-=======
-				onError: this.onSignupError.bind(this),
->>>>>>> efc1cecb
 			};
 		},
 		verifyOTP() {
@@ -346,11 +327,7 @@
 				},
 				onSuccess() {
 					this.otp = '';
-<<<<<<< HEAD
 					toast.success('Verification code sent to your email');
-=======
-					toast.success('Resent OTP to your email');
->>>>>>> efc1cecb
 				},
 			};
 		},
@@ -506,25 +483,6 @@
 				},
 			);
 		},
-<<<<<<< HEAD
-=======
-		onSignupError(error) {
-			if (error?.exc_type !== 'ValidationError') {
-				return;
-			}
-			let errorMessage = '';
-			if ((error?.messages ?? []).length) {
-				errorMessage = error?.messages?.[0];
-			}
-			// check if error message has `is already registered` substring
-			if (errorMessage.includes('is already registered')) {
-				localStorage.setItem('login_email', this.email);
-				this.$router.push({
-					name: 'Login',
-				});
-			}
-		},
->>>>>>> efc1cecb
 	},
 	computed: {
 		error() {
