--- conflicted
+++ resolved
@@ -69,14 +69,6 @@
 
 To self host or to setup Press locally follow the steps in the [Local Development Environment Setup Guide](https://docs.frappe.io/cloud/local-fc-setup) or [this YouTube video](https://www.youtube.com/watch?v=Xb9QHnUrIEk)
 
-<<<<<<< HEAD
-When running Ansible playbooks that use the `synchronize` module, ensure the control machine has the `rsync` package installed. For example:
-
-```sh
-sudo apt install rsync
-```
-
-=======
 ### Pre-commit
 
 There's a [pre-commit](https://pre-commit.com/) hook included in the repo. You can set it up by doing
@@ -85,7 +77,6 @@
 pip install pre-commit
 pre-commit install
 ```
->>>>>>> c66c357d
 ## Learn and connect
 
 - [Telegram Public Group](https://t.me/frappecloud)
