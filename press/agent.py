# Copyright (c) 2020, Frappe and contributors
# For license information, please see license.txt
from __future__ import annotations

import _io  # type: ignore
import json
import os
from contextlib import suppress
from datetime import date
from typing import TYPE_CHECKING

import frappe
import requests
from frappe.utils.password import get_decrypted_password

from press.utils import log_error, sanitize_config

if TYPE_CHECKING:
	from io import BufferedReader

	from press.press.doctype.agent_job.agent_job import AgentJob
	from press.press.doctype.app_patch.app_patch import AgentPatchConfig, AppPatch
	from press.press.doctype.site.site import Site


class Agent:
	if TYPE_CHECKING:
		from typing import Optional

		from requests import Response

<<<<<<< HEAD
		response: "Response | None"
=======
		response: Response | None
>>>>>>> 2f0db8c9

	def __init__(self, server, server_type="Server"):
		self.server_type = server_type
		self.server = server
		self.port = 443

	def new_bench(self, bench):
		settings = frappe.db.get_value(
			"Press Settings",
			None,
			["docker_registry_url", "docker_registry_username", "docker_registry_password"],
			as_dict=True,
		)

		data = {
			"name": bench.name,
			"bench_config": json.loads(bench.bench_config),
			"common_site_config": json.loads(bench.config),
			"registry": {
				"url": settings.docker_registry_url,
				"username": settings.docker_registry_username,
				"password": settings.docker_registry_password,
			},
		}

		if bench.mounts:
			data["mounts"] = [
				{
					"source": m.source,
					"destination": m.destination,
					"is_absolute_path": m.is_absolute_path,
				}
				for m in bench.mounts
			]

		return self.create_agent_job("New Bench", "benches", data, bench=bench.name)

	def archive_bench(self, bench):
		return self.create_agent_job("Archive Bench", f"benches/{bench.name}/archive", bench=bench.name)

	def restart_bench(self, bench, web_only=False):
		return self.create_agent_job(
			"Bench Restart",
			f"benches/{bench.name}/restart",
			data={"web_only": web_only},
			bench=bench.name,
		)

	def rebuild_bench(self, bench):
		return self.create_agent_job(
			"Rebuild Bench Assets",
			f"benches/{bench.name}/rebuild",
			bench=bench.name,
		)

	def update_bench_config(self, bench):
		data = {
			"bench_config": json.loads(bench.bench_config),
			"common_site_config": json.loads(bench.config),
		}
		return self.create_agent_job(
			"Update Bench Configuration", f"benches/{bench.name}/config", data, bench=bench.name
		)

	def _get_mariadb_root_password(self, site):
		database_server, managed_database_service = frappe.get_cached_value(
			"Bench", site.bench, ["database_server", "managed_database_service"]
		)

		if database_server:
			doctype = "Database Server"
			name = database_server
			field = "mariadb_root_password"
		else:
			doctype = "Managed Database Service"
			name = managed_database_service
			field = "root_user_password"

		return get_decrypted_password(doctype, name, field)

	def _get_managed_db_config(self, site):
		managed_database_service = frappe.get_cached_value("Bench", site.bench, "managed_database_service")

		if not managed_database_service:
			return {}

		return frappe.get_cached_value(
			"Managed Database Service",
			managed_database_service,
			["database_host", "database_root_user", "port"],
			as_dict=1,
		)

	def new_site(self, site, create_user: dict | None = None):
		apps = [app.app for app in site.apps]

		data = {
			"config": json.loads(site.config),
			"apps": apps,
			"name": site.name,
			"mariadb_root_password": self._get_mariadb_root_password(site),
			"admin_password": site.get_password("admin_password"),
			"managed_database_config": self._get_managed_db_config(site),
		}

		if create_user:
			data["create_user"] = create_user

		return self.create_agent_job(
			"New Site", f"benches/{site.bench}/sites", data, bench=site.bench, site=site.name
		)

	def reinstall_site(self, site):
		data = {
			"mariadb_root_password": self._get_mariadb_root_password(site),
			"admin_password": site.get_password("admin_password"),
			"managed_database_config": self._get_managed_db_config(site),
		}

		return self.create_agent_job(
			"Reinstall Site",
			f"benches/{site.bench}/sites/{site.name}/reinstall",
			data,
			bench=site.bench,
			site=site.name,
		)

	def restore_site(self, site: "Site", skip_failing_patches=False):
		site.check_enough_space_on_server()
		apps = [app.app for app in site.apps]
		public_link, private_link = None, None
		if site.remote_public_file:
			public_link = frappe.get_doc("Remote File", site.remote_public_file).download_link
		if site.remote_private_file:
			private_link = frappe.get_doc("Remote File", site.remote_private_file).download_link

		data = {
			"apps": apps,
			"mariadb_root_password": self._get_mariadb_root_password(site),
			"admin_password": site.get_password("admin_password"),
			"database": frappe.get_doc("Remote File", site.remote_database_file).download_link,
			"public": public_link,
			"private": private_link,
			"skip_failing_patches": skip_failing_patches,
			"managed_database_config": self._get_managed_db_config(site),
		}

		return self.create_agent_job(
			"Restore Site",
			f"benches/{site.bench}/sites/{site.name}/restore",
			data,
			bench=site.bench,
			site=site.name,
		)

	def rename_site(self, site, new_name: str, create_user: dict | None = None, config: dict | None = None):
		data = {"new_name": new_name}
		if create_user:
			data["create_user"] = create_user
		if config:
			data["config"] = config
		return self.create_agent_job(
			"Rename Site",
			f"benches/{site.bench}/sites/{site.name}/rename",
			data,
			bench=site.bench,
			site=site.name,
		)

	def create_user(self, site, email, first_name, last_name, password=None):
		data = {
			"email": email,
			"first_name": first_name,
			"last_name": last_name,
			"password": password,
		}
		return self.create_agent_job(
			"Create User",
			f"benches/{site.bench}/sites/{site.name}/create-user",
			data,
			bench=site.bench,
			site=site.name,
		)

	def complete_setup_wizard(self, site, data):
		return self.create_agent_job(
			"Complete Setup Wizard",
			f"benches/{site.bench}/sites/{site.name}/complete-setup-wizard",
			data,
			bench=site.bench,
			site=site.name,
		)

	def optimize_tables(self, site):
		return self.create_agent_job(
			"Optimize Tables",
			f"benches/{site.bench}/sites/{site.name}/optimize",
			bench=site.bench,
			site=site.name,
		)

	def rename_upstream_site(self, server: str, site, new_name: str, domains: list[str]):
		_server = frappe.get_doc("Server", server)
		ip = _server.ip if _server.is_self_hosted else _server.private_ip
		data = {"new_name": new_name, "domains": domains}
		return self.create_agent_job(
			"Rename Site on Upstream",
			f"proxy/upstreams/{ip}/sites/{site.name}/rename",
			data,
			site=site.name,
		)

	def new_site_from_backup(self, site: "Site", skip_failing_patches=False):
		site.check_enough_space_on_server()
		apps = [app.app for app in site.apps]

		def sanitized_site_config(site):
			sanitized_config = {}
			if site.remote_config_file:
				from press.press.doctype.site_activity.site_activity import log_site_activity

				site_config = frappe.get_doc("Remote File", site.remote_config_file)
				new_config = site_config.get_content()
				new_config["maintenance_mode"] = 0  # Don't allow deactivated sites to be created
				sanitized_config = sanitize_config(new_config)
				existing_config = json.loads(site.config)
				existing_config.update(sanitized_config)
				site._update_configuration(existing_config)
				log_site_activity(site.name, "Update Configuration")

			return json.dumps(sanitized_config)

		public_link, private_link = None, None

		if site.remote_public_file:
			public_link = frappe.get_doc("Remote File", site.remote_public_file).download_link
		if site.remote_private_file:
			private_link = frappe.get_doc("Remote File", site.remote_private_file).download_link

		data = {
			"config": json.loads(site.config),
			"apps": apps,
			"name": site.name,
			"mariadb_root_password": self._get_mariadb_root_password(site),
			"admin_password": site.get_password("admin_password"),
			"site_config": sanitized_site_config(site),
			"database": frappe.get_doc("Remote File", site.remote_database_file).download_link,
			"public": public_link,
			"private": private_link,
			"skip_failing_patches": skip_failing_patches,
			"managed_database_config": self._get_managed_db_config(site),
		}

		return self.create_agent_job(
			"New Site from Backup",
			f"benches/{site.bench}/sites/restore",
			data,
			bench=site.bench,
			site=site.name,
		)

	def install_app_site(self, site, app):
		data = {"name": app}
		return self.create_agent_job(
			"Install App on Site",
			f"benches/{site.bench}/sites/{site.name}/apps",
			data,
			bench=site.bench,
			site=site.name,
		)

	def uninstall_app_site(self, site, app):
		return self.create_agent_job(
			"Uninstall App from Site",
			f"benches/{site.bench}/sites/{site.name}/apps/{app}",
			method="DELETE",
			bench=site.bench,
			site=site.name,
		)

	def setup_erpnext(self, site, user, config):
		data = {"user": user, "config": config}
		return self.create_agent_job(
			"Setup ERPNext",
			f"benches/{site.bench}/sites/{site.name}/erpnext",
			data,
			bench=site.bench,
			site=site.name,
		)

	def migrate_site(self, site, skip_failing_patches=False, activate=True):
		data = {"skip_failing_patches": skip_failing_patches, "activate": activate}
		return self.create_agent_job(
			"Migrate Site",
			f"benches/{site.bench}/sites/{site.name}/migrate",
			bench=site.bench,
			site=site.name,
			data=data,
		)

	def clear_site_cache(self, site):
		return self.create_agent_job(
			"Clear Cache",
			f"benches/{site.bench}/sites/{site.name}/cache",
			method="DELETE",
			bench=site.bench,
			site=site.name,
		)

	def update_site(
		self,
		site,
		target,
		deploy_type,
		skip_failing_patches=False,
		skip_backups=False,
		before_migrate_scripts=None,
		skip_search_index=True,
	):
		activate = site.status_before_update in ("Active", "Broken")
		data = {
			"target": target,
			"activate": activate,
			"skip_failing_patches": skip_failing_patches,
			"skip_backups": skip_backups,
			"before_migrate_scripts": before_migrate_scripts,
			"skip_search_index": skip_search_index,
		}
		return self.create_agent_job(
			f"Update Site {deploy_type}",
			f"benches/{site.bench}/sites/{site.name}/update/{deploy_type.lower()}",
			data,
			bench=site.bench,
			site=site.name,
		)

	def restore_site_tables(self, site):
		activate = site.status_before_update == "Active"
		data = {"activate": activate}
		return self.create_agent_job(
			"Restore Site Tables",
			f"benches/{site.bench}/sites/{site.name}/update/migrate/restore",
			data,
			bench=site.bench,
			site=site.name,
		)

	def update_site_recover_move(self, site, target, deploy_type, activate, rollback_scripts=None):
		data = {"target": target, "activate": activate, "rollback_scripts": rollback_scripts}
		return self.create_agent_job(
			f"Recover Failed Site {deploy_type}",
			f"benches/{site.bench}/sites/{site.name}/update/{deploy_type.lower()}/recover",
			data,
			bench=site.bench,
			site=site.name,
		)

	def update_site_recover(self, site):
		return self.create_agent_job(
			"Recover Failed Site Update",
			f"benches/{site.bench}/sites/{site.name}/update/recover",
			bench=site.bench,
			site=site.name,
		)

	def update_site_config(self, site):
		data = {
			"config": json.loads(site.config),
			"remove": json.loads(site._keys_removed_in_last_update),
		}
		return self.create_agent_job(
			"Update Site Configuration",
			f"benches/{site.bench}/sites/{site.name}/config",
			data,
			bench=site.bench,
			site=site.name,
		)

	def reset_site_usage(self, site):
		return self.create_agent_job(
			"Reset Site Usage",
			f"benches/{site.bench}/sites/{site.name}/usage",
			method="DELETE",
			bench=site.bench,
			site=site.name,
		)

	def archive_site(self, site, site_name=None, force=False):
		site_name = site_name or site.name
		database_server = frappe.db.get_value("Bench", site.bench, "database_server")
		data = {
			"mariadb_root_password": get_decrypted_password(
				"Database Server", database_server, "mariadb_root_password"
			),
			"force": force,
		}

		return self.create_agent_job(
			"Archive Site",
			f"benches/{site.bench}/sites/{site_name}/archive",
			data,
			bench=site.bench,
			site=site.name,
		)

	def backup_site(self, site, with_files=False, offsite=False):
		from press.press.doctype.site_backup.site_backup import get_backup_bucket

		data = {"with_files": with_files}

		if offsite:
			settings = frappe.get_single("Press Settings")
			backups_path = os.path.join(site.name, str(date.today()))
			backup_bucket = get_backup_bucket(site.cluster, region=True)
			bucket_name = backup_bucket.get("name") if isinstance(backup_bucket, dict) else backup_bucket
			if settings.aws_s3_bucket or bucket_name:
				auth = {
					"ACCESS_KEY": settings.offsite_backups_access_key_id,
					"SECRET_KEY": settings.get_password("offsite_backups_secret_access_key"),
					"REGION": backup_bucket.get("region") if isinstance(backup_bucket, dict) else "",
				}
				data.update({"offsite": {"bucket": bucket_name, "auth": auth, "path": backups_path}})

			else:
				log_error("Offsite Backups aren't set yet")

		return self.create_agent_job(
			"Backup Site",
			f"benches/{site.bench}/sites/{site.name}/backup",
			data=data,
			bench=site.bench,
			site=site.name,
		)

	def add_domain(self, site, domain):
		data = {
			"domain": domain,
		}
		return self.create_agent_job(
			"Add Domain",
			f"benches/{site.bench}/sites/{site.name}/domains",
			data,
			bench=site.bench,
			site=site.name,
		)

	def remove_domain(self, site, domain):
		return self.create_agent_job(
			"Remove Domain",
			f"benches/{site.bench}/sites/{site.name}/domains/{domain}",
			method="DELETE",
			site=site.name,
			bench=site.bench,
		)

	def new_host(self, domain, skip_reload=False):
		certificate = frappe.get_doc("TLS Certificate", domain.tls_certificate)
		data = {
			"name": domain.domain,
			"target": domain.site,
			"certificate": {
				"privkey.pem": certificate.private_key,
				"fullchain.pem": certificate.full_chain,
				"chain.pem": certificate.intermediate_chain,
			},
			"skip_reload": skip_reload,
		}
		return self.create_agent_job(
			"Add Host to Proxy", "proxy/hosts", data, host=domain.domain, site=domain.site
		)

	def setup_wildcard_hosts(self, wildcards):
		return self.create_agent_job("Add Wildcard Hosts to Proxy", "proxy/wildcards", wildcards)

	def setup_redirects(self, site: str, domains: list[str], target: str):
		data = {"domains": domains, "target": target}
		return self.create_agent_job("Setup Redirects on Hosts", "proxy/hosts/redirects", data, site=site)

	def remove_redirects(self, site: str, domains: list[str]):
		data = {"domains": domains}
		return self.create_agent_job(
			"Remove Redirects on Hosts",
			"proxy/hosts/redirects",
			data,
			method="DELETE",
			site=site,
		)

	def remove_host(self, domain):
		return self.create_agent_job(
			"Remove Host from Proxy",
			f"proxy/hosts/{domain.domain}",
			method="DELETE",
			site=domain.site,
		)

	def new_server(self, server):
		_server = frappe.get_doc("Server", server)
		ip = _server.ip if _server.is_self_hosted else _server.private_ip
		data = {"name": ip}
		return self.create_agent_job("Add Upstream to Proxy", "proxy/upstreams", data, upstream=server)

	def update_upstream_private_ip(self, server):
		ip, private_ip = frappe.db.get_value("Server", server, ["ip", "private_ip"])
		data = {"name": private_ip}
		return self.create_agent_job("Rename Upstream", f"proxy/upstreams/{ip}/rename", data, upstream=server)

	def new_upstream_file(self, server, site=None, code_server=None):
		_server = frappe.get_doc("Server", server)
		ip = _server.ip if _server.is_self_hosted else _server.private_ip
		data = {"name": site if site else code_server}
		doctype = "Site" if site else "Code Server"
		return self.create_agent_job(
			f"Add {doctype} to Upstream",
			f"proxy/upstreams/{ip}/sites",
			data,
			site=site,
			code_server=code_server,
			upstream=server,
		)

	def remove_upstream_file(self, server, site=None, site_name=None, code_server=None, skip_reload=False):
		_server = frappe.get_doc("Server", server)
		ip = _server.ip if _server.is_self_hosted else _server.private_ip
		doctype = "Site" if site else "Code Server"
		file_name = site_name or site if (site or site_name) else code_server
		data = {"skip_reload": skip_reload}
		return self.create_agent_job(
			f"Remove {doctype} from Upstream",
			f"proxy/upstreams/{ip}/sites/{file_name}",
			method="DELETE",
			site=site,
			code_server=code_server,
			upstream=server,
			data=data,
		)

	def setup_code_server(self, bench, name, password):
		data = {"name": name, "password": password}
		return self.create_agent_job(
			"Setup Code Server", f"benches/{bench}/codeserver", data, code_server=name
		)

	def start_code_server(self, bench, name, password):
		data = {"password": password}
		return self.create_agent_job(
			"Start Code Server",
			f"benches/{bench}/codeserver/start",
			data,
			code_server=name,
		)

	def stop_code_server(self, bench, name):
		return self.create_agent_job(
			"Stop Code Server",
			f"benches/{bench}/codeserver/stop",
			code_server=name,
		)

	def archive_code_server(self, bench, name):
		return self.create_agent_job(
			"Archive Code Server",
			f"benches/{bench}/codeserver/archive",
			method="POST",
			code_server=name,
		)

	def add_ssh_user(self, bench):
		private_ip = frappe.db.get_value("Server", bench.server, "private_ip")
		candidate = frappe.get_doc("Deploy Candidate", bench.candidate)
		data = {
			"name": bench.name,
			"principal": bench.group,
			"ssh": {"ip": private_ip, "port": 22000 + bench.port_offset},
			"certificate": candidate.get_certificate(),
		}
		return self.create_agent_job(
			"Add User to Proxy", "ssh/users", data, bench=bench.name, upstream=bench.server
		)

	def remove_ssh_user(self, bench):
		return self.create_agent_job(
			"Remove User from Proxy",
			f"ssh/users/{bench.name}",
			method="DELETE",
			bench=bench.name,
			upstream=bench.server,
		)

	def add_proxysql_user(self, site, database, username, password, database_server):
		data = {
			"username": username,
			"password": password,
			"database": database,
			"backend": {"ip": database_server.private_ip, "id": database_server.server_id},
		}
		return self.create_agent_job("Add User to ProxySQL", "proxysql/users", data, site=site.name)

	def add_proxysql_backend(self, database_server):
		data = {
			"backend": {"ip": database_server.private_ip, "id": database_server.server_id},
		}
		return self.create_agent_job("Add Backend to ProxySQL", "proxysql/backends", data)

	def remove_proxysql_user(self, site, username):
		return self.create_agent_job(
			"Remove User from ProxySQL",
			f"proxysql/users/{username}",
			method="DELETE",
			site=site.name,
		)

	def create_database_access_credentials(self, site, mode):
		database_server = frappe.db.get_value("Bench", site.bench, "database_server")
		data = {
			"mode": mode,
			"mariadb_root_password": get_decrypted_password(
				"Database Server", database_server, "mariadb_root_password"
			),
		}
		return self.post(f"benches/{site.bench}/sites/{site.name}/credentials", data=data)

	def revoke_database_access_credentials(self, site):
		database_server = frappe.db.get_value("Bench", site.bench, "database_server")
		data = {
			"user": site.database_access_user,
			"mariadb_root_password": get_decrypted_password(
				"Database Server", database_server, "mariadb_root_password"
			),
		}
		return self.post(f"benches/{site.bench}/sites/{site.name}/credentials/revoke", data=data)

	def update_site_status(self, server, site, status, skip_reload=False):
		data = {"status": status, "skip_reload": skip_reload}
		_server = frappe.get_doc("Server", server)
		ip = _server.ip if _server.is_self_hosted else _server.private_ip
		return self.create_agent_job(
			"Update Site Status",
			f"proxy/upstreams/{ip}/sites/{site}/status",
			data=data,
			site=site,
			upstream=server,
		)

	def reload_nginx(self):
		return self.create_agent_job("Reload NGINX Job", "proxy/reload")

	def cleanup_unused_files(self):
		return self.create_agent_job("Cleanup Unused Files", "server/cleanup", {})

	def get(self, path, raises=True):
		return self.request("GET", path, raises=raises)

	def post(self, path, data=None, raises=True):
		return self.request("POST", path, data, raises=raises)

	def request(self, method, path, data=None, files=None, agent_job=None, raises=True):
		self.raise_if_past_requests_have_failed()
		self.response = None
		agent_job_id = agent_job.name if agent_job else None
		headers = None
		url = None

		try:
			url = f"https://{self.server}:{self.port}/agent/{path}"
			password = get_decrypted_password(self.server_type, self.server, "agent_password")
			headers = {"Authorization": f"bearer {password}", "X-Agent-Job-Id": agent_job_id}
			intermediate_ca = frappe.db.get_value(
				"Press Settings", "Press Settings", "backbone_intermediate_ca"
			)
			if frappe.conf.developer_mode and intermediate_ca:
				root_ca = frappe.db.get_value("Certificate Authority", intermediate_ca, "parent_authority")
				verify = frappe.get_doc("Certificate Authority", root_ca).certificate_file
			else:
				verify = True
			if files:
				file_objects = {
					key: value
					if isinstance(value, _io.BufferedReader)
					else frappe.get_doc("File", {"file_url": url}).get_content()
					for key, value in files.items()
				}
				file_objects["json"] = json.dumps(data).encode()
				self.response = requests.request(
					method, url, headers=headers, files=file_objects, verify=verify
				)
			else:
				self.response = requests.request(
					method, url, headers=headers, json=data, verify=verify, timeout=(10, 30)
				)
			json_response = None
			try:
				json_response = self.response.json()
				if raises:
					self.response.raise_for_status()
				return json_response
			except Exception:
				self.handle_request_failure(agent_job, self.response)
				log_error(
					title="Agent Request Result Exception",
					method=method,
					url=url,
					data=data,
					files=files,
					headers=headers,
					result=json_response or self.response.text,
					doc=agent_job,
				)
		except Exception as exc:
			self.handle_exception(agent_job, exc)
			self.log_request_failure(exc)
			log_error(
				title="Agent Request Exception",
				method=method,
				url=url,
				data=data,
				files=files,
				headers=headers,
				doc=agent_job,
			)

	def raise_if_past_requests_have_failed(self):
		failures = frappe.db.get_value("Agent Request Failure", {"server": self.server}, "failure_count")
		if failures:
			raise AgentRequestSkippedException(f"Previous {failures} requests have failed. Try again later.")

	def log_request_failure(self, exc):
		filters = {
			"server": self.server,
		}
		failure = frappe.db.get_value(
			"Agent Request Failure", filters, ["name", "failure_count"], as_dict=True
		)
		if failure:
			frappe.db.set_value(
				"Agent Request Failure", failure.name, "failure_count", failure.failure_count + 1
			)
		else:
			fields = filters
			fields.update(
				{
					"server_type": self.server_type,
					"traceback": frappe.get_traceback(with_context=True),
					"error": repr(exc),
					"failure_count": 1,
				}
			)
			frappe.new_doc("Agent Request Failure", **fields).insert(ignore_permissions=True)

	def raw_request(self, method, path, data=None, raises=True, timeout=None):
		url = f"https://{self.server}:{self.port}/agent/{path}"
		password = get_decrypted_password(self.server_type, self.server, "agent_password")
		headers = {"Authorization": f"bearer {password}"}
		timeout = timeout or (10, 30)
		response = requests.request(method, url, headers=headers, json=data, timeout=timeout)
		json_response = response.json()
		if raises:
			response.raise_for_status()
		return json_response

	def should_skip_requests(self):
		return bool(frappe.db.count("Agent Request Failure", {"server": self.server}))

	def handle_request_failure(self, agent_job, result: "Response"):
		if not agent_job:
			return

		reason = None
		with suppress(TypeError, ValueError):
			reason = json.dumps(result.json(), indent=4, sort_keys=True)

		message = f"""
Status Code: {getattr(result, 'status_code', 'Unknown')}\n
Response: {reason or getattr(result, 'text', 'Unknown')}
"""
		self.log_failure_reason(agent_job, message)
		agent_job.flags.status_code = result.status_code

	def handle_exception(self, agent_job, exception):
		self.log_failure_reason(agent_job, exception)

	def log_failure_reason(self, agent_job=None, message=None):
		if not agent_job:
			return

		agent_job.traceback = message
		agent_job.output = message

	def create_agent_job(
		self,
		job_type,
		path,
		data=None,
		files=None,
		method="POST",
		bench=None,
		site=None,
		code_server=None,
		devbox=None,
		upstream=None,
		host=None,
		reference_doctype=None,
		reference_name=None,
	):
		"""
		Check if job already exists in Undelivered, Pending, Running state
		don't add new job until its gets comleted
		"""

		disable_agent_job_deduplication = frappe.db.get_single_value(
			"Press Settings", "disable_agent_job_deduplication", cache=True
		)

		if not disable_agent_job_deduplication:
			job = self.get_similar_in_execution_job(
				job_type, path, bench, site, code_server, upstream, host, method
			)

			if job:
				return job

		job: "AgentJob" = frappe.get_doc(
			{
				"doctype": "Agent Job",
				"server_type": self.server_type,
				"server": self.server,
				"bench": bench,
				"host": host,
				"site": site,
				"code_server": code_server,
				"devbox": devbox,
				"upstream": upstream,
				"status": "Undelivered",
				"request_method": method,
				"request_path": path,
				"request_data": json.dumps(data or {}, indent=4, sort_keys=True),
				"request_files": json.dumps(files or {}, indent=4, sort_keys=True),
				"job_type": job_type,
				"reference_doctype": reference_doctype,
				"reference_name": reference_name,
			}
		).insert()
		return job

	def get_similar_in_execution_job(
		self,
		job_type,
		path,
		bench=None,
		site=None,
		code_server=None,
		upstream=None,
		host=None,
		method="POST",
	):
		"""Deduplicate jobs in execution state"""

		filters = {
			"server_type": self.server_type,
			"server": self.server,
			"job_type": job_type,
			"status": ("not in", ("Success", "Failure", "Delivery Failure")),
			"request_method": method,
			"request_path": path,
		}

		if bench:
			filters["bench"] = bench

		if site:
			filters["site"] = site

		if code_server:
			filters["code_server"] = code_server

		if upstream:
			filters["upstream"] = upstream

		if host:
			filters["host"] = host

		job = frappe.db.get_value("Agent Job", filters, "name")

		return frappe.get_doc("Agent Job", job) if job else False

	def update_monitor_rules(self, rules, routes):
		data = {"rules": rules, "routes": routes}
		return self.post("monitor/rules", data=data)

	def get_job_status(self, id):
		return self.get(f"jobs/{id}")

	def get_site_sid(self, site, user=None):
		if user:
			data = {"user": user}
			result = self.post(f"benches/{site.bench}/sites/{site.name}/sid", data=data)
		else:
			result = self.get(f"benches/{site.bench}/sites/{site.name}/sid")
		return result and result.get("sid")

	def get_site_info(self, site):
		result = self.get(f"benches/{site.bench}/sites/{site.name}/info")
		if result:
			return result["data"]
		return None

	def get_sites_info(self, bench, since):
		return self.post(f"benches/{bench.name}/info", data={"since": since})

	def get_site_analytics(self, site):
		result = self.get(f"benches/{site.bench}/sites/{site.name}/analytics")
		if result:
			return result["data"]
		return None

	def get_sites_analytics(self, bench):
		return self.get(f"benches/{bench.name}/analytics")

	def describe_database_table(self, site, doctype, columns):
		data = {"doctype": doctype, "columns": list(columns)}
		return self.post(
			f"benches/{site.bench}/sites/{site.name}/describe-database-table",
			data=data,
		)["data"]

	def add_database_index(self, site, doctype, columns):
		data = {"doctype": doctype, "columns": list(columns)}
		return self.create_agent_job(
			"Add Database Index",
			f"benches/{site.bench}/sites/{site.name}/add-database-index",
			data,
			site=site.name,
		)

	def get_jobs_status(self, ids):
		status = self.get(f"jobs/{','.join(map(str, ids))}")
		if len(ids) == 1:
			return [status]
		return status

	def get_jobs_id(self, agent_job_ids):
		return self.get(f"agent-jobs/{agent_job_ids}")

	def get_version(self):
		return self.get("version")

	def update(self):
		url = frappe.get_doc(self.server_type, self.server).get_agent_repository_url()
		branch = frappe.get_doc(self.server_type, self.server).get_agent_repository_branch()
		return self.post("update", data={"url": url, "branch": branch})

	def ping(self):
		return self.get("ping")["message"]

	def fetch_monitor_data(self, bench):
		return self.post(f"benches/{bench}/monitor")["data"]

	def fetch_site_status(self, site):
		return self.get(f"benches/{site.bench}/sites/{site.name}/status")["data"]

	def fetch_bench_status(self, bench):
		return self.get(f"benches/{bench}/status")

	def run_after_migrate_steps(self, site):
		data = {
			"admin_password": site.get_password("admin_password"),
		}
		return self.create_agent_job(
			"Run After Migrate Steps",
			f"benches/{site.bench}/sites/{site.name}/run_after_migrate_steps",
			bench=site.bench,
			site=site.name,
			data=data,
		)

	def move_site_to_bench(
		self,
		site,
		target,
		deactivate=True,
		skip_failing_patches=False,
	):
		"""
		Move site to bench without backup
		"""
		activate = site.status not in ("Inactive", "Suspended")
		data = {
			"target": target,
			"deactivate": deactivate,
			"activate": activate,
			"skip_failing_patches": skip_failing_patches,
		}
		return self.create_agent_job(
			"Move Site to Bench",
			f"benches/{site.bench}/sites/{site.name}/move_to_bench",
			data,
			bench=site.bench,
			site=site.name,
		)

	def force_update_bench_limits(self, bench: str, data: dict):
		return self.create_agent_job(
			"Force Update Bench Limits", f"benches/{bench}/limits", bench=bench, data=data
		)

	def patch_app(self, app_patch: "AppPatch", data: "AgentPatchConfig"):
		bench = app_patch.bench
		app = app_patch.app
		return self.create_agent_job(
			"Patch App",
			f"benches/{bench}/patch/{app}",
			bench=bench,
			data=data,
			reference_doctype="App Patch",
			reference_name=app_patch.name,
		)

	def upload_build_context_for_docker_build(
		self,
		file: "BufferedReader",
		dc_name: str,
	) -> str | None:
		if res := self.request("POST", f"builder/upload/{dc_name}", files={"build_context_file": file}):
			return res.get("filename")

		return None

	def run_build(self, data: dict):
		reference_name = data.get("deploy_candidate")
		return self.create_agent_job(
			"Run Remote Builder",
			"builder/build",
			data=data,
			reference_doctype="Deploy Candidate",
			reference_name=reference_name,
		)

	def call_supervisorctl(self, bench: str, action: str, programs: list[str]):
		return self.create_agent_job(
			"Call Bench Supervisorctl",
			f"/benches/{bench}/supervisorctl",
			data={"command": action, "programs": programs},
		)

	def run_command_in_docker_cache(
		self,
		command: str = "ls -A",
		cache_target: str = "/home/frappe/.cache",
		remove_image: bool = True,
	):
		data = dict(
			command=command,
			cache_target=cache_target,
			remove_image=remove_image,
		)
		return self.request(
			"POST",
			"docker_cache_utils/run_command_in_docker_cache",
			data=data,
		)

	def get_cached_apps(self):
		return self.request(
			"POST",
			"docker_cache_utils/get_cached_apps",
			data={},
		)

	def get_site_apps(self, site):
		raw_apps_list = self.get(
			f"benches/{site.bench}/sites/{site.name}/apps",
		)
		apps: list[str] = [line.split()[0] for line in raw_apps_list["data"].splitlines() if line]
		return apps

	def fetch_database_table_schema(self, site):
		return self.create_agent_job(
			"Fetch Database Table Schema",
			f"benches/{site.bench}/sites/{site.name}/database/schema",
			bench=site.bench,
			site=site.name,
			data={},
			reference_doctype="Site",
			reference_name=site.name,
		)

	def run_sql_query_in_database(self, site, query, commit):
		return self.post(
			f"benches/{site.bench}/sites/{site.name}/database/query/execute",
			data={"query": query, "commit": commit, "as_dict": False},
		)


class AgentCallbackException(Exception):
	pass


class AgentRequestSkippedException(Exception):
	pass<|MERGE_RESOLUTION|>--- conflicted
+++ resolved
@@ -29,11 +29,7 @@
 
 		from requests import Response
 
-<<<<<<< HEAD
-		response: "Response | None"
-=======
 		response: Response | None
->>>>>>> 2f0db8c9
 
 	def __init__(self, server, server_type="Server"):
 		self.server_type = server_type
