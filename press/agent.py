--- conflicted
+++ resolved
@@ -8,11 +8,7 @@
 import re
 from contextlib import suppress
 from datetime import date
-<<<<<<< HEAD
-from typing import TYPE_CHECKING, Any
-=======
 from typing import TYPE_CHECKING, Any, Literal
->>>>>>> 288dfd98
 
 import frappe
 import frappe.utils
