# Copyright (c) 2021, Frappe and contributors
# For license information, please see license.txt
from __future__ import annotations

import base64
import ipaddress
import time
import typing
from functools import cached_property

import boto3
import botocore
import frappe
import rq
from frappe.core.utils import find
from frappe.desk.utils import slug
from frappe.model.document import Document
from frappe.model.naming import make_autoname
from frappe.utils.password import get_decrypted_password
from hcloud import APIException, Client
from hcloud.images.domain import Image
from hcloud.servers.domain import ServerCreatePublicNetwork
from oci import pagination as oci_pagination
from oci.core import BlockstorageClient, ComputeClient, VirtualNetworkClient
from oci.core.models import (
	CreateBootVolumeBackupDetails,
	CreateVnicDetails,
	CreateVolumeBackupDetails,
	InstanceOptions,
	InstanceSourceViaImageDetails,
	LaunchInstanceDetails,
	LaunchInstancePlatformConfig,
	LaunchInstanceShapeConfigDetails,
	UpdateBootVolumeDetails,
	UpdateInstanceDetails,
	UpdateInstanceShapeConfigDetails,
	UpdateVolumeDetails,
)
from oci.exceptions import TransientServiceError

from press.overrides import get_permission_query_conditions_for_doctype
from press.press.doctype.server_activity.server_activity import log_server_activity
from press.utils import log_error
from press.utils.jobs import has_job_timeout_exceeded

if typing.TYPE_CHECKING:
	from press.infrastructure.doctype.virtual_machine_migration.virtual_machine_migration import (
		VirtualMachineMigration,
	)
	from press.press.doctype.cluster.cluster import Cluster
	from press.press.doctype.database_server.database_server import DatabaseServer
	from press.press.doctype.log_server.log_server import LogServer
	from press.press.doctype.monitor_server.monitor_server import MonitorServer
	from press.press.doctype.proxy_server.proxy_server import ProxyServer
	from press.press.doctype.server.server import Server
	from press.press.doctype.virtual_disk_snapshot.virtual_disk_snapshot import VirtualDiskSnapshot


server_doctypes = [
	"Server",
	"Database Server",
	"Proxy Server",
	"Monitor Server",
	"Log Server",
	"NFS Server",
]

HETZNER_ROOT_DISK_ID = "hetzner-root-disk"
HETZNER_ACTION_TIMEOUT = 60  # seconds; shouldn't be longer than default RQ job timeout of 300 seconds


class VirtualMachine(Document):
	# begin: auto-generated types
	# This code is auto-generated. Do not modify anything in this block.

	from typing import TYPE_CHECKING

	if TYPE_CHECKING:
		from frappe.types import DF

		from press.press.doctype.virtual_machine_temporary_volume.virtual_machine_temporary_volume import (
			VirtualMachineTemporaryVolume,
		)
		from press.press.doctype.virtual_machine_volume.virtual_machine_volume import VirtualMachineVolume

		availability_zone: DF.Data
		cloud_provider: DF.Literal["", "AWS EC2", "OCI", "Hetzner"]
		cluster: DF.Link
		data_disk_snapshot: DF.Link | None
		data_disk_snapshot_attached: DF.Check
		data_disk_snapshot_volume_id: DF.Data | None
		disable_server_snapshot: DF.Check
		disk_size: DF.Int
		domain: DF.Link
		has_data_volume: DF.Check
		index: DF.Int
		instance_id: DF.Data | None
		is_static_ip: DF.Check
		kms_key_id: DF.Data | None
		machine_image: DF.Data | None
		machine_type: DF.Data
		platform: DF.Literal["x86_64", "arm64"]
		private_dns_name: DF.Data | None
		private_ip_address: DF.Data | None
		public_dns_name: DF.Data | None
		public_ip_address: DF.Data | None
		ram: DF.Int
		ready_for_conversion: DF.Check
		region: DF.Link
		root_disk_size: DF.Int
		security_group_id: DF.Data | None
		series: DF.Literal["n", "f", "m", "c", "p", "e", "r", "t", "nfs", "fs"]
		skip_automated_snapshot: DF.Check
		ssh_key: DF.Link
		status: DF.Literal["Draft", "Pending", "Running", "Stopped", "Terminated"]
		subnet_cidr_block: DF.Data | None
		subnet_id: DF.Data | None
		team: DF.Link | None
		temporary_volumes: DF.Table[VirtualMachineTemporaryVolume]
		termination_protection: DF.Check
		vcpu: DF.Int
		virtual_machine_image: DF.Link | None
		volumes: DF.Table[VirtualMachineVolume]
	# end: auto-generated types

	@property
	def is_database_server(self) -> bool:
		if self.series == "m":
			return True

		return frappe.db.exists("Database Server", {"virtual_machine": self.name})

	def autoname(self):
		series = f"{self.series}-{slug(self.cluster)}.#####"
		self.index = int(make_autoname(series)[-5:])
		self.name = f"{self.series}{self.index}-{slug(self.cluster)}.{self.domain}"

	def after_insert(self):
		if self.virtual_machine_image:
			image = frappe.get_doc("Virtual Machine Image", self.virtual_machine_image)
			if image.has_data_volume:
				# We have two separate volumes for root and data
				# Copy their sizes correctly
				self.disk_size = max(self.disk_size, image.size)
				self.root_disk_size = max(self.root_disk_size, image.root_size)
				self.has_data_volume = True
			else:
				# We have only one volume. Both root and data are the same
				self.disk_size = max(self.disk_size, image.size)
				self.root_disk_size = self.disk_size
				self.has_data_volume = False

			self.machine_image = image.image_id

			# If data disk snapshot is provided, that will attach as second disk
			# Regardless of VMI supporting data disk or not
			if self.data_disk_snapshot:
				self.has_data_volume = True
				self.root_disk_size = image.root_size
				self.disk_size = max(
					self.disk_size,
					frappe.db.get_value("Virtual Disk Snapshot", self.data_disk_snapshot, "size"),
				)

		if not self.machine_image:
			self.machine_image = self.get_latest_ubuntu_image()
		self.save()

	def get_private_ip(self):
		ip = ipaddress.IPv4Interface(self.subnet_cidr_block).ip
		index = self.index + 356
		if self.series == "n":
			return str(ip + index)
		offset = ["f", "m", "c", "p", "e", "r", "t", "nfs", "fs"].index(self.series)
		return str(ip + 256 * (2 * (index // 256) + offset) + (index % 256))

	def validate(self):
		if not self.private_ip_address:
			self.private_ip_address = self.get_private_ip()

		self.validate_data_disk_snapshot()

	def validate_data_disk_snapshot(self):
		if not self.is_new() or not self.data_disk_snapshot:
			return

		if self.cloud_provider != "AWS EC2":
			frappe.throw("Server Creation with Data Disk Snapshot is only supported on AWS EC2.")

		# Ensure the disk snapshot is Completed
		snapshot: VirtualDiskSnapshot = frappe.get_doc("Virtual Disk Snapshot", self.data_disk_snapshot)
		if snapshot.status != "Completed":
			frappe.throw("Disk Snapshot is not available.")

		if snapshot.region != frappe.get_value("Cluster", self.cluster, "region"):
			frappe.throw("Disk Snapshot is not available in the same region as the cluster")

		if not self.virtual_machine_image:
			frappe.throw("Virtual Machine Image is required to create a VM with Data Disk Snapshot")

	def on_trash(self):
		snapshots = frappe.get_all(
			"Virtual Disk Snapshot",
			{"virtual_machine": self.name, "status": "Unavailable"},
			pluck="name",
		)
		for snapshot in snapshots:
			frappe.delete_doc("Virtual Disk Snapshot", snapshot)

		images = frappe.get_all(
			"Virtual Machine Image",
			{"virtual_machine": self.name, "status": "Unavailable"},
			pluck="name",
		)
		for image in images:
			frappe.delete_doc("Virtual Machine Image", image)

	def on_update(self):
		server = self.get_server()

		if self.has_value_changed("has_data_volume") and server:
			server.has_data_volume = self.has_data_volume
			server.save()

		if self.has_value_changed("disk_size") and self.should_bill_addon_storage():
			self.update_subscription_for_addon_storage()

	def check_and_attach_data_disk_snapshot_volume(self):
		if not self.data_disk_snapshot_volume_id:
			frappe.throw("Data Disk Snapshot Volume ID is not set.")

		volume_state = self.get_state_of_volume(self.data_disk_snapshot_volume_id)
		if volume_state == "available":
			self.attach_volume(self.data_disk_snapshot_volume_id)
			self.data_disk_snapshot_attached = True
			self.status = "Pending"
			self.save()
			return True

		if volume_state == "deleted":
			self.data_disk_snapshot_volume_id = None

		self.status = "Pending"
		self.save()
		return False

	def ensure_no_data_disk_attached_before_attaching_snapshot_disk(self):  # noqa: C901
		"""
		returns status: bool
			- True, if parent function should assume this function has did it's part
			- False, parent function should call it again

		"""
		if (
			not self.data_disk_snapshot  # vm doesn't have dependency on disk snapshot, so no point of dont this check
			# These two below checks are there to prevent
			# Any accidental call to this function
			or self.data_disk_snapshot_volume_id  # volume from snapshot has been created
			or self.data_disk_snapshot_attached  # data disk attached already
		):
			"""
			Sanity Check

			In dual disk (root + data) VMIs, we can't create the machine with the root disk only

			So, once the VM spawned the first task is to detach and delete the extra disk
			Once, that's done we can move ahead.

			As it dealing with disk deletion, this check serve as a safeguard.

			!!NOTE!! : Don't remove until unless we have stricter check somewhere else
			"""
			return

		if len(self.volumes) == 0:
			frappe.throw("Sync the VM before checking data disk for snapshot recovery")

		if len(self.volumes) == 1:
			return

		# For more volumes, found out other volume ids
		additional_volume_ids = []
		for volume_id in self.volumes:
			if volume_id.device in ["/dev/xvda1", "/dev/sda1"]:
				continue
			if volume_id.volume_id == self.data_disk_snapshot_volume_id:
				continue
			additional_volume_ids.append(volume_id.volume_id)

		for volume_id in additional_volume_ids:
			# Don't do syncing multiple times
			self.delete_volume(volume_id, sync=False)

		if len(additional_volume_ids):
			self.sync()

	def create_data_disk_volume_from_snapshot(self):
		try:
			self.ensure_no_data_disk_attached_before_attaching_snapshot_disk()
			datadisk_snapshot: VirtualDiskSnapshot = frappe.get_doc(
				"Virtual Disk Snapshot", self.data_disk_snapshot
			)
			snapshot_volume = datadisk_snapshot.create_volume(
				availability_zone=self.availability_zone, volume_initialization_rate=300, size=self.disk_size
			)
			self.data_disk_snapshot_volume_id = snapshot_volume
			self.status = "Pending"
			self.save()
			return True
		except Exception:
			log_error(
				title="VM Data Disk Snapshot Volume Creation Failed",
			)
			if not self.data_disk_snapshot_volume_id:
				return False
			# If it fails for any reason, try to delete the volume
			try:
				self.delete_volume(self.data_disk_snapshot_volume_id)
			except:  # noqa: E722
				log_error(
					title="VM Data Disk Snapshot Volume Cleanup Failed",
				)
			return False

	def should_bill_addon_storage(self):
		"""Check if storage addition should create/update subscription record"""
		# Increasing data volume regardless of auto or manual increment
		if not self.has_data_volume:
			return True

		if self.has_data_volume and not self.has_value_changed("root_disk_size"):
			return True

		return False

	def _handle_updated_addon_storage(self, server: Server, increment: int) -> None:
		if frappe.db.exists(
			"Subscription",
			{"document_name": server.name, "team": server.team, "plan_type": "Server Storage Plan"},
		):
			# update the existing subscription
			frappe.db.set_value(
				"Subscription",
				{
					"document_name": server.name,
					"team": server.team,
					"plan_type": "Server Storage Plan",
				},
				{
					"additional_storage": increment,
					"enabled": 1,
				},
			)
		else:
			# create a new subscription
			frappe.get_doc(
				doctype="Subscription",
				team=server.team,
				plan_type="Server Storage Plan",
				plan="Add-on Storage plan",
				document_type=server.doctype,
				document_name=server.name,
				additional_storage=increment,
				enabled=1,
			).insert()

	def _plan_change_addon_storage(self, server: Server) -> None:
		if frappe.db.exists(
			"Subscription",
			{"document_name": server.name, "team": server.team, "plan_type": "Server Storage Plan"},
		):
			frappe.db.set_value(
				"Subscription",
				{
					"document_name": server.name,
					"team": server.team,
					"plan_type": "Server Storage Plan",
				},
				"enabled",
				0,
			)

	def update_subscription_for_addon_storage(self):
		"""Update subscription record"""
		server = self.get_server()

		if not server or server.doctype == "NFS Server":
			return

		server_plan_size = frappe.db.get_value("Server Plan", server.plan, "disk")

		if server_plan_size and self.disk_size > server_plan_size:
			# Add on storage was added or updated
			increment = self.disk_size - server_plan_size
			self._handle_updated_addon_storage(server, increment)
		elif self.disk_size == server_plan_size:
			# Server was upgraded or downgraded from plan change
			# Remove the existing add-on storage subscription
			self._plan_change_addon_storage(server)
		return

	@frappe.whitelist()
	def provision(self):
		if self.cloud_provider == "AWS EC2":
			return self._provision_aws()
		if self.cloud_provider == "OCI":
			return self._provision_oci()
		if self.cloud_provider == "Hetzner":
			return self._provision_hetzner()
		return None

	def _provision_hetzner(self):
		cluster = frappe.get_doc("Cluster", self.cluster)
		server_type = self.client().server_types.get_by_name(self.machine_type)
		location = self.client().locations.get_by_name(cluster.region)
		network = self.client().networks.get_by_id(cluster.vpc_id)
		public_net = ServerCreatePublicNetwork(enable_ipv4=True, enable_ipv6=False)
		ssh_key_name = self.ssh_key
		ssh_key = self.client().ssh_keys.get_by_name(ssh_key_name)

		self.skip_automated_snapshot = True
		if self.virtual_machine_image:
			vmi = frappe.get_doc("Virtual Machine Image", self.virtual_machine_image)
			image = self.client().images.get_by_id(vmi.image_id)
		else:
			image = Image(id=67794396)  # ubuntu-20.04

		server_response = self.client().servers.create(
			name=f"{self.name}",
			server_type=server_type,
			image=image,
			networks=[network],
			location=location,
			public_net=public_net,
			ssh_keys=[ssh_key],
			user_data=self.get_cloud_init() if self.virtual_machine_image else "",
		)
		server = server_response.server
		self.instance_id = server.id

		self.status = self.get_hetzner_status_map()[server.status]

		self.save()

	def _provision_aws(self):  # noqa: C901
		additional_volumes = []
		if self.virtual_machine_image:
			image = frappe.get_doc("Virtual Machine Image", self.virtual_machine_image)
			if image.has_data_volume:
				volume = image.get_data_volume()
				data = {
					"DeviceName": volume.device,
					"Ebs": {
						"DeleteOnTermination": True,
						"VolumeSize": max(self.disk_size, volume.size),
						"VolumeType": volume.volume_type,
					},
				}
				if self.kms_key_id:
					data["Ebs"]["Encrypted"] = True
					data["Ebs"]["KmsKeyId"] = self.kms_key_id

				additional_volumes.append(data)

		for index, volume in enumerate(self.volumes, start=len(additional_volumes)):
			device_name_index = chr(ord("f") + index)
			volume_options = {
				"DeviceName": f"/dev/sd{device_name_index}",
				"Ebs": {
					"DeleteOnTermination": True,
					"VolumeSize": volume.size,
					"VolumeType": volume.volume_type,
				},
			}
			if volume.iops:
				volume_options["Ebs"]["Iops"] = volume.iops
			if volume.throughput:
				volume_options["Ebs"]["Throughput"] = volume.throughput
			if self.kms_key_id:
				volume_options["Ebs"]["Encrypted"] = True
				volume_options["Ebs"]["KmsKeyId"] = self.kms_key_id
			additional_volumes.append(volume_options)

		if self.data_disk_snapshot:
			additional_volumes = []  # Don't attach any additional volumes if we are attaching a data disk snapshot

		if not self.machine_image:
			self.machine_image = self.get_latest_ubuntu_image()
			self.save(ignore_version=True)

		root_disk_data = {
			"DeviceName": "/dev/sda1",
			"Ebs": {
				"DeleteOnTermination": True,
				"VolumeSize": self.root_disk_size,  # This in GB. Fucking AWS!
				"VolumeType": "gp3",
			},
		}

		if self.kms_key_id:
			root_disk_data["Ebs"]["Encrypted"] = True
			root_disk_data["Ebs"]["KmsKeyId"] = self.kms_key_id

		options = {
			"BlockDeviceMappings": [
				*[root_disk_data],
				*additional_volumes,
			],
			"ImageId": self.machine_image,
			"InstanceType": self.machine_type,
			"KeyName": self.ssh_key,
			"MaxCount": 1,
			"MinCount": 1,
			"Monitoring": {"Enabled": False},
			"Placement": {
				"AvailabilityZone": self.availability_zone,
				"Tenancy": "default",
			},
			"NetworkInterfaces": [
				{
					"AssociatePublicIpAddress": True,
					"DeleteOnTermination": True,
					"DeviceIndex": 0,
					"PrivateIpAddress": self.private_ip_address,
					"Groups": self.get_security_groups(),
					"SubnetId": self.subnet_id,
				},
			],
			"DisableApiTermination": True,
			"InstanceInitiatedShutdownBehavior": "stop",
			"TagSpecifications": [
				{
					"ResourceType": "instance",
					"Tags": [{"Key": "Name", "Value": f"Frappe Cloud - {self.name}"}],
				},
			],
			"UserData": self.get_cloud_init() if self.virtual_machine_image else "",
		}
		if self.machine_type.startswith("t"):
			options["CreditSpecification"] = {"CpuCredits": "unlimited" if self.series == "n" else "standard"}
		response = self.client().run_instances(**options)

		self.instance_id = response["Instances"][0]["InstanceId"]
		self.status = self.get_aws_status_map()[response["Instances"][0]["State"]["Name"]]
		self.save()

	def _provision_oci(self):
		cluster = frappe.get_doc("Cluster", self.cluster)
		# OCI doesn't have machine types. So let's make up our own.
		# nxm = n vcpus and m GB ram
		vcpu, ram_in_gbs = map(int, self.machine_type.split("x"))
		instance = (
			self.client()
			.launch_instance(
				LaunchInstanceDetails(
					compartment_id=cluster.oci_tenancy,
					availability_domain=self.availability_zone,
					display_name=self.name,
					create_vnic_details=CreateVnicDetails(
						private_ip=self.private_ip_address,
						assign_private_dns_record=True,
						nsg_ids=self.get_security_groups(),
					),
					subnet_id=self.subnet_id,
					instance_options=InstanceOptions(are_legacy_imds_endpoints_disabled=True),
					source_details=InstanceSourceViaImageDetails(
						image_id=self.machine_image,
						boot_volume_size_in_gbs=max(self.root_disk_size, 50),
						boot_volume_vpus_per_gb=30,
					),
					shape="VM.Standard.E4.Flex",
					shape_config=LaunchInstanceShapeConfigDetails(
						ocpus=vcpu // 2, vcpus=vcpu, memory_in_gbs=ram_in_gbs
					),
					platform_config=LaunchInstancePlatformConfig(
						type="AMD_VM",
					),
					is_pv_encryption_in_transit_enabled=True,
					metadata={
						"ssh_authorized_keys": frappe.db.get_value("SSH Key", self.ssh_key, "public_key"),
						"user_data": (
							base64.b64encode(self.get_cloud_init().encode()).decode()
							if self.virtual_machine_image
							else ""
						),
					},
				)
			)
			.data
		)
		self.instance_id = instance.id
		self.status = self.get_oci_status_map()[instance.lifecycle_state]
		self.save()

	def get_cloud_init(self):
		server = self.get_server()
		if not server:
			return ""
		log_server, kibana_password = server.get_log_server()
		cloud_init_template = "press/press/doctype/virtual_machine/cloud-init.yml.jinja2"
		context = {
			"server": server,
			"machine": self.name,
			"ssh_key": frappe.db.get_value("SSH Key", self.ssh_key, "public_key"),
			"agent_password": server.get_password("agent_password"),
			"monitoring_password": server.get_monitoring_password(),
			"statsd_exporter_service": frappe.render_template(
				"press/playbooks/roles/statsd_exporter/templates/statsd_exporter.service",
				{"private_ip": self.private_ip_address},
				is_path=True,
			),
			"filebeat_config": frappe.render_template(
				"press/playbooks/roles/filebeat/templates/filebeat.yml",
				{
					"server_type": server.doctype,
					"server": self.name,
					"log_server": log_server,
					"kibana_password": kibana_password,
				},
				is_path=True,
			),
		}
		if server.doctype == "Database Server":
			memory = frappe.db.get_value("Server Plan", server.plan, "memory") or 1024
			if memory < 1024:
				frappe.throw("MariaDB cannot be installed on a server plan with less than 1GB RAM.")
			mariadb_context = {
				"server_id": server.server_id,
				"private_ip": self.private_ip_address,
				"ansible_memtotal_mb": memory,
				"mariadb_root_password": server.get_password("mariadb_root_password"),
			}

			context.update(
				{
					"log_requests": True,
					"mariadb_config": frappe.render_template(
						"press/playbooks/roles/mariadb/templates/mariadb.cnf",
						mariadb_context,
						is_path=True,
					),
					"mariadb_systemd_config": frappe.render_template(
						"press/playbooks/roles/mariadb_systemd_limits/templates/memory.conf",
						mariadb_context,
						is_path=True,
					),
					"mariadb_root_config": frappe.render_template(
						"press/playbooks/roles/mariadb/templates/my.cnf",
						mariadb_context,
						is_path=True,
					),
					"mariadb_exporter_config": frappe.render_template(
						"press/playbooks/roles/mysqld_exporter/templates/mysqld_exporter.service",
						mariadb_context,
						is_path=True,
					),
					"deadlock_logger_config": frappe.render_template(
						"press/playbooks/roles/deadlock_logger/templates/deadlock_logger.service",
						mariadb_context,
						is_path=True,
					),
				}
			)

		return frappe.render_template(cloud_init_template, context, is_path=True)

	def get_server(self):
		for doctype in server_doctypes:
			server = frappe.db.get_value(doctype, {"virtual_machine": self.name}, "name")
			if server:
				return frappe.get_doc(doctype, server)
		return None

	def get_hetzner_status_map(self):
		# Hetzner has not status for Terminating or Terminated. Just returns a server not found.
		return {
			"running": "Running",
			"initializing": "Pending",
			"starting": "Pending",
			"stopping": "Pending",
			"off": "Stopped",
			"deleting": "Pending",
			"migrating": "Pending",
			"rebuilding": "Pending",
			"unknown": "Pending",
		}

	def get_aws_status_map(self):
		return {
			"pending": "Pending",
			"running": "Running",
			"shutting-down": "Pending",
			"stopping": "Pending",
			"stopped": "Stopped",
			"terminated": "Terminated",
		}

	def get_oci_status_map(self):
		return {
			"MOVING": "Pending",
			"PROVISIONING": "Pending",
			"RUNNING": "Running",
			"STARTING": "Pending",
			"STOPPING": "Pending",
			"STOPPED": "Stopped",
			"CREATING_IMAGE": "Pending",
			"TERMINATING": "Pending",
			"TERMINATED": "Terminated",
		}

	def get_latest_ubuntu_image(self):
		if self.cloud_provider == "AWS EC2":
			architecture = {"x86_64": "amd64", "arm64": "arm64"}[self.platform]
			return self.client("ssm").get_parameter(
				Name=f"/aws/service/canonical/ubuntu/server/20.04/stable/current/{architecture}/hvm/ebs-gp2/ami-id"
			)["Parameter"]["Value"]
		if self.cloud_provider == "OCI":
			cluster = frappe.get_doc("Cluster", self.cluster)
			client = ComputeClient(cluster.get_oci_config())
			images = client.list_images(
				compartment_id=cluster.oci_tenancy,
				operating_system="Canonical Ubuntu",
				operating_system_version="20.04",
				shape="VM.Standard3.Flex",
				lifecycle_state="AVAILABLE",
			).data
			if images:
				return images[0].id
		if self.cloud_provider == "Hetzner":
			images = self.client().images.get_all(
				name="ubuntu-20.04", architecture="x86", sort="created:desc", type="system"
			)
			if images:
				return images[0].id
		return None

	@frappe.whitelist()
	def reboot(self):
		if self.cloud_provider == "AWS EC2":
			self.client().reboot_instances(InstanceIds=[self.instance_id])
		elif self.cloud_provider == "OCI":
			self.client().instance_action(instance_id=self.instance_id, action="RESET")
		elif self.cloud_provider == "Hetzner":
			self.client().servers.reboot(self.server_instance)

		log_server_activity(self.series, self.get_server().name, action="Reboot")

		self.sync()

	@frappe.whitelist()
	def increase_disk_size(self, volume_id=None, increment=50):
		if not increment:
			return
		if not volume_id:
			volume_id = self.volumes[0].volume_id

		volume = find(self.volumes, lambda v: v.volume_id == volume_id)
		volume.size += int(increment)
		self.disk_size = self.get_data_volume().size
		self.root_disk_size = self.get_root_volume().size
		is_root_volume = self.get_root_volume().volume_id == volume.volume_id
		volume.last_updated_at = frappe.utils.now_datetime()
		if self.cloud_provider == "AWS EC2":
			self.client().modify_volume(VolumeId=volume.volume_id, Size=volume.size)

		elif self.cloud_provider == "OCI":
			if ".bootvolume." in volume.volume_id:
				self.client(BlockstorageClient).update_boot_volume(
					boot_volume_id=volume.volume_id,
					update_boot_volume_details=UpdateBootVolumeDetails(size_in_gbs=volume.size),
				)
			else:
				self.client(BlockstorageClient).update_volume(
					volume_id=volume.volume_id,
					update_volume_details=UpdateVolumeDetails(size_in_gbs=volume.size),
				)
		elif self.cloud_provider == "Hetzner":
			if volume_id == HETZNER_ROOT_DISK_ID:
				frappe.throw("Cannot increase disk size for hetzner root disk.")
			volume = self.client().volumes.get_by_id(volume_id)
			self.client().volumes.resize(volume, increment)

		log_server_activity(
			self.series,
			server=self.get_server().name,
			action="Disk Size Change",
			reason=f"{'Root' if is_root_volume else 'Data'} volume increased by {increment} GB",
		)

		self.save()

	def get_volumes(self):
		if self.cloud_provider == "AWS EC2":
			response = self.client().describe_volumes(
				Filters=[{"Name": "attachment.instance-id", "Values": [self.instance_id]}]
			)
			return response["Volumes"]
		if self.cloud_provider == "OCI":
			cluster = frappe.get_doc("Cluster", self.cluster)
			return (
				self.client()
				.list_boot_volume_attachments(
					compartment_id=cluster.oci_tenancy,
					availability_domain=self.availability_zone,
					instance_id=self.instance_id,
				)
				.data
				+ self.client()
				.list_volume_attachments(
					compartment_id=cluster.oci_tenancy,
					instance_id=self.instance_id,
				)
				.data
			)
		if self.cloud_provider == "Hetzner":
			volumes = []
			for volume in self.server_instance.volumes:
				volume = self.client().volumes.get_by_id(volume.id)
				volumes.append(volume)

			# This is a dummy/mock representation to make the code compatible
			# with root_volume code.
			volumes.append(
				frappe._dict(
					{
						"id": HETZNER_ROOT_DISK_ID,
						"linux_device": "/dev/sda",
						"size": self.server_instance.primary_disk_size,
						"protection": {"delete": False},
					}
				)
			)
			return volumes
		return None

	def convert_to_gp3(self):
		for volume in self.volumes:
			if volume.volume_type != "gp3":
				volume.volume_type = "gp3"
				volume.iops = max(3000, volume.iops)
				volume.throughput = 250 if volume.size > 340 else 125
				self.client().modify_volume(
					VolumeId=volume.volume_id,
					VolumeType=volume.volume_type,
					Iops=volume.iops,
					Throughput=volume.throughput,
				)
				self.save()

	@frappe.whitelist()
	def sync(self, *args, **kwargs):
		try:
			frappe.db.get_value(self.doctype, self.name, "status", for_update=True)
		except frappe.QueryTimeoutError:  # lock wait timeout
			return None
		if self.cloud_provider == "AWS EC2":
			return self._sync_aws(*args, **kwargs)
		if self.cloud_provider == "OCI":
			return self._sync_oci(*args, **kwargs)
		if self.cloud_provider == "Hetzner":
			return self._sync_hetzner(*args, **kwargs)
		return None

	def _sync_hetzner(self, server_instance=None):
		if not server_instance:
			try:
				server_instance = self.server_instance
			except APIException as e:
				if "server not found" in str(e):
					pass
				else:
					raise e
		if server_instance:
			self.status = self.get_hetzner_status_map()[server_instance.status]
			self.machine_type = server_instance.server_type.name
			self.private_ip_address = server_instance.private_net[0].ip
			self.public_ip_address = server_instance.public_net.ipv4.ip

			existing_volumes = [vol.volume_id for vol in self.volumes]
			self.has_data_volume = 0
			for volume in self.get_volumes():
				if str(volume.id) in existing_volumes:
					continue
				row = frappe._dict()
				row.volume_id = volume.id
				row.size = volume.size
				row.device = volume.linux_device
				self.append("volumes", row)
				self.has_data_volume = 1

			self.vcpu = server_instance.server_type.cores
			self.ram = server_instance.server_type.memory * 1024
		else:
			self.status = "Terminated"
		self.save()
		self.update_servers()

	def _sync_oci(self, instance=None):  # noqa: C901
		if not instance:
			instance = self.client().get_instance(instance_id=self.instance_id).data
		if instance and instance.lifecycle_state != "TERMINATED":
			cluster = frappe.get_doc("Cluster", self.cluster)

			self.status = self.get_oci_status_map()[instance.lifecycle_state]

			self.ram = instance.shape_config.memory_in_gbs * 1024
			self.vcpu = instance.shape_config.vcpus
			self.machine_type = f"{int(self.vcpu)}x{int(instance.shape_config.memory_in_gbs)}"

			for vnic_attachment in (
				self.client()
				.list_vnic_attachments(compartment_id=cluster.oci_tenancy, instance_id=self.instance_id)
				.data
			):
				try:
					vnic = self.client(VirtualNetworkClient).get_vnic(vnic_id=vnic_attachment.vnic_id).data
					self.public_ip_address = vnic.public_ip
				except Exception:
					log_error(
						title="OCI VNIC Fetch Error",
						virtual_machine=self.name,
						vnic_attachment=vnic_attachment,
					)

			available_volumes = []
			for volume in self.get_volumes():
				try:
					if hasattr(volume, "volume_id"):
						volume = self.client(BlockstorageClient).get_volume(volume_id=volume.volume_id).data
					else:
						volume = (
							self.client(BlockstorageClient)
							.get_boot_volume(boot_volume_id=volume.boot_volume_id)
							.data
						)
					existing_volume = find(self.volumes, lambda v: v.volume_id == volume.id)
					if existing_volume:
						row = existing_volume
					else:
						row = frappe._dict()
					row.volume_id = volume.id
					row.size = volume.size_in_gbs

					vpus = volume.vpus_per_gb
					# Reference: https://docs.oracle.com/en-us/iaas/Content/Block/Concepts/blockvolumeperformance.htm
					row.iops = min(1.5 * vpus + 45, 2500 * vpus) * row.size
					row.throughput = min(12 * vpus + 360, 20 * vpus + 280) * row.size // 1000

					if row.volume_id:
						available_volumes.append(row.volume_id)

					if not existing_volume and row.volume_id:
						self.append("volumes", row)
				except Exception:
					log_error(
						title="OCI Volume Fetch Error",
						virtual_machine=self.name,
						volume=volume,
					)
			if self.volumes:
				self.disk_size = self.get_data_volume().size
				self.root_disk_size = self.get_root_volume().size

			for volume in list(self.volumes):
				if volume.volume_id not in available_volumes:
					self.remove(volume)

		else:
			self.status = "Terminated"
		self.save()
		self.update_servers()

	def has_static_ip(self, instance) -> bool:
		sip = False
		try:
			ip_owner_id = instance["NetworkInterfaces"][0]["Association"]["IpOwnerId"]
			sip = ip_owner_id.lower() != "amazon"
		except (KeyError, IndexError):
			pass
		return sip

	def _sync_aws(self, response=None):  # noqa: C901
		if not response:
			try:
				response = self.client().describe_instances(InstanceIds=[self.instance_id])
			except botocore.exceptions.ClientError as e:
				if e.response.get("Error", {}).get("Code") == "InvalidInstanceID.NotFound":
					response = {"Reservations": []}
		if response["Reservations"]:
			instance = response["Reservations"][0]["Instances"][0]

			self.status = self.get_aws_status_map()[instance["State"]["Name"]]
			self.machine_type = instance.get("InstanceType")

			self.public_ip_address = instance.get("PublicIpAddress")
			self.private_ip_address = instance.get("PrivateIpAddress")
			self.is_static_ip = self.has_static_ip(instance)

			self.public_dns_name = instance.get("PublicDnsName")
			self.private_dns_name = instance.get("PrivateDnsName")
			self.platform = instance.get("Architecture", "x86_64")
			attached_volumes = []
			attached_devices = []
			for volume_index, volume in enumerate(self.get_volumes(), start=1):  # idx starts from 1
				existing_volume = find(self.volumes, lambda v: v.volume_id == volume["VolumeId"])
				if existing_volume:
					row = existing_volume
				else:
					row = frappe._dict()
				row.volume_id = volume["VolumeId"]
				attached_volumes.append(row.volume_id)
				row.volume_type = volume["VolumeType"]
				row.size = volume["Size"]
				row.iops = volume["Iops"]
				row.device = volume["Attachments"][0]["Device"]
				attached_devices.append(row.device)

				if "Throughput" in volume:
					row.throughput = volume["Throughput"]

				row.idx = volume_index
				if not existing_volume:
					self.append("volumes", row)

			self.disk_size = self.get_data_volume().size
			self.root_disk_size = self.get_root_volume().size

			for volume in list(self.volumes):
				if volume.volume_id not in attached_volumes:
					self.remove(volume)

			for volume in list(self.temporary_volumes):
				if volume.device not in attached_devices:
					self.remove(volume)

			self.termination_protection = self.client().describe_instance_attribute(
				InstanceId=self.instance_id, Attribute="disableApiTermination"
			)["DisableApiTermination"]["Value"]

			instance_type_response = self.client().describe_instance_types(InstanceTypes=[self.machine_type])
			self.ram = instance_type_response["InstanceTypes"][0]["MemoryInfo"]["SizeInMiB"]
			self.vcpu = instance_type_response["InstanceTypes"][0]["VCpuInfo"]["DefaultVCpus"]
		else:
			self.status = "Terminated"
		self.save()
		self.update_servers()

	def get_root_volume(self):
		if len(self.volumes) == 1:
			return self.volumes[0]

		ROOT_VOLUME_FILTERS = {
			"AWS EC2": lambda v: v.device == "/dev/sda1",
			"OCI": lambda v: ".bootvolume." in v.volume_id,
			"Hetzner": lambda v: v.device == "/dev/sda",
		}
		root_volume_filter = ROOT_VOLUME_FILTERS.get(self.cloud_provider)
		volume = find(self.volumes, root_volume_filter)
		if volume:  # Un-provisioned machines might not have any volumes
			return volume
		return frappe._dict({"size": 0})

	def get_data_volume(self):
		if not self.has_data_volume:
			return self.get_root_volume()

		if len(self.volumes) == 1:
			return self.volumes[0]

		temporary_volume_devices = [x.device for x in self.temporary_volumes]

		DATA_VOLUME_FILTERS = {
			"AWS EC2": lambda v: v.device != "/dev/sda1" and v.device not in temporary_volume_devices,
			"OCI": lambda v: ".bootvolume." not in v.volume_id and v.device not in temporary_volume_devices,
			"Hetzner": lambda v: v.device != "/dev/sda" and v.device not in temporary_volume_devices,
		}
		data_volume_filter = DATA_VOLUME_FILTERS.get(self.cloud_provider)
		volume = find(self.volumes, data_volume_filter)
		if volume:  # Un-provisioned machines might not have any volumes
			return volume
		return frappe._dict({"size": 0})

	def update_servers(self):
		status_map = {
			"Pending": "Pending",
			"Running": "Active",
			"Terminated": "Archived",
			"Stopped": "Pending",
		}
		for doctype in server_doctypes:
			server = frappe.get_all(doctype, {"virtual_machine": self.name}, pluck="name")
			if server:
				server = server[0]
				frappe.db.set_value(doctype, server, "ip", self.public_ip_address)
				frappe.db.set_value(doctype, server, "private_ip", self.private_ip_address)
				if doctype in ["Server", "Proxy Server"]:
					frappe.db.set_value(doctype, server, "is_static_ip", self.is_static_ip)
				if doctype in ["Server", "Database Server"]:
					frappe.db.set_value(doctype, server, "ram", self.ram)
				if self.public_ip_address and self.has_value_changed("public_ip_address"):
					frappe.get_doc(doctype, server).create_dns_record()
				frappe.db.set_value(doctype, server, "status", status_map[self.status])

	def update_name_tag(self, name):
		if self.cloud_provider == "AWS EC2":
			self.client().create_tags(
				Resources=[self.instance_id],
				Tags=[
					{"Key": "Name", "Value": name},
				],
			)

	@frappe.whitelist()
	def create_image(self, public=True):
		image = frappe.get_doc(
			{
				"doctype": "Virtual Machine Image",
				"virtual_machine": self.name,
				"public": public,
				"has_data_volume": self.has_data_volume,
				"platform": self.platform,
			}
		).insert()
		return image.name

	@frappe.whitelist()
	def create_snapshots(
		self,
		exclude_boot_volume=False,
		physical_backup=False,
		rolling_snapshot=False,
		dedicated_snapshot=False,
	):
		"""
		exclude_boot_volume is applicable only for Servers with data volume
		"""
		if not self.has_data_volume:
			exclude_boot_volume = False

		# Store the newly created snapshots reference in the flags
		# So that, we can get the correct reference of snapshots created in current session
		self.flags.created_snapshots = []
		if self.cloud_provider == "AWS EC2":
			self._create_snapshots_aws(
				exclude_boot_volume, physical_backup, rolling_snapshot, dedicated_snapshot
			)
		elif self.cloud_provider == "OCI":
			self._create_snapshots_oci(exclude_boot_volume)

	def _create_snapshots_aws(
		self,
		exclude_boot_volume: bool,
		physical_backup: bool,
		rolling_snapshot: bool,
		dedicated_snapshot: bool,
	):
		temporary_volume_ids = self.get_temporary_volume_ids()
		instance_specification = {"InstanceId": self.instance_id, "ExcludeBootVolume": exclude_boot_volume}
		if temporary_volume_ids:
			instance_specification["ExcludeDataVolumeIds"] = temporary_volume_ids

		response = self.client().create_snapshots(
			InstanceSpecification=instance_specification,
			Description=f"Frappe Cloud - {self.name} - {frappe.utils.now()}",
			TagSpecifications=[
				{
					"ResourceType": "snapshot",
					"Tags": [
						{"Key": "Name", "Value": f"Frappe Cloud - {self.name} - {frappe.utils.now()}"},
						{"Key": "Physical Backup", "Value": "Yes" if physical_backup else "No"},
						{"Key": "Rolling Snapshot", "Value": "Yes" if rolling_snapshot else "No"},
						{"Key": "Dedicated Snapshot", "Value": "Yes" if dedicated_snapshot else "No"},
					],
				},
			],
		)
		for snapshot in response.get("Snapshots", []):
			try:
				doc = frappe.get_doc(
					{
						"doctype": "Virtual Disk Snapshot",
						"virtual_machine": self.name,
						"snapshot_id": snapshot["SnapshotId"],
						"physical_backup": physical_backup,
						"rolling_snapshot": rolling_snapshot,
						"dedicated_snapshot": dedicated_snapshot,
					}
				).insert()
				self.flags.created_snapshots.append(doc.name)
			except Exception:
				log_error(title="Virtual Disk Snapshot Error", virtual_machine=self.name, snapshot=snapshot)

	def _create_snapshots_oci(self, exclude_boot_volume: bool):
		for volume in self.volumes:
			try:
				if ".bootvolume." in volume.volume_id:
					if exclude_boot_volume:
						continue
					snapshot = (
						self.client(BlockstorageClient)
						.create_boot_volume_backup(
							CreateBootVolumeBackupDetails(
								boot_volume_id=volume.volume_id,
								type="INCREMENTAL",
								display_name=f"Frappe Cloud - {self.name} - {volume.name} - {frappe.utils.now()}",
							)
						)
						.data
					)
				else:
					snapshot = (
						self.client(BlockstorageClient)
						.create_volume_backup(
							CreateVolumeBackupDetails(
								volume_id=volume.volume_id,
								type="INCREMENTAL",
								display_name=f"Frappe Cloud - {self.name} - {volume.name} - {frappe.utils.now()}",
							)
						)
						.data
					)
				doc = frappe.get_doc(
					{
						"doctype": "Virtual Disk Snapshot",
						"virtual_machine": self.name,
						"snapshot_id": snapshot.id,
					}
				).insert()
				self.flags.created_snapshots.append(doc.name)
			except TransientServiceError:
				# We've hit OCI rate limit for creating snapshots
				# Let's try again later
				pass
			except Exception:
				log_error(title="Virtual Disk Snapshot Error", virtual_machine=self.name, snapshot=snapshot)

	def get_temporary_volume_ids(self) -> list[str]:
		tmp_volume_ids = set()
		tmp_volumes_devices = [x.device for x in self.temporary_volumes]

		def get_volume_id_by_device(device):
			for volume in self.volumes:
				if volume.device == device:
					return volume.volume_id
			return None

		for device in tmp_volumes_devices:
			volume_id = get_volume_id_by_device(device)
			if volume_id:
				tmp_volume_ids.add(volume_id)
		return list(tmp_volume_ids)

	@frappe.whitelist()
	def disable_termination_protection(self):
		if self.cloud_provider == "AWS EC2":
			self.client().modify_instance_attribute(
				InstanceId=self.instance_id, DisableApiTermination={"Value": False}
			)
		elif self.cloud_provider == "Hetzner":
			self.server_instance.change_protection(delete=False)
		self.sync()

	@frappe.whitelist()
	def enable_termination_protection(self):
		if self.cloud_provider == "AWS EC2":
			self.client().modify_instance_attribute(
				InstanceId=self.instance_id, DisableApiTermination={"Value": True}
			)
		elif self.cloud_provider == "Hetzner":
			self.server_instance.change_protection(delete=True, rebuild=True)
		self.sync()

	@frappe.whitelist()
	def start(self):
		if self.cloud_provider == "AWS EC2":
			self.client().start_instances(InstanceIds=[self.instance_id])
		elif self.cloud_provider == "OCI":
			self.client().instance_action(instance_id=self.instance_id, action="START")
		elif self.cloud_provider == "Hetzner":
			self.client().servers.power_on(self.server_instance)
		self.sync()

	@frappe.whitelist()
	def stop(self, force=False):
		if self.cloud_provider == "AWS EC2":
			self.client().stop_instances(InstanceIds=[self.instance_id], Force=bool(force))
		elif self.cloud_provider == "OCI":
			self.client().instance_action(instance_id=self.instance_id, action="STOP")
		elif self.cloud_provider == "Hetzner":
			self.client().servers.shutdown(self.server_instance)
		self.sync()

	@frappe.whitelist()
	def force_stop(self):
		self.stop(force=True)

	@frappe.whitelist()
	def force_terminate(self):
		if not frappe.conf.developer_mode:
			return
		if self.cloud_provider == "AWS EC2":
			self.client().modify_instance_attribute(
				InstanceId=self.instance_id, DisableApiTermination={"Value": False}
			)
			self.client().terminate_instances(InstanceIds=[self.instance_id])

	@frappe.whitelist()
	def terminate(self):
		if self.cloud_provider == "AWS EC2":
			self.client().terminate_instances(InstanceIds=[self.instance_id])
		elif self.cloud_provider == "OCI":
			self.client().terminate_instance(instance_id=self.instance_id)
		elif self.cloud_provider == "Hetzner":
			for volume in self.volumes:
				if volume.volume_id == HETZNER_ROOT_DISK_ID:
					continue
				volume = self.client().volumes.get_by_id(volume.volume_id)
				volume.detach().wait_until_finished(HETZNER_ACTION_TIMEOUT)
				volume.delete()
			self.client().servers.delete(self.server_instance)

		log_server_activity(self.series, self.get_server().name, action="Terminated")

	@frappe.whitelist()
	def resize(self, machine_type):
		if self.cloud_provider == "AWS EC2":
			self.client().modify_instance_attribute(
				InstanceId=self.instance_id,
				InstanceType={"Value": machine_type},
			)
		elif self.cloud_provider == "OCI":
			vcpu, ram_in_gbs = map(int, machine_type.split("x"))
			self.client().update_instance(
				self.instance_id,
				UpdateInstanceDetails(
					shape_config=UpdateInstanceShapeConfigDetails(
						ocpus=vcpu // 2, vcpus=vcpu, memory_in_gbs=ram_in_gbs
					)
				),
			)
		self.machine_type = machine_type
		self.save()

	@frappe.whitelist()
	def get_ebs_performance(self):
		if self.cloud_provider == "AWS EC2":
			volume = self.volumes[0]
			return volume.iops, volume.throughput
		return None

	@frappe.whitelist()
	def update_ebs_performance(self, volume_id, iops, throughput):
		if self.cloud_provider == "AWS EC2":
			volume = find(self.volumes, lambda v: v.volume_id == volume_id)
			new_iops = int(iops) or volume.iops
			new_throughput = int(throughput) or volume.throughput
			self.client().modify_volume(
				VolumeId=volume.volume_id,
				Iops=new_iops,
				Throughput=new_throughput,
			)
		self.sync()

	@frappe.whitelist()
	def get_oci_volume_performance(self):
		if self.cloud_provider == "OCI":
			volume = self.volumes[0]
			return ((volume.iops / volume.size) - 45) / 1.5
		return None

	@frappe.whitelist()
	def update_oci_volume_performance(self, vpus):
		if self.cloud_provider == "OCI":
			volume = self.volumes[0]
			if ".bootvolume." in volume.volume_id:
				self.client(BlockstorageClient).update_boot_volume(
					boot_volume_id=volume.volume_id,
					update_boot_volume_details=UpdateBootVolumeDetails(vpus_per_gb=int(vpus)),
				)
			else:
				self.client(BlockstorageClient).update_volume(
					volume_id=volume.volume_id,
					update_volume_details=UpdateVolumeDetails(vpus_per_gb=int(vpus)),
				)
		self.sync()

	def client(self, client_type=None):
		cluster = frappe.get_doc("Cluster", self.cluster)
		if self.cloud_provider == "AWS EC2":
			return boto3.client(
				client_type or "ec2",
				region_name=self.region,
				aws_access_key_id=cluster.aws_access_key_id,
				aws_secret_access_key=cluster.get_password("aws_secret_access_key"),
			)
		if self.cloud_provider == "OCI":
			return (client_type or ComputeClient)(cluster.get_oci_config())
		if self.cloud_provider == "Hetzner":
			settings = frappe.get_single("Press Settings")
			api_token = settings.get_password("hetzner_api_token")
			return Client(token=api_token)

		return None

	@frappe.whitelist()
	def create_server(self, is_secondary: bool = False, primary: str | None = None) -> Server:
		document = {
			"doctype": "Server",
			"hostname": f"{self.series}{self.index}-{slug(self.cluster)}",
			"domain": self.domain,
			"cluster": self.cluster,
			"provider": self.cloud_provider,
			"virtual_machine": self.name,
			"team": self.team,
			"is_primary": not is_secondary,
			"is_secondary": is_secondary,
			"platform": self.platform,
			"primary": primary,
		}

		if self.virtual_machine_image:
			document["is_server_prepared"] = True
			document["is_server_setup"] = True
			document["is_server_renamed"] = True
			document["is_upstream_setup"] = True

		server = frappe.get_doc(document).insert()
		frappe.msgprint(frappe.get_desk_link(server.doctype, server.name))
		return server

	@frappe.whitelist()
	def create_database_server(self) -> DatabaseServer:
		document = {
			"doctype": "Database Server",
			"hostname": f"{self.series}{self.index}-{slug(self.cluster)}",
			"domain": self.domain,
			"cluster": self.cluster,
			"provider": self.cloud_provider,
			"virtual_machine": self.name,
			"server_id": self.index,
			"is_primary": True,
			"team": self.team,
		}

		if self.virtual_machine_image:
			document["is_server_prepared"] = True
			document["is_server_setup"] = True
			document["is_server_renamed"] = True
			if self.data_disk_snapshot:
				document["mariadb_root_password"] = get_decrypted_password(
					"Virtual Disk Snapshot", self.data_disk_snapshot, "mariadb_root_password"
				)
			else:
				document["mariadb_root_password"] = get_decrypted_password(
					"Virtual Machine Image", self.virtual_machine_image, "mariadb_root_password"
				)

			if not document["mariadb_root_password"]:
				frappe.throw(
					f"Virtual Machine Image {self.virtual_machine_image} does not have a MariaDB root password set."
				)

		server = frappe.get_doc(document).insert()
		frappe.msgprint(frappe.get_desk_link(server.doctype, server.name))
		return server

	def get_root_domains(self):
		return frappe.get_all("Root Domain", {"enabled": True}, pluck="name")

	@frappe.whitelist()
	def create_proxy_server(self) -> ProxyServer:
		document = {
			"doctype": "Proxy Server",
			"hostname": f"{self.series}{self.index}-{slug(self.cluster)}",
			"domain": self.domain,
			"cluster": self.cluster,
			"provider": self.cloud_provider,
			"virtual_machine": self.name,
			"team": self.team,
			"domains": [{"domain": domain} for domain in self.get_root_domains()],
		}
		if self.virtual_machine_image:
			document["is_server_setup"] = True
			document["is_primary"] = True

		server = frappe.get_doc(document).insert()
		frappe.msgprint(frappe.get_desk_link(server.doctype, server.name))
		return server

	@frappe.whitelist()
	def create_monitor_server(self) -> MonitorServer:
		document = {
			"doctype": "Monitor Server",
			"hostname": f"{self.series}{self.index}-{slug(self.cluster)}",
			"domain": self.domain,
			"cluster": self.cluster,
			"provider": self.cloud_provider,
			"virtual_machine": self.name,
			"team": self.team,
		}
		if self.virtual_machine_image:
			document["is_server_setup"] = True

		server = frappe.get_doc(document).insert()
		frappe.msgprint(frappe.get_desk_link(server.doctype, server.name))
		return server

	@frappe.whitelist()
	def create_log_server(self) -> LogServer:
		document = {
			"doctype": "Log Server",
			"hostname": f"{self.series}{self.index}-{slug(self.cluster)}",
			"domain": self.domain,
			"cluster": self.cluster,
			"provider": self.cloud_provider,
			"virtual_machine": self.name,
			"team": self.team,
		}
		if self.virtual_machine_image:
			document["is_server_setup"] = True

		server = frappe.get_doc(document).insert()
		frappe.msgprint(frappe.get_desk_link(server.doctype, server.name))
		return server

	@frappe.whitelist()
	def create_registry_server(self):
		document = {
			"doctype": "Registry Server",
			"hostname": f"{self.series}{self.index}-{slug(self.cluster)}",
			"domain": self.domain,
			"cluster": self.cluster,
			"provider": "AWS EC2",
			"virtual_machine": self.name,
			"team": self.team,
		}
		if self.virtual_machine_image:
			document["is_server_setup"] = True

		server = frappe.get_doc(document).insert()
		frappe.msgprint(frappe.get_desk_link(server.doctype, server.name))
		return server

	def get_security_groups(self):
		groups = [self.security_group_id]
		if self.series == "n":
			groups.append(frappe.db.get_value("Cluster", self.cluster, "proxy_security_group_id"))
		return groups

	@frappe.whitelist()
	def get_serial_console_credentials(self):
		client = self.client("ec2-instance-connect")
		client.send_serial_console_ssh_public_key(
			InstanceId=self.instance_id,
			SSHPublicKey=frappe.db.get_value("SSH Key", self.ssh_key, "public_key"),
		)
		serial_console_endpoint = AWS_SERIAL_CONSOLE_ENDPOINT_MAP[self.region]
		username = f"{self.instance_id}.port0"
		host = serial_console_endpoint["endpoint"]
		return {
			"username": username,
			"host": host,
			"fingerprint": serial_console_endpoint["fingerprint"],
			"command": f"ssh {username}@{host}",
		}

	@frappe.whitelist()
	def reboot_with_serial_console(self):
		if self.cloud_provider == "AWS EC2":
			self.get_server().reboot_with_serial_console()

		log_server_activity(
			self.series,
			self.get_server().name,
			action="Reboot",
			reason="Unable to reboot manually, rebooting with serial console",
		)

		self.sync()

	@classmethod
	def bulk_sync_aws(cls):
		for cluster in frappe.get_all(
			"Virtual Machine",
			["cluster", "cloud_provider", "max(`index`) as max_index"],
			{
				"status": ("not in", ("Terminated", "Draft")),
				"cloud_provider": "AWS EC2",
			},
			group_by="cluster",
		):
			CHUNK_SIZE = 25  # Each call will pick up ~50 machines (2 x CHUNK_SIZE)
			# Generate closed bounds for 25 indexes at a time
			# (1, 25), (26, 50), (51, 75), ...
			# We might have uneven chunks because of missing indexes
			chunks = [(ii, ii + CHUNK_SIZE - 1) for ii in range(1, cluster.max_index, CHUNK_SIZE)]
			for start, end in chunks:
				# Pick a random machine
				# TODO: This probably should be a method on the Cluster
				machines = cls._get_active_machines_within_chunk_range(
					cluster.cloud_provider, cluster.cluster, start, end
				)
				if not machines:
					# There might not be any running machines in the chunk range
					continue

				frappe.enqueue_doc(
					"Virtual Machine",
					machines[0].name,
					method="bulk_sync_aws_cluster",
					start=start,
					end=end,
					queue="sync",
					job_id=f"bulk_sync_aws:{cluster.cluster}:{start}-{end}",
					deduplicate=True,
				)

	def bulk_sync_aws_cluster(self, start, end):
		client = self.client()
		machines = self.__class__._get_active_machines_within_chunk_range(
			self.cloud_provider, self.cluster, start, end
		)
		instance_ids = [machine.instance_id for machine in machines]
		response = client.describe_instances(Filters=[{"Name": "instance-id", "Values": instance_ids}])
		for reservation in response["Reservations"]:
			for instance in reservation["Instances"]:
				machine: VirtualMachine = frappe.get_doc(
					"Virtual Machine", {"instance_id": instance["InstanceId"]}
				)
				try:
					machine.sync({"Reservations": [{"Instances": [instance]}]})
					frappe.db.commit()  # release lock
				except Exception:
					log_error("Virtual Machine Sync Error", virtual_machine=machine.name)
					frappe.db.rollback()

	@classmethod
	def _get_active_machines_within_chunk_range(cls, provider, cluster, start, end):
		return frappe.get_all(
			"Virtual Machine",
			fields=["name", "instance_id"],
			filters=[
				["status", "not in", ("Terminated", "Draft")],
				["cloud_provider", "=", provider],
				["cluster", "=", cluster],
				["instance_id", "is", "set"],
				["index", ">=", start],
				["index", "<=", end],
			],
		)

	@classmethod
	def bulk_sync_oci(cls):
		for cluster in frappe.get_all("Cluster", {"cloud_provider": "OCI"}, pluck="name"):
			# pick any random non-terminated machine from the cluster
			machines = frappe.get_all(
				"Virtual Machine",
				filters={
					"status": ("not in", ("Terminated", "Draft")),
					"cloud_provider": "OCI",
					"cluster": cluster,
					"instance_id": ("is", "set"),
				},
				pluck="name",
				limit=1,
			)
			if not machines:
				continue
			frappe.enqueue_doc(
				"Virtual Machine",
				machines[0],
				method="bulk_sync_oci_cluster",
				queue="sync",
				job_id=f"bulk_sync_oci:{cluster}",
				deduplicate=True,
				cluster_name=cluster,
			)

	def bulk_sync_oci_cluster(self, cluster_name: str):
		cluster: Cluster = frappe.get_doc("Cluster", cluster_name)
		client: "ComputeClient" = self.client()

		try:
			response = oci_pagination.list_call_get_all_results(
				client.list_instances, compartment_id=cluster.oci_tenancy
			).data

			instance_ids = frappe.get_all(
				"Virtual Machine",
				filters={
					"status": ("not in", ("Terminated", "Draft")),
					"cloud_provider": "OCI",
					"cluster": cluster.name,
					"instance_id": ("is", "set"),
				},
				pluck="instance_id",
			)
			instance_ids = set(instance_ids)
			# filter out non-existing instances
			response = [instance for instance in response if instance.id in instance_ids]

			# Split into batches
			BATCH_SIZE = 15
			for i in range(0, len(response), BATCH_SIZE):
				frappe.enqueue_doc(
					"Virtual Machine",
					self.name,
					method="bulk_sync_oci_cluster_in_batch",
					queue="sync",
					job_id=f"bulk_sync_oci_batch:{cluster.name}:{i}-{i + BATCH_SIZE}",
					deduplicate=True,
					enqueue_after_commit=True,
					instances=response[i : i + BATCH_SIZE],
				)
		except Exception:
			log_error("Virtual Machine OCI Bulk Sync Error", cluster=cluster.name)
			frappe.db.rollback()

	def bulk_sync_oci_cluster_in_batch(self, instances: list[frappe._dict]):
		for instance in instances:
<<<<<<< HEAD
			machine: VirtualMachine = frappe.get_doc("Virtual Machine", {"instance_id": instance.id})
=======
			machine: VirtualMachine = frappe.get_doc("Virtual Machine", {"instance_id": instance["id"]})
>>>>>>> b543a328
			if has_job_timeout_exceeded():
				return
			try:
				machine.sync(instance=instance)
				frappe.db.commit()  # release lock
			except rq.timeouts.JobTimeoutException:
				return
			except Exception:
				log_error("Virtual Machine Sync Error", virtual_machine=machine.name)
				frappe.db.rollback()

	def disable_delete_on_termination_for_all_volumes(self):
		attached_volumes = self.client().describe_instance_attribute(
			InstanceId=self.instance_id, Attribute="blockDeviceMapping"
		)

		modified_volumes = []
		for volume in attached_volumes["BlockDeviceMappings"]:
			volume["Ebs"]["DeleteOnTermination"] = False
			volume["Ebs"].pop("AttachTime", None)
			volume["Ebs"].pop("Status", None)
			modified_volumes.append(volume)

		self.client().modify_instance_attribute(
			InstanceId=self.instance_id, BlockDeviceMappings=modified_volumes
		)

	def _create_vmm(self, virtual_machine_image: str, machine_type: str) -> VirtualMachineMigration:
		return frappe.new_doc(
			"Virtual Machine Migration",
			virtual_machine=self.name,
			virtual_machine_image=virtual_machine_image,
			machine_type=machine_type,
		).insert()

	@frappe.whitelist()
	def convert_to_arm(self, virtual_machine_image, machine_type):
		if self.series == "f" and not self.ready_for_conversion:
			frappe.throw("Please complete pre-migration steps before migrating", frappe.ValidationError)

		return self._create_vmm(virtual_machine_image, machine_type)

	@frappe.whitelist()
	def convert_to_amd(self, virtual_machine_image, machine_type):
		return self._create_vmm(virtual_machine_image, machine_type)

	def attach_new_volume_aws_oci(self, size, iops=None, throughput=None, log_activity: bool = True):
		volume_options = {
			"AvailabilityZone": self.availability_zone,
			"Size": size,
			"VolumeType": "gp3",
			"TagSpecifications": [
				{
					"ResourceType": "volume",
					"Tags": [{"Key": "Name", "Value": f"Frappe Cloud - {self.name}"}],
				},
			],
		}
		if iops:
			volume_options["Iops"] = iops
		if throughput:
			volume_options["Throughput"] = throughput

		if self.kms_key_id:
			volume_options["Encrypted"] = True
			volume_options["KmsKeyId"] = self.kms_key_id
		volume_id = self.client().create_volume(**volume_options)["VolumeId"]
		self.wait_for_volume_to_be_available(volume_id)
		self.attach_volume(volume_id)

		if log_activity:
			log_server_activity(
				self.series,
				self.get_server().name,
				action="Volume",
				reason="Volume attached on server",
			)

		return volume_id

	@frappe.whitelist()
	def attach_new_volume(self, size, iops=None, throughput=None, log_activity: bool = True):
		if self.cloud_provider in ["AWS EC2", "OCI"]:
			return self.attach_new_volume_aws_oci(size, iops, throughput, log_activity)
		if self.cloud_provider == "Hetzner":
			return self.attach_volume(size=size)
		return None

	def wait_for_volume_to_be_available(self, volume_id):
		# AWS EC2 specific
		while self.get_state_of_volume(volume_id) != "available":
			time.sleep(1)

	def get_state_of_volume(self, volume_id):
		if self.cloud_provider != "AWS EC2":
			raise NotImplementedError
		try:
			# AWS EC2 specific
			# https://docs.aws.amazon.com/ebs/latest/userguide/ebs-describing-volumes.html
			return self.client().describe_volumes(VolumeIds=[volume_id])["Volumes"][0]["State"]
		except botocore.exceptions.ClientError as e:
			if e.response.get("Error", {}).get("Code") == "InvalidVolume.NotFound":
				return "deleted"

	def get_volume_modifications(self, volume_id):
		if self.cloud_provider != "AWS EC2":
			raise NotImplementedError

		# AWS EC2 specific https://docs.aws.amazon.com/ebs/latest/userguide/monitoring-volume-modifications.html

		try:
			return self.client().describe_volumes_modifications(VolumeIds=[volume_id])[
				"VolumesModifications"
			][0]
		except botocore.exceptions.ClientError as e:
			if e.response.get("Error", {}).get("Code") == "InvalidVolumeModification.NotFound":
				return None

	@cached_property
	def server_instance(self):
		if self.cloud_provider != "Hetzner":
			raise NotImplementedError
		return self.client().servers.get_by_id(self.instance_id)

	def correct_private_ip(self):
		"""
		We don't get to set private ip on instance creation.
		So, we need to detach and attach the instance to the network with the desired private ip
		Otherwise, too many config files need to be updated
		"""
		if self.cloud_provider != "Hetzner":
			raise NotImplementedError
		vpc_id = frappe.db.get_value("Cluster", self.cluster, "vpc_id")
		network = self.client().networks.get_by_id(vpc_id)
		try:
			self.server_instance.detach_from_network(network).wait_until_finished(HETZNER_ACTION_TIMEOUT)
		except APIException as e:  # for retry
			if "resource not found" in str(e):
				pass
			else:
				raise e
		try:
			self.server_instance.attach_to_network(network, ip=self.get_private_ip()).wait_until_finished(
				HETZNER_ACTION_TIMEOUT
			)
		except APIException as e:
			if "already attached" in str(e):
				pass
			else:
				raise e
		self.sync()

	@frappe.whitelist()
	def attach_volume(self, volume_id=None, is_temporary_volume: bool = False, size: int | None = None):
		"""
		temporary_volumes: If you are attaching a volume to an instance just for temporary use, then set this to True.

		Then, snapshot and other stuff will be ignored for this volume.
		"""
		if self.cloud_provider == "AWS EC2":
			# Attach a volume to the instance and return the device name
			device_name = self.get_next_volume_device_name()
			self.client().attach_volume(
				Device=device_name,
				InstanceId=self.instance_id,
				VolumeId=volume_id,
			)
			if is_temporary_volume:
				# add the volume to the list of temporary volumes
				self.append("temporary_volumes", {"device": device_name})
		elif self.cloud_provider == "OCI":
			raise NotImplementedError
		elif self.cloud_provider == "Hetzner":
			new_volume = self.client().volumes.create(
				size=size,
				name=f"{self.name}-vol-{len(self.volumes) + len(self.temporary_volumes) + 1}",
				format="ext4",
				automount=False,
				server=self.server_instance,
			)
			"""
			This is a temporary assignment of linux_device from Hetzner API to
			device_name. linux_device is actually the mountpoint of the volume.
			Example: linux_device = /mnt/HC_Volume_103061048
			"""
			device_name = new_volume.volume.linux_device
			new_volume.action.wait_until_finished(HETZNER_ACTION_TIMEOUT)  # wait until volume is created
			for action in new_volume.next_actions:
				action.wait_until_finished(HETZNER_ACTION_TIMEOUT)  # wait until volume is attached
		self.save()
		self.sync()
		return device_name

	def get_next_volume_device_name(self):
		# Hold the lock, so that we dont allocate same device name to multiple volumes
		frappe.db.get_value(self.doctype, self.name, "status", for_update=True)
		# First volume starts from /dev/sdf
		used_devices = {v.device for v in self.volumes} | {v.device for v in self.temporary_volumes}
		for i in range(5, 26):  # 'f' to 'z'
			device_name = f"/dev/sd{chr(ord('a') + i)}"
			if device_name not in used_devices:
				return device_name
		frappe.throw("No device name available for new volume")
		return None

	@frappe.whitelist()
	def detach(self, volume_id, sync: bool | None = None):
		if self.cloud_provider == "AWS EC2":
			volume = find(self.volumes, lambda v: v.volume_id == volume_id)
			if not volume:
				return False
			self.client().detach_volume(
				Device=volume.device, InstanceId=self.instance_id, VolumeId=volume.volume_id
			)
		elif self.cloud_provider == "OCI":
			raise NotImplementedError
		elif self.cloud_provider == "Hetzner":
			if volume_id == HETZNER_ROOT_DISK_ID:
				frappe.throw("Cannot detach hetzner root disk.")
			volume = self.client().volumes.get_by_id(volume_id)
			self.client().volumes.detach(volume)
		if sync:
			self.sync()
		return True

	@frappe.whitelist()
	def delete_volume(self, volume_id, sync: bool | None = None):
		if sync is None:
			sync = True
		if self.detach(volume_id, sync=sync):
			if self.cloud_provider == "AWS EC2":
				self.wait_for_volume_to_be_available(volume_id)
				self.client().delete_volume(VolumeId=volume_id)
				self.add_comment("Comment", f"Volume Deleted - {volume_id}")
			if self.cloud_provider == "OCI":
				raise NotImplementedError
			if self.cloud_provider == "Hetzner":
				if volume_id == HETZNER_ROOT_DISK_ID:
					frappe.throw("Cannot delete hetzner root disk.")
				vol = self.client().volumes.get_by_id(volume_id)
				self.client().volumes.delete(vol)

		if sync:
			self.sync()
<<<<<<< HEAD
=======

	def detach_static_ip(self):
		if self.cloud_provider != "AWS EC2" or not self.is_static_ip:
			return

		client = self.client()
		response = client.describe_addresses(PublicIps=[self.public_ip_address])

		address_info = response["Addresses"][0]
		if "AssociationId" not in address_info:
			return

		client.disassociate_address(AssociationId=address_info["AssociationId"])
		self.sync()

	def attach_static_ip(self, static_ip):
		if self.cloud_provider != "AWS EC2":
			return

		if self.is_static_ip:
			frappe.throw("Virtual Machine already has a static IP associated.")

		client = self.client()
		response = client.describe_addresses(PublicIps=[static_ip])

		address_info = response["Addresses"][0]
		if "AssociationId" in address_info:
			frappe.throw("Static IP is already associated with another instance.")

		client.associate_address(AllocationId=address_info["AllocationId"], InstanceId=self.instance_id)
		self.sync()
>>>>>>> b543a328


get_permission_query_conditions = get_permission_query_conditions_for_doctype("Virtual Machine")


def sync_virtual_machines_hetzner():
	for machine in frappe.get_all(
		"Virtual Machine",
		{"status": ("not in", ("Draft")), "cloud_provider": "Hetzner"},
		pluck="name",
	):
		if has_job_timeout_exceeded():
			return
		try:
			VirtualMachine("Virtual Machine", machine).sync()
			frappe.db.commit()  # release lock
		except Exception:
			log_error(title="Virtual Machine Sync Error", virtual_machine=machine)
			frappe.db.rollback()


@frappe.whitelist()
def sync_virtual_machines():
	VirtualMachine.bulk_sync_aws()
	VirtualMachine.bulk_sync_oci()
	sync_virtual_machines_hetzner()


def snapshot_oci_virtual_machines():
	machines = frappe.get_all(
		"Virtual Machine", {"status": "Running", "skip_automated_snapshot": 0, "cloud_provider": "OCI"}
	)
	for machine in machines:
		# Skip if a snapshot has already been created today
		if frappe.get_all(
			"Virtual Disk Snapshot",
			{
				"virtual_machine": machine.name,
				"physical_backup": 0,
				"rolling_snapshot": 0,
				"creation": (">=", frappe.utils.today()),
			},
			limit=1,
		):
			continue
		try:
			frappe.get_doc("Virtual Machine", machine.name).create_snapshots()
			frappe.db.commit()
		except Exception:
			frappe.db.rollback()
			log_error(title="Virtual Machine Snapshot Error", virtual_machine=machine.name)


def snapshot_aws_internal_virtual_machines():
	machines = frappe.get_all(
		"Virtual Machine",
		{
			"status": "Running",
			"skip_automated_snapshot": 0,
			"cloud_provider": "AWS EC2",
			"series": ("not in", ["f", "m"]),
		},
		pluck="name",
	)
	server_snapshot_disabled_vms = frappe.get_all(
		"Virtual Machine",
		{
			"status": "Running",
			"skip_automated_snapshot": 0,
			"cloud_provider": "AWS EC2",
			"disable_server_snapshot": 1,
			"series": ("in", ["f", "m"]),
		},
		pluck="name",
	)
	machines.extend(server_snapshot_disabled_vms)

	for machine in machines:
		# Skip if a snapshot has already been created today
		if frappe.get_all(
			"Virtual Disk Snapshot",
			{
				"virtual_machine": machine,
				"physical_backup": 0,
				"rolling_snapshot": 0,
				"creation": (">=", frappe.utils.today()),
			},
			limit=1,
		):
			continue
		try:
			frappe.get_doc("Virtual Machine", machine).create_snapshots()
			frappe.db.commit()
		except Exception:
			frappe.db.rollback()
			log_error(title="Virtual Machine Snapshot Error", virtual_machine=machine)


def snapshot_aws_servers():
	servers_with_snapshot = frappe.get_all(
		"Server Snapshot",
		{
			"status": ["in", ["Pending", "Processing", "Completed"]],
			"consistent": 0,
			"free": 1,
			"creation": (">=", frappe.utils.today()),
		},
		pluck="app_server",
	)
	vms_with_snapshot = frappe.get_all(
		"Server", {"name": ("in", servers_with_snapshot)}, pluck="virtual_machine"
	)
	machines = frappe.get_all(
		"Virtual Machine",
		{
			"name": ("not in", vms_with_snapshot),
			"status": "Running",
			"skip_automated_snapshot": 0,
			"cloud_provider": "AWS EC2",
			"series": "f",
			"disable_server_snapshot": 0,
		},
		order_by="RAND()",
		pluck="name",
		limit_page_length=50,
	)
	for machine in machines:
		if has_job_timeout_exceeded():
			return
		app_server = frappe.get_value("Server", {"virtual_machine": machine}, "name")
		try:
			server: "Server" = frappe.get_doc("Server", app_server)
			servers = [
				["Server", server.name],
				["Database Server", server.database_server],
			]
			# Check if any press job is running on the server or the db server
			is_press_job_running = False
			for server_type, name in servers:
				if (
					frappe.db.count(
						"Press Job",
						filters={
							"status": ("in", ["Pending", "Running"]),
							"server_type": server_type,
							"server": name,
						},
					)
					> 0
				):
					is_press_job_running = True
					break

			# Also skip if the server was created within last 1 hour
			# to avoid snapshotting a blank server which is still being setup
			if is_press_job_running or server.creation > frappe.utils.add_to_date(None, hours=-1):
				continue

			server._create_snapshot(consistent=False, expire_at=frappe.utils.add_days(None, 2), free=True)
			frappe.db.commit()
		except Exception:
			frappe.db.rollback()
			log_error(title="Server Snapshot Error", virtual_machine=machine)


def rolling_snapshot_database_server_virtual_machines():
	# For now, let's keep it specific to database servers having physical backup enabled
	virtual_machines = frappe.get_all(
		"Database Server",
		filters={
			"status": "Active",
			"enable_physical_backup": 1,
		},
		pluck="name",
	)

	# Find out virtual machines with snapshot explicitly skipped
	ignorable_virtual_machines = set(
		frappe.get_all("Virtual Machine", {"skip_automated_snapshot": 1}, pluck="name")
	)

	start_time = time.time()
	for virtual_machine_name in virtual_machines:
		if has_job_timeout_exceeded():
			return

		# Don't spend more than 10 minutes in snapshotting
		if time.time() - start_time > 900:
			break

		if virtual_machine_name in ignorable_virtual_machines:
			continue

		# Skip if a valid snapshot has already existed within last 2 hours
		if frappe.get_all(
			"Virtual Disk Snapshot",
			{
				"status": [
					"in",
					["Pending", "Completed"],
				],
				"virtual_machine": virtual_machine_name,
				"physical_backup": 0,
				"rolling_snapshot": 1,
				"creation": (">=", frappe.utils.add_to_date(None, hours=-2)),
			},
			limit=1,
		):
			continue

		try:
			# Also, if vm has multiple volumes, then exclude boot volume
			frappe.get_doc("Virtual Machine", virtual_machine_name).create_snapshots(
				exclude_boot_volume=True, rolling_snapshot=True
			)
			frappe.db.commit()
		except Exception:
			frappe.db.rollback()


AWS_SERIAL_CONSOLE_ENDPOINT_MAP = {
	"us-east-2": {
		"endpoint": "serial-console.ec2-instance-connect.us-east-2.aws",
		"fingerprint": "SHA256:EhwPkTzRtTY7TRSzz26XbB0/HvV9jRM7mCZN0xw/d/0",
	},
	"us-east-1": {
		"endpoint": "serial-console.ec2-instance-connect.us-east-1.aws",
		"fingerprint": "SHA256:dXwn5ma/xadVMeBZGEru5l2gx+yI5LDiJaLUcz0FMmw",
	},
	"us-west-1": {
		"endpoint": "serial-console.ec2-instance-connect.us-west-1.aws",
		"fingerprint": "SHA256:OHldlcMET8u7QLSX3jmRTRAPFHVtqbyoLZBMUCqiH3Y",
	},
	"us-west-2": {
		"endpoint": "serial-console.ec2-instance-connect.us-west-2.aws",
		"fingerprint": "SHA256:EMCIe23TqKaBI6yGHainqZcMwqNkDhhAVHa1O2JxVUc",
	},
	"af-south-1": {
		"endpoint": "ec2-serial-console.af-south-1.api.aws",
		"fingerprint": "SHA256:RMWWZ2fVePeJUqzjO5jL2KIgXsczoHlz21Ed00biiWI",
	},
	"ap-east-1": {
		"endpoint": "ec2-serial-console.ap-east-1.api.aws",
		"fingerprint": "SHA256:T0Q1lpiXxChoZHplnAkjbP7tkm2xXViC9bJFsjYnifk",
	},
	"ap-south-2": {
		"endpoint": "ec2-serial-console.ap-south-2.api.aws",
		"fingerprint": "SHA256:WJgPBSwV4/shN+OPITValoewAuYj15DVW845JEhDKRs",
	},
	"ap-southeast-3": {
		"endpoint": "ec2-serial-console.ap-southeast-3.api.aws",
		"fingerprint": "SHA256:5ZwgrCh+lfns32XITqL/4O0zIfbx4bZgsYFqy3o8mIk",
	},
	"ap-southeast-4": {
		"endpoint": "ec2-serial-console.ap-southeast-4.api.aws",
		"fingerprint": "SHA256:Avaq27hFgLvjn5gTSShZ0oV7h90p0GG46wfOeT6ZJvM",
	},
	"ap-south-1": {
		"endpoint": "serial-console.ec2-instance-connect.ap-south-1.aws",
		"fingerprint": "SHA256:oBLXcYmklqHHEbliARxEgH8IsO51rezTPiSM35BsU40",
	},
	"ap-northeast-3": {
		"endpoint": "ec2-serial-console.ap-northeast-3.api.aws",
		"fingerprint": "SHA256:Am0/jiBKBnBuFnHr9aXsgEV3G8Tu/vVHFXE/3UcyjsQ",
	},
	"ap-northeast-2": {
		"endpoint": "serial-console.ec2-instance-connect.ap-northeast-2.aws",
		"fingerprint": "SHA256:FoqWXNX+DZ++GuNTztg9PK49WYMqBX+FrcZM2dSrqrI",
	},
	"ap-southeast-1": {
		"endpoint": "serial-console.ec2-instance-connect.ap-southeast-1.aws",
		"fingerprint": "SHA256:PLFNn7WnCQDHx3qmwLu1Gy/O8TUX7LQgZuaC6L45CoY",
	},
	"ap-southeast-2": {
		"endpoint": "serial-console.ec2-instance-connect.ap-southeast-2.aws",
		"fingerprint": "SHA256:yFvMwUK9lEUQjQTRoXXzuN+cW9/VSe9W984Cf5Tgzo4",
	},
	"ap-northeast-1": {
		"endpoint": "serial-console.ec2-instance-connect.ap-northeast-2.aws",
		"fingerprint": "SHA256:RQfsDCZTOfQawewTRDV1t9Em/HMrFQe+CRlIOT5um4k",
	},
	"ca-central-1": {
		"endpoint": "serial-console.ec2-instance-connect.ca-central-1.aws",
		"fingerprint": "SHA256:P2O2jOZwmpMwkpO6YW738FIOTHdUTyEv2gczYMMO7s4",
	},
	"cn-north-1": {
		"endpoint": "ec2-serial-console.cn-north-1.api.amazonwebservices.com.cn",
		"fingerprint": "SHA256:2gHVFy4H7uU3+WaFUxD28v/ggMeqjvSlgngpgLgGT+Y",
	},
	"cn-northwest-1": {
		"endpoint": "ec2-serial-console.cn-northwest-1.api.amazonwebservices.com.cn",
		"fingerprint": "SHA256:TdgrNZkiQOdVfYEBUhO4SzUA09VWI5rYOZGTogpwmiM",
	},
	"eu-central-1": {
		"endpoint": "serial-console.ec2-instance-connect.eu-central-1.aws",
		"fingerprint": "SHA256:aCMFS/yIcOdOlkXvOl8AmZ1Toe+bBnrJJ3Fy0k0De2c",
	},
	"eu-west-1": {
		"endpoint": "serial-console.ec2-instance-connect.eu-west-1.aws",
		"fingerprint": "SHA256:h2AaGAWO4Hathhtm6ezs3Bj7udgUxi2qTrHjZAwCW6E",
	},
	"eu-west-2": {
		"endpoint": "serial-console.ec2-instance-connect.eu-west-2.aws",
		"fingerprint": "SHA256:a69rd5CE/AEG4Amm53I6lkD1ZPvS/BCV3tTPW2RnJg8",
	},
	"eu-south-1": {
		"endpoint": "ec2-serial-console.eu-south-1.api.aws",
		"fingerprint": "SHA256:lC0kOVJnpgFyBVrxn0A7n99ecLbXSX95cuuS7X7QK30",
	},
	"eu-west-3": {
		"endpoint": "serial-console.ec2-instance-connect.eu-west-3.aws",
		"fingerprint": "SHA256:q8ldnAf9pymeNe8BnFVngY3RPAr/kxswJUzfrlxeEWs",
	},
	"eu-south-2": {
		"endpoint": "ec2-serial-console.eu-south-2.api.aws",
		"fingerprint": "SHA256:GoCW2DFRlu669QNxqFxEcsR6fZUz/4F4n7T45ZcwoEc",
	},
	"eu-north-1": {
		"endpoint": "serial-console.ec2-instance-connect.eu-north-1.aws",
		"fingerprint": "SHA256:tkGFFUVUDvocDiGSS3Cu8Gdl6w2uI32EPNpKFKLwX84",
	},
	"eu-central-2": {
		"endpoint": "ec2-serial-console.eu-central-2.api.aws",
		"fingerprint": "SHA256:8Ppx2mBMf6WdCw0NUlzKfwM4/IfRz4OaXFutQXWp6mk",
	},
	"me-south-1": {
		"endpoint": "ec2-serial-console.me-south-1.api.aws",
		"fingerprint": "SHA256:nPjLLKHu2QnLdUq2kVArsoK5xvPJOMRJKCBzCDqC3k8",
	},
	"me-central-1": {
		"endpoint": "ec2-serial-console.me-central-1.api.aws",
		"fingerprint": "SHA256:zpb5duKiBZ+l0dFwPeyykB4MPBYhI/XzXNeFSDKBvLE",
	},
	"sa-east-1": {
		"endpoint": "ec2-serial-console.sa-east-1.api.aws",
		"fingerprint": "SHA256:rd2+/32Ognjew1yVIemENaQzC+Botbih62OqAPDq1dI",
	},
	"us-gov-east-1": {
		"endpoint": "serial-console.ec2-instance-connect.us-gov-east-1.amazonaws.com",
		"fingerprint": "SHA256:tIwe19GWsoyLClrtvu38YEEh+DHIkqnDcZnmtebvF28",
	},
	"us-gov-west-1": {
		"endpoint": "serial-console.ec2-instance-connect.us-gov-west-1.amazonaws.com",
		"fingerprint": "SHA256:kfOFRWLaOZfB+utbd3bRf8OlPf8nGO2YZLqXZiIw5DQ",
	},
}<|MERGE_RESOLUTION|>--- conflicted
+++ resolved
@@ -1718,11 +1718,7 @@
 
 	def bulk_sync_oci_cluster_in_batch(self, instances: list[frappe._dict]):
 		for instance in instances:
-<<<<<<< HEAD
-			machine: VirtualMachine = frappe.get_doc("Virtual Machine", {"instance_id": instance.id})
-=======
 			machine: VirtualMachine = frappe.get_doc("Virtual Machine", {"instance_id": instance["id"]})
->>>>>>> b543a328
 			if has_job_timeout_exceeded():
 				return
 			try:
@@ -1967,8 +1963,6 @@
 
 		if sync:
 			self.sync()
-<<<<<<< HEAD
-=======
 
 	def detach_static_ip(self):
 		if self.cloud_provider != "AWS EC2" or not self.is_static_ip:
@@ -2000,7 +1994,6 @@
 
 		client.associate_address(AllocationId=address_info["AllocationId"], InstanceId=self.instance_id)
 		self.sync()
->>>>>>> b543a328
 
 
 get_permission_query_conditions = get_permission_query_conditions_for_doctype("Virtual Machine")
