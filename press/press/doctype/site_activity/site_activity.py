# Copyright (c) 2020, Frappe and contributors
# For license information, please see license.txt
<<<<<<< HEAD
=======

>>>>>>> 9ab95b30
from __future__ import annotations

import frappe
from frappe.model.document import Document


class SiteActivity(Document):
	# begin: auto-generated types
	# This code is auto-generated. Do not modify anything in this block.

	from typing import TYPE_CHECKING

	if TYPE_CHECKING:
		from frappe.types import DF

		action: DF.Literal[
			"Activate Site",
			"Add Domain",
			"Archive",
			"Backup",
			"Create",
			"Clear Cache",
			"Deactivate Site",
			"Install App",
			"Login as Administrator",
			"Migrate",
			"Reinstall",
			"Restore",
			"Suspend Site",
			"Uninstall App",
			"Unsuspend Site",
			"Update",
			"Update Configuration",
			"Drop Offsite Backups",
			"Enable Database Access",
			"Disable Database Access",
		]
		job: DF.Link | None
		reason: DF.SmallText | None
		site: DF.Link
		team: DF.Link | None
	# end: auto-generated types

<<<<<<< HEAD
	dashboard_fields = ("action", "reason", "site")
=======
	dashboard_fields = ("action", "reason", "site", "job")
>>>>>>> 9ab95b30

	def after_insert(self):
		if self.action == "Login as Administrator" and self.reason:
			d = frappe.get_all("Site", {"name": self.site}, ["notify_email", "team"])[0]
			recipient = d.notify_email or frappe.get_doc("Team", d.team).notify_email
			if recipient:
				team = frappe.get_doc("Team", d.team)
				team.notify_with_email(
					[recipient],
					subject="Administrator login to your site",
					template="admin_login",
					args={"site": self.site, "user": self.owner, "reason": self.reason},
					reference_doctype=self.doctype,
					reference_name=self.name,
				)


def log_site_activity(site, action, reason=None, job=None):
	return frappe.get_doc(
		{"doctype": "Site Activity", "site": site, "action": action, "reason": reason, "job": job}
	).insert()<|MERGE_RESOLUTION|>--- conflicted
+++ resolved
@@ -1,9 +1,5 @@
 # Copyright (c) 2020, Frappe and contributors
 # For license information, please see license.txt
-<<<<<<< HEAD
-=======
-
->>>>>>> 9ab95b30
 from __future__ import annotations
 
 import frappe
@@ -47,16 +43,12 @@
 		team: DF.Link | None
 	# end: auto-generated types
 
-<<<<<<< HEAD
-	dashboard_fields = ("action", "reason", "site")
-=======
 	dashboard_fields = ("action", "reason", "site", "job")
->>>>>>> 9ab95b30
 
 	def after_insert(self):
 		if self.action == "Login as Administrator" and self.reason:
 			d = frappe.get_all("Site", {"name": self.site}, ["notify_email", "team"])[0]
-			recipient = d.notify_email or frappe.get_doc("Team", d.team).notify_email
+			recipient = d.notify_email or frappe.get_doc("Team", d.team).user
 			if recipient:
 				team = frappe.get_doc("Team", d.team)
 				team.notify_with_email(
