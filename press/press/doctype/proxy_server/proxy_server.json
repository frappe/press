{
 "actions": [],
 "creation": "2022-01-28 20:07:40.294840",
 "doctype": "DocType",
 "editable_grid": 1,
 "engine": "InnoDB",
 "field_order": [
  "status",
  "hostname",
  "hostname_abbreviation",
  "domain",
  "self_hosted_server_domain",
  "tls_certificate_renewal_failed",
  "column_break_3",
  "cluster",
  "provider",
  "virtual_machine",
  "is_server_setup",
  "is_self_hosted",
  "team",
  "public",
  "halt_agent_jobs",
  "storage_section",
  "auto_add_storage_min",
  "auto_add_storage_max",
  "section_break_8",
  "ip",
  "enabled_default_routing",
  "column_break_10",
  "private_ip",
  "private_mac_address",
  "private_vlan_id",
  "agent_section",
  "agent_password",
  "column_break_mznm",
  "disable_agent_job_auto_retry",
  "replica_section",
  "is_primary",
  "primary",
  "is_replication_setup",
  "ssh_section",
  "ssh_user",
  "ssh_port",
  "frappe_user_password",
  "frappe_public_key",
  "column_break_18",
  "root_public_key",
  "section_break_21",
  "domains",
  "ssh_proxy_section",
  "ssh_certificate_authority",
  "column_break_26",
  "is_ssh_proxy_setup",
  "proxysql_section",
  "proxysql_admin_password",
  "proxysql_monitor_password",
  "is_proxysql_setup",
  "vpn_tab",
  "wireguard_network",
  "wireguard_network_ip",
  "wireguard_port",
  "is_wireguard_setup",
  "column_break_dapz",
  "wireguard_private_key",
  "wireguard_public_key",
  "private_ip_interface_id",
  "wireguard_interface_id"
 ],
 "fields": [
  {
   "fetch_from": "virtual_machine.public_ip_address",
   "fieldname": "ip",
   "fieldtype": "Data",
   "in_list_view": 1,
   "label": "IP"
  },
  {
   "fetch_from": "virtual_machine.private_ip_address",
   "fieldname": "private_ip",
   "fieldtype": "Data",
   "label": "Private IP"
  },
  {
   "fieldname": "agent_password",
   "fieldtype": "Password",
   "label": "Agent Password",
   "read_only": 1
  },
  {
   "default": "Pending",
   "fieldname": "status",
   "fieldtype": "Select",
   "in_list_view": 1,
   "in_standard_filter": 1,
   "label": "Status",
   "options": "Pending\nInstalling\nActive\nBroken\nArchived",
   "read_only": 1,
   "reqd": 1
  },
  {
   "default": "0",
   "fieldname": "is_server_setup",
   "fieldtype": "Check",
   "label": "Server Setup",
   "read_only": 1
  },
  {
   "fieldname": "column_break_3",
   "fieldtype": "Column Break"
  },
  {
   "fieldname": "agent_section",
   "fieldtype": "Section Break",
   "label": "Agent"
  },
  {
   "fieldname": "ssh_section",
   "fieldtype": "Section Break",
   "label": "SSH"
  },
  {
   "fieldname": "root_public_key",
   "fieldtype": "Code",
   "label": "Root Public Key",
   "read_only": 1
  },
  {
   "fieldname": "frappe_public_key",
   "fieldtype": "Code",
   "label": "Frappe Public Key",
   "read_only": 1
  },
  {
   "fieldname": "column_break_10",
   "fieldtype": "Column Break"
  },
  {
   "fieldname": "cluster",
   "fieldtype": "Link",
   "in_list_view": 1,
   "in_standard_filter": 1,
   "label": "Cluster",
   "options": "Cluster",
   "set_only_once": 1
  },
  {
   "fieldname": "hostname",
   "fieldtype": "Data",
   "label": "Hostname",
   "reqd": 1,
   "set_only_once": 1
  },
  {
   "fieldname": "domain",
   "fieldtype": "Link",
   "label": "Domain",
   "options": "Root Domain",
   "read_only": 1,
   "set_only_once": 1
  },
  {
   "default": "Generic",
   "fieldname": "provider",
   "fieldtype": "Select",
   "label": "Provider",
   "options": "Generic\nScaleway\nAWS EC2\nOCI\nHetzner",
   "set_only_once": 1
  },
  {
   "fieldname": "section_break_8",
   "fieldtype": "Section Break",
   "label": "Networking"
  },
  {
   "depends_on": "eval: doc.provider === \"Scaleway\"",
   "fieldname": "private_mac_address",
   "fieldtype": "Data",
   "label": "Private Mac Address",
   "mandatory_depends_on": "eval: doc.provider === \"Scaleway\"",
   "set_only_once": 1
  },
  {
   "depends_on": "eval: doc.provider === \"Scaleway\"",
   "fieldname": "private_vlan_id",
   "fieldtype": "Data",
   "label": "Private VLAN ID",
   "mandatory_depends_on": "eval: doc.provider === \"Scaleway\"",
   "set_only_once": 1
  },
  {
   "fieldname": "column_break_18",
   "fieldtype": "Column Break"
  },
  {
   "fieldname": "frappe_user_password",
   "fieldtype": "Password",
   "label": "Frappe User Password",
   "set_only_once": 1
  },
  {
   "fieldname": "section_break_21",
   "fieldtype": "Section Break",
   "label": "Nginx"
  },
  {
   "fieldname": "domains",
   "fieldtype": "Table",
   "label": "Domains",
   "options": "Proxy Server Domain"
  },
  {
   "depends_on": "eval:[\"AWS EC2\", \"OCI\", \"Hetzner\"].includes(doc.provider)",
   "fieldname": "virtual_machine",
   "fieldtype": "Link",
   "label": "Virtual Machine",
   "mandatory_depends_on": "eval:[\"AWS EC2\", \"OCI\"].includes(doc.provider)",
   "options": "Virtual Machine"
  },
  {
   "fieldname": "ssh_proxy_section",
   "fieldtype": "Section Break",
   "label": "SSH Proxy"
  },
  {
   "fieldname": "ssh_certificate_authority",
   "fieldtype": "Link",
   "label": "SSH Certificate Authority",
   "options": "SSH Certificate Authority"
  },
  {
   "fieldname": "column_break_26",
   "fieldtype": "Column Break"
  },
  {
   "default": "0",
   "fieldname": "is_ssh_proxy_setup",
   "fieldtype": "Check",
   "label": "Is SSH Proxy Setup",
   "read_only": 1
  },
  {
   "fieldname": "proxysql_section",
   "fieldtype": "Section Break",
   "label": "ProxySQL"
  },
  {
   "fieldname": "proxysql_admin_password",
   "fieldtype": "Password",
   "label": "ProxySQL Admin Password",
   "read_only": 1
  },
  {
   "default": "0",
   "fieldname": "is_proxysql_setup",
   "fieldtype": "Check",
   "label": "Is ProxySQL Setup",
   "read_only": 1
  },
  {
   "fieldname": "proxysql_monitor_password",
   "fieldtype": "Password",
   "label": "ProxySQL Monitor Password",
   "read_only": 1
  },
  {
   "fieldname": "team",
   "fieldtype": "Link",
   "label": "Team",
   "options": "Team"
  },
  {
   "fieldname": "replica_section",
   "fieldtype": "Section Break",
   "label": "Replica"
  },
  {
   "default": "0",
   "fieldname": "is_primary",
   "fieldtype": "Check",
   "label": "Is Primary"
  },
  {
   "depends_on": "eval: doc.is_primary != 1",
   "fieldname": "primary",
   "fieldtype": "Link",
   "label": "Primary",
   "mandatory_depends_on": "eval: doc.is_primary != 1",
   "options": "Proxy Server"
  },
  {
   "default": "0",
   "depends_on": "eval: doc.is_primary != 1",
   "fieldname": "is_replication_setup",
   "fieldtype": "Check",
   "label": "Is Replication Setup"
  },
  {
   "default": "0",
   "fieldname": "is_self_hosted",
   "fieldtype": "Check",
   "label": "Is Self Hosted"
  },
  {
   "default": "root",
   "depends_on": "eval:doc.is_self_hosted",
   "fetch_if_empty": 1,
   "fieldname": "ssh_user",
   "fieldtype": "Data",
   "label": "SSH User"
  },
  {
   "default": "22",
   "fieldname": "ssh_port",
   "fieldtype": "Int",
   "label": "SSH Port"
  },
  {
   "default": "self.frappe.dev",
   "depends_on": "eval:doc.is_self_hosted",
   "fieldname": "self_hosted_server_domain",
   "fieldtype": "Data",
   "label": "Self Hosted Server Domain"
  },
  {
   "fieldname": "vpn_tab",
   "fieldtype": "Tab Break",
   "label": "VPN"
  },
  {
   "default": "51820",
   "fieldname": "wireguard_port",
   "fieldtype": "Int",
   "label": "Wireguard Port"
  },
  {
   "fieldname": "wireguard_private_key",
   "fieldtype": "Password",
   "label": "Wireguard Private Key"
  },
  {
   "fieldname": "wireguard_public_key",
   "fieldtype": "Password",
   "label": "Wireguard Public Key"
  },
  {
   "default": "wg0",
   "fieldname": "wireguard_interface_id",
   "fieldtype": "Data",
   "label": "Wireguard Interface ID"
  },
  {
   "default": "0",
   "fieldname": "is_wireguard_setup",
   "fieldtype": "Check",
   "label": "Is Wireguard Setup"
  },
  {
   "fieldname": "private_ip_interface_id",
   "fieldtype": "Data",
   "label": "Private IP Interface ID"
  },
  {
   "fieldname": "wireguard_network",
   "fieldtype": "Data",
   "label": "Wireguard Network"
  },
  {
   "fieldname": "wireguard_network_ip",
   "fieldtype": "Data",
   "label": "Wireguard Network IP"
  },
  {
   "fieldname": "column_break_dapz",
   "fieldtype": "Column Break"
  },
  {
   "fieldname": "hostname_abbreviation",
   "fieldtype": "Data",
   "label": "Hostname Abbreviation"
  },
  {
   "default": "0",
   "description": "Wildcard routing eg. *.root-domain",
   "fieldname": "enabled_default_routing",
   "fieldtype": "Check",
   "label": "Enabled Default Routing",
   "read_only": 1
  },
  {
   "fieldname": "column_break_mznm",
   "fieldtype": "Column Break"
  },
  {
   "default": "1",
   "fieldname": "disable_agent_job_auto_retry",
   "fieldtype": "Check",
   "label": "Disable Agent Job Auto Retry"
  },
  {
   "default": "0",
   "fieldname": "public",
   "fieldtype": "Check",
   "label": "Public"
  },
  {
   "fieldname": "storage_section",
   "fieldtype": "Section Break",
   "label": "Storage"
  },
  {
   "default": "10",
   "description": "Minimum storage to add automatically each time",
   "fieldname": "auto_add_storage_min",
   "fieldtype": "Int",
   "label": "Auto Add Storage Min",
   "non_negative": 1
  },
  {
   "default": "50",
   "description": "Maximum storage to add automatically each time",
   "fieldname": "auto_add_storage_max",
   "fieldtype": "Int",
   "label": "Auto Add Storage Max",
   "non_negative": 1
  },
  {
   "default": "0",
   "description": "Stop polling and queuing agent jobs",
   "fieldname": "halt_agent_jobs",
   "fieldtype": "Check",
   "label": "Halt Agent Jobs"
  },
  {
   "default": "0",
   "fieldname": "tls_certificate_renewal_failed",
   "fieldtype": "Check",
   "label": "TLS Certificate Renewal Failed",
   "read_only": 1
  }
 ],
 "links": [],
<<<<<<< HEAD
<<<<<<< HEAD
 "modified": "2025-09-02 16:42:27.412427",
=======
 "modified": "2025-08-31 20:51:10.705891",
>>>>>>> 9e1a58014 (fix(proxy-server): Correct json typo)
=======
 "modified": "2025-09-23 18:36:53.814704",
>>>>>>> c6eb3501
 "modified_by": "Administrator",
 "module": "Press",
 "name": "Proxy Server",
 "owner": "Administrator",
 "permissions": [
  {
   "create": 1,
   "delete": 1,
   "email": 1,
   "export": 1,
   "print": 1,
   "read": 1,
   "report": 1,
   "role": "System Manager",
   "share": 1,
   "write": 1
  }
 ],
 "row_format": "Dynamic",
 "sort_field": "modified",
 "sort_order": "DESC",
 "states": [],
 "track_changes": 1
}<|MERGE_RESOLUTION|>--- conflicted
+++ resolved
@@ -439,15 +439,7 @@
   }
  ],
  "links": [],
-<<<<<<< HEAD
-<<<<<<< HEAD
  "modified": "2025-09-02 16:42:27.412427",
-=======
- "modified": "2025-08-31 20:51:10.705891",
->>>>>>> 9e1a58014 (fix(proxy-server): Correct json typo)
-=======
- "modified": "2025-09-23 18:36:53.814704",
->>>>>>> c6eb3501
  "modified_by": "Administrator",
  "module": "Press",
  "name": "Proxy Server",
