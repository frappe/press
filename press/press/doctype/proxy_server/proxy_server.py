# Copyright (c) 2020, Frappe and contributors
# For license information, please see license.txt
from __future__ import annotations

from typing import TYPE_CHECKING

import frappe
from frappe.utils import unique

from press.press.doctype.server.server import BaseServer
from press.runner import Ansible
from press.utils import log_error


class ProxyServer(BaseServer):
	# begin: auto-generated types
	# This code is auto-generated. Do not modify anything in this block.

	if TYPE_CHECKING:
		from frappe.types import DF
		from press.press.doctype.proxy_server_domain.proxy_server_domain import ProxyServerDomain

		agent_password: DF.Password | None
		auto_add_storage_max: DF.Int
		auto_add_storage_min: DF.Int
		auto_increase_storage: DF.Check
		bastion_server: DF.Link | None
		cluster: DF.Link | None
		disable_agent_job_auto_retry: DF.Check
		domain: DF.Link | None
		domains: DF.Table[ProxyServerDomain]
		enabled_default_routing: DF.Check
		frappe_public_key: DF.Code | None
		frappe_user_password: DF.Password | None
		halt_agent_jobs: DF.Check
		hostname: DF.Data
		hostname_abbreviation: DF.Data | None
		ip: DF.Data | None
		is_primary: DF.Check
		is_proxysql_setup: DF.Check
		is_replication_setup: DF.Check
		is_self_hosted: DF.Check
		is_server_setup: DF.Check
		is_ssh_proxy_setup: DF.Check
		is_static_ip: DF.Check
		is_wireguard_setup: DF.Check
		plan: DF.Link | None
		primary: DF.Link | None
		private_ip: DF.Data | None
		private_ip_interface_id: DF.Data | None
		private_mac_address: DF.Data | None
		private_vlan_id: DF.Data | None
		provider: DF.Literal["Generic", "Scaleway", "AWS EC2", "OCI", "Hetzner"]
		proxysql_admin_password: DF.Password | None
		proxysql_monitor_password: DF.Password | None
		public: DF.Check
		root_public_key: DF.Code | None
		self_hosted_server_domain: DF.Data | None
		ssh_certificate_authority: DF.Link | None
		ssh_port: DF.Int
		ssh_user: DF.Data | None
		status: DF.Literal["Pending", "Installing", "Active", "Broken", "Archived"]
		team: DF.Link | None
		tls_certificate_renewal_failed: DF.Check
		virtual_machine: DF.Link | None
		wireguard_interface_id: DF.Data | None
		wireguard_network: DF.Data | None
		wireguard_network_ip: DF.Data | None
		wireguard_port: DF.Int
		wireguard_private_key: DF.Password | None
		wireguard_public_key: DF.Password | None
	# end: auto-generated types

	def validate(self):
		super().validate()
		self.validate_domains()
		self.validate_proxysql_admin_password()

	def validate_domains(self):
		domains_to_validate = unique([self.domain] + [row.domain for row in self.domains])
		for domain in domains_to_validate:
			if not frappe.db.exists(
				"TLS Certificate", {"wildcard": True, "status": "Active", "domain": domain}
			):
				frappe.throw(f"Valid wildcard TLS Certificate not found for {domain}")

	def validate_proxysql_admin_password(self):
		if not self.proxysql_admin_password:
			self.proxysql_admin_password = frappe.generate_hash(length=32)

	def _setup_server(self):
		agent_password = self.get_password("agent_password")
		agent_repository_url = self.get_agent_repository_url()
		certificate_name = frappe.db.get_value(
			"TLS Certificate", {"wildcard": True, "domain": self.domain}, "name"
		)
		certificate = frappe.get_doc("TLS Certificate", certificate_name)
		monitoring_password = frappe.get_doc("Cluster", self.cluster).get_password("monitoring_password")

		log_server = frappe.db.get_single_value("Press Settings", "log_server")
		if log_server:
			kibana_password = frappe.get_doc("Log Server", log_server).get_password("kibana_password")
		else:
			kibana_password = None

		try:
			ansible = Ansible(
				playbook="self_hosted_proxy.yml" if getattr(self, "is_self_hosted", False) else "proxy.yml",
				server=self,
				user=self.ssh_user or "root",
				port=self.ssh_port or 22,
				variables={
					"server": self.name,
					"workers": 1,
					"domain": self.domain,
					"agent_password": agent_password,
					"agent_repository_url": agent_repository_url,
					"monitoring_password": monitoring_password,
					"log_server": log_server,
					"kibana_password": kibana_password,
					"certificate_private_key": certificate.private_key,
					"certificate_full_chain": certificate.full_chain,
					"certificate_intermediate_chain": certificate.intermediate_chain,
					"press_url": frappe.utils.get_url(),
				},
			)
			play = ansible.run()
			self.reload()
			if play.status == "Success":
				self.status = "Active"
				self.is_server_setup = True
			else:
				self.status = "Broken"
		except Exception:
			self.status = "Broken"
			log_error("Proxy Server Setup Exception", server=self.as_dict())
		self.save()

	def _install_exporters(self):
		monitoring_password = frappe.get_doc("Cluster", self.cluster).get_password("monitoring_password")
		try:
			ansible = Ansible(
				playbook="proxy_exporters.yml",
				server=self,
				user=self.ssh_user or "root",
				port=self.ssh_port or 22,
				variables={
					"private_ip": self.private_ip,
					"monitoring_password": monitoring_password,
				},
			)
			ansible.run()
		except Exception:
			log_error("Exporters Install Exception", server=self.as_dict())

	@frappe.whitelist()
	def setup_ssh_proxy(self):
		if not self.ssh_certificate_authority:
			frappe.throw("SSH Certificate Authority is required to setup SSH Proxy")

		frappe.enqueue_doc(self.doctype, self.name, "_setup_ssh_proxy", queue="long", timeout=1200)

	def _setup_ssh_proxy(self):
		settings = frappe.db.get_value(
			"Press Settings",
			None,
			["docker_registry_url", "docker_registry_username", "docker_registry_password"],
			as_dict=True,
		)
		ca = frappe.get_doc("SSH Certificate Authority", self.ssh_certificate_authority)
		try:
			ansible = Ansible(
				playbook="ssh_proxy.yml",
				server=self,
				user=self.ssh_user or "root",
				port=self.ssh_port or 22,
				variables={
					"registry_url": settings.docker_registry_url,
					"registry_username": settings.docker_registry_username,
					"registry_password": settings.docker_registry_password,
					"docker_image": ca.docker_image,
				},
			)
			play = ansible.run()
			if play.status == "Success":
				self.reload()
				self.is_ssh_proxy_setup = True
				self.save()
		except Exception:
			log_error("SSH Proxy Setup Exception", server=self.as_dict())

	@frappe.whitelist()
	def setup_fail2ban(self):
		self.status = "Installing"
		self.save()
		frappe.enqueue_doc(self.doctype, self.name, "_setup_fail2ban", queue="long", timeout=1200)

	def _setup_fail2ban(self):
		try:
			ansible = Ansible(
				playbook="fail2ban.yml", server=self, user=self._ssh_user(), port=self._ssh_port()
			)
			play = ansible.run()
			self.reload()
			if play.status == "Success":
				self.status = "Active"
			else:
				self.status = "Broken"
		except Exception:
			self.status = "Broken"
			log_error("Fail2ban Setup Exception", server=self.as_dict())
		self.save()

	@frappe.whitelist()
	def setup_proxysql(self):
		frappe.enqueue_doc(self.doctype, self.name, "_setup_proxysql", queue="long", timeout=1200)

	def _setup_proxysql(self):
		try:
			default_hostgroup = (
				frappe.get_all(
					"Database Server",
					"MIN(server_id)",
					{"status": "Active", "cluster": self.cluster},
					as_list=True,
				)[0][0]
				or 0
			)
			ansible = Ansible(
				playbook="proxysql.yml",
				server=self,
				user=self._ssh_user(),
				port=self._ssh_port(),
				variables={
					"server": self.name,
					"proxysql_admin_password": self.get_password("proxysql_admin_password"),
					"default_hostgroup": default_hostgroup,
				},
			)
			play = ansible.run()
			if play.status == "Success":
				self.reload()
				self.is_proxysql_setup = True
				self.save()
		except Exception:
			log_error("ProxySQL Setup Exception", server=self.as_dict())

	@frappe.whitelist()
	def setup_replication(self):
		self.status = "Installing"
		self.save()
		frappe.enqueue_doc(self.doctype, self.name, "_setup_replication", queue="long", timeout=1200)

	def _setup_replication(self):
		self._setup_secondary()
		if self.status == "Active":
			primary = frappe.get_doc("Proxy Server", self.primary)
			primary._setup_primary(self.name)
			if primary.status == "Active":
				self.is_replication_setup = True
				self.save()

	def _setup_primary(self, secondary):
		secondary_private_ip = frappe.db.get_value("Proxy Server", secondary, "private_ip")
		try:
			ansible = Ansible(
				playbook="primary_proxy.yml",
				server=self,
				user=self._ssh_user(),
				port=self._ssh_port(),
				variables={"secondary_private_ip": secondary_private_ip},
			)
			play = ansible.run()
			self.reload()
			if play.status == "Success":
				self.status = "Active"
			else:
				self.status = "Broken"
		except Exception:
			self.status = "Broken"
			log_error("Primary Proxy Server Setup Exception", server=self.as_dict())
		self.save()

	def _setup_secondary(self):
		try:
			ansible = Ansible(
				playbook="secondary_proxy.yml",
				server=self,
				user=self._ssh_user(),
				port=self._ssh_port(),
				variables={"primary_public_key": self.get_primary_frappe_public_key()},
			)
			play = ansible.run()
			self.reload()

			if play.status == "Success":
				self.status = "Active"
			else:
				self.status = "Broken"
		except Exception:
			self.status = "Broken"
			log_error("Secondary Proxy Server Setup Exception", server=self.as_dict())
		self.save()

	@frappe.whitelist()
	def trigger_failover(self):
		# TODO: should also be automatic based on monitoring/some kind of health check mechanism
		if self.is_primary:
<<<<<<< HEAD
			return
		self.status = "Installing"
		self.save()
		frappe.enqueue_doc(self.doctype, self.name, "_trigger_failover", queue="long", timeout=3600)

	def stop_primary(self):
		primary = frappe.get_doc("Proxy Server", self.primary)
		try:
			ansible = Ansible(
				playbook="failover_prepare_primary_proxy.yml",
				server=primary,
				user=primary._ssh_user(),
				port=primary._ssh_port(),
			)
			ansible.run()
		except Exception:
			pass  # may be unreachable

	def forward_jobs_to_secondary(self):
		frappe.db.set_value(
			"Agent Job",
			{"server": self.primary, "status": "Undelivered"},
			"server",
			self.name,
		)

	def move_wildcard_domains_from_primary(self):
		frappe.db.set_value(
			"Proxy Server Domain",
			{"parent": self.primary},
			"parent",
			self.name,
		)

	def remove_primarys_access(self):
		ansible = Ansible(
			playbook="failover_remove_primary_access.yml",
			server=self,
			user=self._ssh_user(),
			port=self._ssh_port(),
			variables={
				"primary_public_key": frappe.db.get_value("Proxy Server", self.primary, "frappe_public_key")
			},
		)
		ansible.run()

	def up_secondary(self):
		ansible = Ansible(
			playbook="failover_up_secondary_proxy.yml",
			server=self,
			user=self._ssh_user(),
			port=self._ssh_port(),
		)
		ansible.run()

	def update_dns_records_for_all_sites(self):
		from itertools import groupby

		servers = frappe.get_all("Server", {"proxy_server": self.primary}, pluck="name")
		sites_domains = frappe.get_all(
			"Site",
			{"status": ("!=", "Archived"), "server": ("in", servers)},
			["name", "domain"],
			order_by="domain",
		)
		for domain_name, sites in groupby(sites_domains, lambda x: x["domain"]):
			domain: RootDomain = frappe.get_doc("Root Domain", domain_name)
			domain.update_dns_records_for_sites([site.name for site in sites], self.name)

	def _trigger_failover(self):
		try:
			self.update_dns_records_for_all_sites()
			self.stop_primary()
			self.remove_primarys_access()
			self.forward_jobs_to_secondary()
			self.up_secondary()
			self.update_app_servers()
			self.move_wildcard_domains_from_primary()
			self.switch_primary()
			self.add_ssh_users_for_existing_benches()
		except Exception:
			self.status = "Broken"
			log_error("Proxy Server Failover Exception", doc=self)
		self.save()

	def add_ssh_users_for_existing_benches(self):
		benches = frappe.qb.DocType("Bench")
		servers = frappe.qb.DocType("Server")
		active_benches = (
			frappe.qb.from_(benches)
			.join(servers)
			.on(servers.name == benches.server)
			.select(benches.name)
			.where(servers.proxy_server == self.primary)
			.where(benches.status == "Active")
			.run(as_dict=True)
		)
		for bench_name in active_benches:
			bench: "Bench" = frappe.get_doc("Bench", bench_name)
			bench.add_ssh_user()
=======
			return None
>>>>>>> b543a328

		failover = frappe.get_doc(
			{
				"doctype": "Proxy Failover",
				"primary": self.primary,
				"secondary": self.name,
			}
		).insert()

		return f"Failover Reference: {frappe.get_desk_link(failover.doctype, failover.name)}"

	@frappe.whitelist()
	def setup_proxysql_monitor(self):
		frappe.enqueue_doc(self.doctype, self.name, "_setup_proxysql_monitor", queue="long", timeout=1200)

	def _setup_proxysql_monitor(self):
		try:
			default_hostgroup = frappe.get_all(
				"Database Server",
				"MIN(server_id)",
				{"status": "Active", "cluster": self.cluster},
				as_list=True,
			)[0][0]
			ansible = Ansible(
				playbook="proxysql_monitor.yml",
				server=self,
				user=self._ssh_user(),
				port=self._ssh_port(),
				variables={
					"server": self.name,
					"proxysql_admin_password": self.get_password("proxysql_admin_password"),
					"default_hostgroup": default_hostgroup,
				},
			)
			ansible.run()
		except Exception:
			log_error("ProxySQL Monitor Setup Exception", server=self.as_dict())

	@frappe.whitelist()
	def setup_wireguard(self):
		if not self.private_ip_interface_id:
			play = frappe.get_last_doc("Ansible Play", {"play": "Ping Server", "server": self.name})
			task = frappe.get_doc("Ansible Task", {"play": play.name, "task": "Gather Facts"})
			import json

			task_res = json.loads(task.result)["ansible_facts"]
			for i in task_res["interfaces"]:
				if task_res[i]["ipv4"]["address"] == self.private_ip:
					self.private_ip_interface_id = task_res[i]["device"]
			self.save()
		frappe.enqueue_doc(self.doctype, self.name, "_setup_wireguard", queue="long", timeout=1200)

	def _setup_wireguard(self):
		try:
			ansible = Ansible(
				playbook="wireguard.yml",
				server=self,
				user=self._ssh_user(),
				port=self._ssh_port(),
				variables={
					"server": self.name,
					"wireguard_port": self.wireguard_port,
					"wireguard_network": self.wireguard_network_ip
					+ "/"
					+ self.wireguard_network.split("/")[1],
					"interface_id": self.private_ip_interface_id,
					"wireguard_private_key": False,
					"wireguard_public_key": False,
					"peers": "",
					"reload_wireguard": bool(self.is_wireguard_setup),
				},
			)
			play = ansible.run()
			if play.status == "Success":
				self.reload()
				self.is_wireguard_setup = True
				if not self.wireguard_private_key and not self.wireguard_public_key:
					self.wireguard_private_key = frappe.get_doc(
						"Ansible Task", {"play": play.name, "task": "Generate Wireguard Private Key"}
					).output
					self.wireguard_public_key = frappe.get_doc(
						"Ansible Task", {"play": play.name, "task": "Generate Wireguard Public Key"}
					).output
				self.save()
		except Exception:
			log_error("Wireguard Setup Exception", server=self.as_dict())

	@frappe.whitelist()
	def reload_wireguard(self):
		frappe.enqueue_doc("Proxy Server", self.name, "_reload_wireguard", queue="default", timeout=1200)

	def _reload_wireguard(self):
		import json

		peers = frappe.get_list(
			"Wireguard Peer",
			filters={"upstream_proxy": self.name, "status": "Active"},
			fields=["peer_name as name", "public_key", "ip as peer_ip", "allowed_ips"],
			order_by="creation asc",
		)
		try:
			ansible = Ansible(
				playbook="reload_wireguard.yml",
				server=self,
				user=self._ssh_user(),
				port=self._ssh_port(),
				variables={
					"server": self.name,
					"wireguard_port": self.wireguard_port,
					"wireguard_network": self.wireguard_network_ip
					+ "/"
					+ self.wireguard_network.split("/")[1],
					"interface_id": self.private_ip_interface_id,
					"wireguard_private_key": self.get_password("wireguard_private_key"),
					"wireguard_public_key": self.get_password("wireguard_public_key"),
					"peers": json.dumps(peers),
				},
			)
			ansible.run()
		except Exception:
			log_error("Wireguard Setup Exception", server=self.as_dict())


def process_update_nginx_job_update(job):
	proxy_server = frappe.get_doc("Proxy Server", job.server)
	if job.status == "Success":
		proxy_server.status = "Active"
	elif job.status in ["Failure", "Undelivered", "Delivery Failure"]:
		proxy_server.status = "Broken"
	elif job.status in ["Pending", "Running"]:
		proxy_server.status = "Installing"
	proxy_server.save()<|MERGE_RESOLUTION|>--- conflicted
+++ resolved
@@ -306,110 +306,7 @@
 	def trigger_failover(self):
 		# TODO: should also be automatic based on monitoring/some kind of health check mechanism
 		if self.is_primary:
-<<<<<<< HEAD
-			return
-		self.status = "Installing"
-		self.save()
-		frappe.enqueue_doc(self.doctype, self.name, "_trigger_failover", queue="long", timeout=3600)
-
-	def stop_primary(self):
-		primary = frappe.get_doc("Proxy Server", self.primary)
-		try:
-			ansible = Ansible(
-				playbook="failover_prepare_primary_proxy.yml",
-				server=primary,
-				user=primary._ssh_user(),
-				port=primary._ssh_port(),
-			)
-			ansible.run()
-		except Exception:
-			pass  # may be unreachable
-
-	def forward_jobs_to_secondary(self):
-		frappe.db.set_value(
-			"Agent Job",
-			{"server": self.primary, "status": "Undelivered"},
-			"server",
-			self.name,
-		)
-
-	def move_wildcard_domains_from_primary(self):
-		frappe.db.set_value(
-			"Proxy Server Domain",
-			{"parent": self.primary},
-			"parent",
-			self.name,
-		)
-
-	def remove_primarys_access(self):
-		ansible = Ansible(
-			playbook="failover_remove_primary_access.yml",
-			server=self,
-			user=self._ssh_user(),
-			port=self._ssh_port(),
-			variables={
-				"primary_public_key": frappe.db.get_value("Proxy Server", self.primary, "frappe_public_key")
-			},
-		)
-		ansible.run()
-
-	def up_secondary(self):
-		ansible = Ansible(
-			playbook="failover_up_secondary_proxy.yml",
-			server=self,
-			user=self._ssh_user(),
-			port=self._ssh_port(),
-		)
-		ansible.run()
-
-	def update_dns_records_for_all_sites(self):
-		from itertools import groupby
-
-		servers = frappe.get_all("Server", {"proxy_server": self.primary}, pluck="name")
-		sites_domains = frappe.get_all(
-			"Site",
-			{"status": ("!=", "Archived"), "server": ("in", servers)},
-			["name", "domain"],
-			order_by="domain",
-		)
-		for domain_name, sites in groupby(sites_domains, lambda x: x["domain"]):
-			domain: RootDomain = frappe.get_doc("Root Domain", domain_name)
-			domain.update_dns_records_for_sites([site.name for site in sites], self.name)
-
-	def _trigger_failover(self):
-		try:
-			self.update_dns_records_for_all_sites()
-			self.stop_primary()
-			self.remove_primarys_access()
-			self.forward_jobs_to_secondary()
-			self.up_secondary()
-			self.update_app_servers()
-			self.move_wildcard_domains_from_primary()
-			self.switch_primary()
-			self.add_ssh_users_for_existing_benches()
-		except Exception:
-			self.status = "Broken"
-			log_error("Proxy Server Failover Exception", doc=self)
-		self.save()
-
-	def add_ssh_users_for_existing_benches(self):
-		benches = frappe.qb.DocType("Bench")
-		servers = frappe.qb.DocType("Server")
-		active_benches = (
-			frappe.qb.from_(benches)
-			.join(servers)
-			.on(servers.name == benches.server)
-			.select(benches.name)
-			.where(servers.proxy_server == self.primary)
-			.where(benches.status == "Active")
-			.run(as_dict=True)
-		)
-		for bench_name in active_benches:
-			bench: "Bench" = frappe.get_doc("Bench", bench_name)
-			bench.add_ssh_user()
-=======
 			return None
->>>>>>> b543a328
 
 		failover = frappe.get_doc(
 			{
