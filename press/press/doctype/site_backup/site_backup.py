--- conflicted
+++ resolved
@@ -372,11 +372,7 @@
 			},
 		)
 
-<<<<<<< HEAD
 		if job.output and not play_exists and re.search(r"\[Errno 13\] Permission denied", job.output):
-=======
-		if job and not play_exists and re.search(r"\[Errno 13\] Permission denied", job.output):
->>>>>>> 3ef75979
 			try:
 				bench = frappe.get_doc("Bench", job.bench)
 				bench.correct_bench_permissions()
