# -*- coding: utf-8 -*-
# Copyright (c) 2020, Frappe and contributors
# For license information, please see license.txt


import json
from datetime import datetime, timedelta
from typing import Dict

import frappe
from frappe.desk.doctype.tag.tag import add_tag
from frappe.model.document import Document
from press.agent import Agent


class SiteBackup(Document):
	def before_insert(self):
		last_two_hours = datetime.now() - timedelta(hours=2)
		if self.site == "kyosk.erpnext.com":  # as per customer request
			raise Exception("No auto backup for Kyosk")
		if frappe.db.count(
			"Site Backup",
			{
				"site": self.site,
				"status": ("in", ["Running", "Pending"]),
				"creation": (">", last_two_hours),
			},
		):
			raise Exception("Too many pending backups")

	def after_insert(self):
		site = frappe.get_doc("Site", self.site)
		agent = Agent(site.server)
		job = agent.backup_site(site, self.with_files, self.offsite)
		frappe.db.set_value("Site Backup", self.name, "job", job.name)

	def after_delete(self):
		if self.job:
			frappe.delete_doc_if_exists("Agent Job", self.job)

	@classmethod
	def offsite_backup_exists(cls, site: str, day: datetime.date) -> bool:
		return cls.backup_exists(site, day, {"offsite": True})

	@classmethod
	def backup_exists(cls, site: str, day: datetime.date, filters: Dict):
		base_filters = {
			"creation": ("between", [day, day]),
			"site": site,
			"status": "Success",
		}
		return frappe.get_all("Site Backup", {**base_filters, **filters})

	@classmethod
	def file_backup_exists(cls, site: str, day: datetime.date) -> bool:
		return cls.backup_exists(site, day, {"with_files": True})


def track_offsite_backups(
	site: str, backup_data: dict, offsite_backup_data: dict
) -> tuple:
	remote_files = {"database": None, "site_config": None, "public": None, "private": None}

	if offsite_backup_data:
		bucket = get_backup_bucket(frappe.db.get_value("Site", site, "cluster"))
		for type, backup in backup_data.items():
			file_name, file_size = backup["file"], backup["size"]
			file_path = offsite_backup_data.get(file_name)

			file_types = {
				"database": "application/x-gzip",
				"site_config": "application/json",
			}
			if file_path:
				remote_file = frappe.get_doc(
					{
						"doctype": "Remote File",
						"site": site,
						"file_name": file_name,
						"file_path": file_path,
						"file_size": file_size,
						"file_type": file_types.get(type, "application/x-tar"),
						"bucket": bucket,
					}
				)
				remote_file.save()
				add_tag("Offsite Backup", remote_file.doctype, remote_file.name)
				remote_files[type] = remote_file.name

	return (
		remote_files["database"],
		remote_files["site_config"],
		remote_files["public"],
		remote_files["private"],
	)


def process_backup_site_job_update(job):
	backups = frappe.get_all(
		"Site Backup", fields=["name", "status"], filters={"job": job.name}, limit=1
	)
	if not backups:
		return
	backup = backups[0]
	if job.status != backup.status:
		frappe.db.set_value(
			"Site Backup", backup.name, "status", job.status, for_update=False
		)
		if job.status == "Success":
			job_data = json.loads(job.data)
			backup_data, offsite_backup_data = job_data["backups"], job_data["offsite"]
			(
				remote_database,
				remote_config_file,
				remote_public,
				remote_private,
			) = track_offsite_backups(job.site, backup_data, offsite_backup_data)

<<<<<<< HEAD
			site_backup_dict = {
				"files_availability": "Available",
				"database_size": backup_data["database"]["size"],
				"database_url": backup_data["database"]["url"],
				"database_file": backup_data["database"]["file"],
				"remote_database_file": remote_database,
			}

			if "site_config" in backup_data:
				site_backup_dict.update(
					{
						"config_file_size": backup_data["site_config"]["size"],
						"config_file_url": backup_data["site_config"]["url"],
						"config_file": backup_data["site_config"]["file"],
						"remote_config_file": remote_config_file,
					}
				)

=======
			frappe.db.set_value(
				"Site Backup",
				backup.name,
				{
					"files_availability": "Available",
					"database_size": backup_data["database"]["size"],
					"database_url": backup_data["database"]["url"],
					"database_file": backup_data["database"]["file"],
					"config_file_size": backup_data["site_config"]["size"] if backup_data.get("site_config") else 0,
					"config_file_url": backup_data["site_config"]["url"] if backup_data.get("site_config") else "",
					"config_file": backup_data["site_config"]["file"] if backup_data.get("site_config") else "",
					"remote_database_file": remote_database,
					"remote_config_file": remote_config_file,
				},
				for_update=False,
			)
>>>>>>> 5db58cbb
			if "private" in backup_data and "public" in backup_data:
				site_backup_dict.update(
					{
						"private_size": backup_data["private"]["size"],
						"private_url": backup_data["private"]["url"],
						"private_file": backup_data["private"]["file"],
						"remote_public_file": remote_public,
						"public_size": backup_data["public"]["size"],
						"public_url": backup_data["public"]["url"],
						"public_file": backup_data["public"]["file"],
						"remote_private_file": remote_private,
					}
				)

			frappe.db.set_value("Site Backup", backup.name, site_backup_dict, for_update=False)


def get_backup_bucket(cluster, region=False):
	bucket_for_cluster = frappe.get_all(
		"Backup Bucket", {"cluster": cluster}, ["name", "region"], limit=1
	)
	default_bucket = frappe.db.get_single_value("Press Settings", "aws_s3_bucket")

	if region:
		return bucket_for_cluster[0] if bucket_for_cluster else default_bucket
	else:
		return bucket_for_cluster[0]["name"] if bucket_for_cluster else default_bucket<|MERGE_RESOLUTION|>--- conflicted
+++ resolved
@@ -116,26 +116,6 @@
 				remote_private,
 			) = track_offsite_backups(job.site, backup_data, offsite_backup_data)
 
-<<<<<<< HEAD
-			site_backup_dict = {
-				"files_availability": "Available",
-				"database_size": backup_data["database"]["size"],
-				"database_url": backup_data["database"]["url"],
-				"database_file": backup_data["database"]["file"],
-				"remote_database_file": remote_database,
-			}
-
-			if "site_config" in backup_data:
-				site_backup_dict.update(
-					{
-						"config_file_size": backup_data["site_config"]["size"],
-						"config_file_url": backup_data["site_config"]["url"],
-						"config_file": backup_data["site_config"]["file"],
-						"remote_config_file": remote_config_file,
-					}
-				)
-
-=======
 			frappe.db.set_value(
 				"Site Backup",
 				backup.name,
@@ -152,7 +132,7 @@
 				},
 				for_update=False,
 			)
->>>>>>> 5db58cbb
+
 			if "private" in backup_data and "public" in backup_data:
 				site_backup_dict.update(
 					{
