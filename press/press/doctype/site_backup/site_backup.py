# Copyright (c) 2020, Frappe and contributors
# For license information, please see license.txt

from __future__ import annotations

import contextlib
import json
import time
from typing import TYPE_CHECKING

import frappe
import frappe.utils
from frappe.desk.doctype.tag.tag import add_tag
from frappe.model.document import Document

from press.agent import Agent
from press.exceptions import SiteTooManyPendingBackups
from press.press.doctype.ansible_console.ansible_console import AnsibleAdHoc

if TYPE_CHECKING:
	from datetime import datetime

	from press.press.doctype.agent_job.agent_job import AgentJob
	from press.press.doctype.site_update.site_update import SiteUpdate
	from press.press.doctype.virtual_machine.virtual_machine import VirtualMachine


class SiteBackup(Document):
	# begin: auto-generated types
	# This code is auto-generated. Do not modify anything in this block.

	from typing import TYPE_CHECKING

	if TYPE_CHECKING:
		from frappe.types import DF

		config_file: DF.Data | None
		config_file_size: DF.Data | None
		config_file_url: DF.Text | None
		database_file: DF.Data | None
		database_name: DF.Data | None
		database_size: DF.Data | None
		database_snapshot: DF.Link | None
		database_url: DF.Text | None
		deactivate_site_during_backup: DF.Check
		files_availability: DF.Literal["", "Available", "Unavailable"]
		for_site_update: DF.Check
		job: DF.Link | None
		offsite: DF.Check
		offsite_backup: DF.Code | None
		physical: DF.Check
		private_file: DF.Data | None
		private_size: DF.Data | None
		private_url: DF.Text | None
		public_file: DF.Data | None
		public_size: DF.Data | None
		public_url: DF.Text | None
		remote_config_file: DF.Link | None
		remote_database_file: DF.Link | None
		remote_private_file: DF.Link | None
		remote_public_file: DF.Link | None
		site: DF.Link
		snapshot_request_key: DF.Data | None
		status: DF.Literal["Pending", "Running", "Success", "Failure"]
		team: DF.Link | None
		with_files: DF.Check
	# end: auto-generated types

	dashboard_fields = (
		"job",
		"status",
		"database_url",
		"public_url",
		"private_url",
		"config_file_url",
		"site",
		"database_size",
		"public_size",
		"private_size",
		"with_files",
		"offsite",
		"files_availability",
		"remote_database_file",
		"remote_public_file",
		"remote_private_file",
		"remote_config_file",
		"physical",
		"database_snapshot",
	)

	@property
	def database_server(self):
		return frappe.get_value("Server", self.server, "database_server")

	@property
	def server(self):
		return frappe.get_cached_value("Site", self.site, "server")

	@staticmethod
	def get_list_query(query, filters=None, **list_args):
		"""
		Remove records with `Success` but files_availability is `Unavailable`
		"""
		sb = frappe.qb.DocType("Site Backup")
		query = query.where(~((sb.files_availability == "Unavailable") & (sb.status == "Success")))
		if filters.get("backup_date"):
			with contextlib.suppress(Exception):
				date = frappe.utils.getdate(filters["backup_date"])
				query = query.where(
					sb.creation.between(
						frappe.utils.add_to_date(date, hours=0, minutes=0, seconds=0),
						frappe.utils.add_to_date(date, hours=23, minutes=59, seconds=59),
					)
				)

		if not filters.get("status"):
			query = query.where(sb.status == "Success")

		results = [
			result
			for result in query.run(as_dict=True)
			if not (result.get("physical") and result.get("for_site_update"))
		]

		return [
			{
				**result,
				"type": "Physical" if result.get("physical") else "Logical",
				"ready_to_restore": True
				if result.get("physical") == 0
				else frappe.get_cached_value(
					"Virtual Disk Snapshot", result.get("database_snapshot"), "status"
				)
				== "Completed",
			}
			for result in results
		]

	def validate(self):
		if self.physical and self.with_files:
			frappe.throw("Physical backups cannot be taken with files")
		if self.physical and self.offsite:
			frappe.throw("Physical and offsite logical backups cannot be taken together")

		if self.deactivate_site_during_backup and not self.physical:
			frappe.throw("Site deactivation should be used for physical backups only")

	def before_insert(self):
		if getattr(self, "force", False):
			if self.physical:
				frappe.throw("Physical backups cannot be forcefully triggered")
			return
		# For backups, check if there are too many pending backups
		two_hours_ago = frappe.utils.add_to_date(None, hours=-2)
		if frappe.db.count(
			"Site Backup",
			{
				"site": self.site,
				"status": ("in", ["Running", "Pending"]),
				"creation": (">", two_hours_ago),
			},
		):
			frappe.throw("Too many pending backups", SiteTooManyPendingBackups)

		if self.physical:
			# validate physical backup enabled on database server
			if not bool(
				frappe.utils.cint(
					frappe.get_value("Database Server", self.database_server, "enable_physical_backup")
				)
			):
				frappe.throw(
					"Physical backup is not enabled for this database server. Please reach out to support."
				)
			# Set some default values
			site = frappe.get_doc("Site", self.site)
			if not site.database_name:
				site.sync_info()
				site.reload()
			if not site.database_name:
				frappe.throw("Database name is missing in the site")
			self.database_name = site.database_name
			self.snapshot_request_key = frappe.generate_hash(length=32)

	def after_insert(self):
		if self.deactivate_site_during_backup:
			agent = Agent(self.server)
			agent.deactivate_site(
				frappe.get_doc("Site", self.site), reference_doctype=self.doctype, reference_name=self.name
			)
		else:
			self.start_backup()

	def start_backup(self):
		if self.physical:
			frappe.enqueue_doc(
				doctype=self.doctype,
				name=self.name,
				method="_create_physical_backup",
				enqueue_after_commit=True,
			)
		else:
			site = frappe.get_doc("Site", self.site)
			agent = Agent(site.server)
			job = agent.backup_site(site, self)
			frappe.db.set_value("Site Backup", self.name, "job", job.name)

	def after_delete(self):
		if self.job:
			frappe.delete_doc_if_exists("Agent Job", self.job)

	def on_update(self):
		if self.physical and self.has_value_changed("status") and self.status in ["Success", "Failure"]:
			site_update_doc_name = frappe.db.exists("Site Update", {"site_backup": self.name})
			if site_update_doc_name:
				"""
				If site backup was trigerred for Site Update,
				Then, trigger Site Update to proceed with the next steps
				"""
				site_update: SiteUpdate = frappe.get_doc("Site Update", site_update_doc_name)
				if self.status == "Success":
					site_update.create_update_site_agent_request()
				elif self.status == "Failure":
					site_update.activate_site(backup_failed=True)

			frappe.enqueue_doc(
				self.doctype,
				self.name,
				method="_rollback_db_directory_permissions",
				enqueue_after_commit=True,
			)

		if (
			self.has_value_changed("status")
			and self.status in ["Success", "Failure"]
			and self.deactivate_site_during_backup
		):
			agent = Agent(self.server)
			agent.activate_site(
				frappe.get_doc("Site", self.site), reference_doctype=self.doctype, reference_name=self.name
			)

		try:
			if (
				not self.physical
				and self.has_value_changed("status")
				and frappe.db.get_value("Agent Job", self.job, "status") == "Failure"
			):
				self.autocorrect_bench_permissions()
		except Exception as e:
			frappe.throw("Failed to correct bench permissions", {str(e)})

	def _rollback_db_directory_permissions(self):
		if not self.physical:
			return
		"""
		Rollback the permission changes made to the database directory
		Change it back to 770 from 700

		Check `_create_physical_backup` method for more information
		"""
		success = self.run_ansible_command_in_database_server(
			f"chmod 700 /var/lib/mysql/{self.database_name}"
		)
		if not success:
			"""
			Don't throw an error here, Because the backup is already created
			And keeping the permission as 770 will not cause issue in database operations
			"""
			frappe.log_error(
				"Failed to rollback the permission changes of the database directory",
				reference_doctype=self.doctype,
				reference_name=self.name,
			)

	def _create_physical_backup(self):
		site = frappe.get_doc("Site", self.site)
		"""
		Change the /var/lib/mysql/<database_name> directory's permission to 700 from 770
		The files inside that directory will have 660 permission, So no need to change the permission of the files

		`frappe` user on server is already part of `mysql` group.
		So `frappe` user can read-write the files inside that directory
		"""
		success = self.run_ansible_command_in_database_server(
			f"chmod 770 /var/lib/mysql/{self.database_name}"
		)
		if not success:
			frappe.db.set_value("Site Backup", self.name, "status", "Failure")
			return
		agent = Agent(self.database_server, "Database Server")
		job = agent.physical_backup_database(site, self)
		frappe.db.set_value("Site Backup", self.name, "job", job.name)

	def run_ansible_command_in_database_server(self, command: str) -> bool:
		virtual_machine_ip = frappe.db.get_value(
			"Virtual Machine",
			frappe.get_value("Database Server", self.database_server, "virtual_machine"),
			"public_ip_address",
		)
		result = AnsibleAdHoc(sources=f"{virtual_machine_ip},").run(command, self.name)[0]
		success = result.get("status") == "Success"
		if not success:
			pretty_result = json.dumps(result, indent=2, sort_keys=True, default=str)
			frappe.log_error(
				"During physical backup creation, failed to execute command in database server",
				message=pretty_result,
				reference_doctype=self.doctype,
				reference_name=self.name,
			)
			comment = f"<pre><code>{command}</code></pre><pre><code>{pretty_result}</pre></code>"
			self.add_comment(text=comment)
		return success

	def create_database_snapshot(self):
		if self.database_snapshot:
			# Snapshot already exists, So no need to create a new one
			return

		server = frappe.get_value("Site", self.site, "server")
		database_server = frappe.get_value("Server", server, "database_server")
		virtual_machine: VirtualMachine = frappe.get_doc(
			"Virtual Machine", frappe.get_value("Database Server", database_server, "virtual_machine")
		)

		cache_key = f"volume_active_snapshot:{self.database_server}"

		max_retries = 3
		while max_retries > 0:
			is_ongoing_snapshot = frappe.utils.cint(frappe.cache.get_value(cache_key, expires=True))
			if not is_ongoing_snapshot:
				break
			time.sleep(2)
			max_retries -= 1

		if frappe.cache.get_value(cache_key, expires=True):
			raise OngoingSnapshotError("Snapshot creation per volume rate exceeded")

		frappe.cache.set_value(
			cache_key,
			1,
			expires_in_sec=15,
		)

		virtual_machine.create_snapshots(exclude_boot_volume=True, physical_backup=True)
		if len(virtual_machine.flags.created_snapshots) == 0:
			frappe.throw("Failed to create a snapshot for the database server")
		frappe.db.set_value(
			"Site Backup", self.name, "database_snapshot", virtual_machine.flags.created_snapshots[0]
		)

	def autocorrect_bench_permissions(self):
		"""
		Run this whenever a Site Backup fails with the error
		"[Errno 13]: Permission denied".
		"""
		job = frappe.db.get_value(
<<<<<<< HEAD
			"Agent Job", self.job, ["bench", "output"], {"status": "Failure"}, as_dict=True
=======
			"Agent Job", self.job, filters={"status": "Failure"}, fields=["bench", "output"]
>>>>>>> 910d2f66
		)
		import re

		if job and re.search(r"\b[Errno 13] Permission denied\b", job.output):
			try:
				bench = frappe.get_doc("Bench", job.bench)
				bench.correct_bench_permissions()
<<<<<<< HEAD
				return True
			except Exception:
				frappe.log_error(
					"Failed to correct bench permissions.",
					reference_doctype=self.doctype,
					reference_name=self.name,
				)
				return False
		return False
=======
				frappe.logger().info(f"Bench permissions corrected for backup {self.name}")
				return True
			except Exception as e:
				frappe.logger().info("Failed to correct bench permissions.", {str(e)})
				return False
		return True
>>>>>>> 910d2f66

	@classmethod
	def offsite_backup_exists(cls, site: str, day: datetime.date) -> bool:
		return cls.backup_exists(site, day, {"offsite": True})

	@classmethod
	def backup_exists(cls, site: str, day: datetime.date, filters: dict):
		base_filters = {
			"creation": ("between", [day, day]),
			"site": site,
			"status": "Success",
		}
		return frappe.get_all("Site Backup", {**base_filters, **filters})

	@classmethod
	def file_backup_exists(cls, site: str, day: datetime.date) -> bool:
		return cls.backup_exists(site, day, {"with_files": True})


class OngoingSnapshotError(Exception):
	"""Exception raised when other snapshot creation is ongoing"""

	pass


def track_offsite_backups(site: str, backup_data: dict, offsite_backup_data: dict) -> tuple:
	remote_files = {"database": None, "site_config": None, "public": None, "private": None}

	if offsite_backup_data:
		bucket = get_backup_bucket(frappe.db.get_value("Site", site, "cluster"))
		for type, backup in backup_data.items():
			file_name, file_size = backup["file"], backup["size"]
			file_path = offsite_backup_data.get(file_name)

			file_types = {
				"database": "application/x-gzip",
				"site_config": "application/json",
			}
			if file_path:
				remote_file = frappe.get_doc(
					{
						"doctype": "Remote File",
						"site": site,
						"file_name": file_name,
						"file_path": file_path,
						"file_size": file_size,
						"file_type": file_types.get(type, "application/x-tar"),
						"bucket": bucket,
					}
				)
				remote_file.save()
				add_tag("Offsite Backup", remote_file.doctype, remote_file.name)
				remote_files[type] = remote_file.name

	return (
		remote_files["database"],
		remote_files["site_config"],
		remote_files["public"],
		remote_files["private"],
	)


def process_backup_site_job_update(job):
	backups = frappe.get_all("Site Backup", fields=["name", "status"], filters={"job": job.name}, limit=1)
	if not backups:
		return
	backup = backups[0]
	if job.status != backup.status:
		status = job.status
		if job.status == "Delivery Failure":
			status = "Failure"

		if job.status == "Success":
			if frappe.get_value("Site Backup", backup.name, "physical"):
				doc: SiteBackup = frappe.get_doc("Site Backup", backup.name)
				doc.files_availability = "Available"
				doc.status = "Success"
				doc.save()
			else:
				frappe.db.set_value("Site Backup", backup.name, "status", status)
				job_data = json.loads(job.data)
				backup_data, offsite_backup_data = job_data["backups"], job_data["offsite"]
				(
					remote_database,
					remote_config_file,
					remote_public,
					remote_private,
				) = track_offsite_backups(job.site, backup_data, offsite_backup_data)

				site_backup_dict = {
					"files_availability": "Available",
					"database_size": backup_data["database"]["size"],
					"database_url": backup_data["database"]["url"],
					"database_file": backup_data["database"]["file"],
					"remote_database_file": remote_database,
				}

				if "site_config" in backup_data:
					site_backup_dict.update(
						{
							"config_file_size": backup_data["site_config"]["size"],
							"config_file_url": backup_data["site_config"]["url"],
							"config_file": backup_data["site_config"]["file"],
							"remote_config_file": remote_config_file,
						}
					)

				if "private" in backup_data and "public" in backup_data:
					site_backup_dict.update(
						{
							"private_size": backup_data["private"]["size"],
							"private_url": backup_data["private"]["url"],
							"private_file": backup_data["private"]["file"],
							"remote_public_file": remote_public,
							"public_size": backup_data["public"]["size"],
							"public_url": backup_data["public"]["url"],
							"public_file": backup_data["public"]["file"],
							"remote_private_file": remote_private,
						}
					)

				frappe.db.set_value("Site Backup", backup.name, site_backup_dict)
		else:
			site_backup: SiteBackup = frappe.get_doc("Site Backup", backup.name)
			site_backup.status = status
			site_backup.save()


def get_backup_bucket(cluster, region=False):
	bucket_for_cluster = frappe.get_all("Backup Bucket", {"cluster": cluster}, ["name", "region"], limit=1)
	default_bucket = frappe.db.get_single_value("Press Settings", "aws_s3_bucket")

	if region:
		return bucket_for_cluster[0] if bucket_for_cluster else default_bucket
	return bucket_for_cluster[0]["name"] if bucket_for_cluster else default_bucket


def process_deactivate_site_job_update(job: AgentJob):
	if job.reference_doctype != "Site Backup":
		return

	if job.status not in ["Success", "Failure", "Delivery Failure"]:
		return

	status = {
		"Success": "Success",
		"Failure": "Failure",
		"Delivery Failure": "Failure",
	}[job.status]

	if frappe.get_value("Site Backup", job.reference_name, "status") == status:
		return

	backup: SiteBackup = frappe.get_doc("Site Backup", job.reference_name)
	if status == "Failure":
		backup.status = "Failure"
		backup.save()
	elif status == "Success":
		backup.start_backup()


def on_doctype_update():
	frappe.db.add_index("Site Backup", ["files_availability", "job"])<|MERGE_RESOLUTION|>--- conflicted
+++ resolved
@@ -355,11 +355,7 @@
 		"[Errno 13]: Permission denied".
 		"""
 		job = frappe.db.get_value(
-<<<<<<< HEAD
 			"Agent Job", self.job, ["bench", "output"], {"status": "Failure"}, as_dict=True
-=======
-			"Agent Job", self.job, filters={"status": "Failure"}, fields=["bench", "output"]
->>>>>>> 910d2f66
 		)
 		import re
 
@@ -367,7 +363,6 @@
 			try:
 				bench = frappe.get_doc("Bench", job.bench)
 				bench.correct_bench_permissions()
-<<<<<<< HEAD
 				return True
 			except Exception:
 				frappe.log_error(
@@ -377,14 +372,6 @@
 				)
 				return False
 		return False
-=======
-				frappe.logger().info(f"Bench permissions corrected for backup {self.name}")
-				return True
-			except Exception as e:
-				frappe.logger().info("Failed to correct bench permissions.", {str(e)})
-				return False
-		return True
->>>>>>> 910d2f66
 
 	@classmethod
 	def offsite_backup_exists(cls, site: str, day: datetime.date) -> bool:
