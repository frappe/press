--- conflicted
+++ resolved
@@ -35,14 +35,7 @@
 		type: DF.Literal["Info", "Success", "Error", "Warning"]
 		type_of_scope: DF.Literal["Team", "Server", "Site"]
 		user_dismissals: DF.Table[DashboardBannerDismissal]
-<<<<<<< HEAD
 	# end: auto-generated types
-=======
-	# end: auto-generated types
-
-	def validate(self):
-		if self.is_global and self.is_dismissible:
-			frappe.throw("Global banners cannot be dismissible.")
 
 
 def run_scheduled_publish_unpublish():
@@ -54,5 +47,4 @@
 	)
 	frappe.db.set_value(
 		"Dashboard Banner", {"is_scheduled": 1, "scheduled_end_time": ("<", frappe.utils.now())}, "enabled", 0
-	)
->>>>>>> f1247326
+	)