# -*- coding: utf-8 -*-
# Copyright (c) 2021, Frappe and contributors
# For license information, please see license.txt

from base64 import b64decode
from typing import Dict, List

import frappe
import requests
from frappe.query_builder.functions import Cast_
from frappe.utils.caching import redis_cache
from frappe.utils.safe_exec import safe_exec
from frappe.website.utils import cleanup_page_name
from frappe.website.website_generator import WebsiteGenerator

from press.api.github import get_access_token
from press.marketplace.doctype.marketplace_app_plan.marketplace_app_plan import (
	get_app_plan_features,
)
from press.press.doctype.app.app import new_app as new_app_doc
from press.press.doctype.app_release_approval_request.app_release_approval_request import (
	AppReleaseApprovalRequest,
)
from press.press.doctype.marketplace_app.utils import get_rating_percentage_distribution
from press.utils import get_last_doc
from press.api.client import dashboard_whitelist


class MarketplaceApp(WebsiteGenerator):
	# begin: auto-generated types
	# This code is auto-generated. Do not modify anything in this block.

	from typing import TYPE_CHECKING

	if TYPE_CHECKING:
		from frappe.types import DF
		from press.press.doctype.marketplace_app_categories.marketplace_app_categories import (
			MarketplaceAppCategories,
		)
		from press.press.doctype.marketplace_app_screenshot.marketplace_app_screenshot import (
			MarketplaceAppScreenshot,
		)
		from press.press.doctype.marketplace_app_version.marketplace_app_version import (
			MarketplaceAppVersion,
		)

		after_install_script: DF.Code | None
		after_uninstall_script: DF.Code | None
		app: DF.Link
		categories: DF.Table[MarketplaceAppCategories]
		custom_verify_template: DF.Check
		description: DF.SmallText
		documentation: DF.Data | None
		frappe_approved: DF.Check
		image: DF.AttachImage | None
		long_description: DF.TextEditor | None
		message: DF.TextEditor | None
		outgoing_email: DF.Data | None
		outgoing_sender_name: DF.Data | None
		poll_method: DF.Data | None
		privacy_policy: DF.Data | None
		published: DF.Check
		review_stage: DF.Literal[
			"Not Started",
			"Description Missing",
			"Logo Missing",
			"App Release Not Reviewed",
			"Ready for Review",
			"Ready to Publish",
			"Rejected",
		]
		route: DF.Data | None
		run_after_install_script: DF.Check
		run_after_uninstall_script: DF.Check
		screenshots: DF.Table[MarketplaceAppScreenshot]
		signature: DF.TextEditor | None
		site_config: DF.JSON | None
		sources: DF.Table[MarketplaceAppVersion]
		status: DF.Literal[
			"Draft", "Published", "In Review", "Attention Required", "Rejected"
		]
		stop_auto_review: DF.Check
		subject: DF.Data | None
		subscription_type: DF.Literal["Free", "Paid", "Freemium"]
		subscription_update_hook: DF.Data | None
		support: DF.Data | None
		team: DF.Link | None
		terms_of_service: DF.Data | None
		title: DF.Data
		website: DF.Data | None
	# end: auto-generated types

	dashboard_fields = [
		"image",
		"title",
		"status",
		"description",
		"review_stage",
	]
<<<<<<< HEAD
	dashboard_actions = [
		"remove_version",
		"add_version",
		"site_installs",
		"create_approval_request",
		"cancel_approval_request",
		"update_listing",
		"listing_details",
		"mark_app_ready_for_review",
	]
=======
>>>>>>> 4bd1cde0

	def autoname(self):
		self.name = self.app

	@dashboard_whitelist()
	def create_approval_request(self, app_release: str):
		"""Create a new Approval Request for given `app_release`"""
		AppReleaseApprovalRequest.create(self.app, app_release)

	@dashboard_whitelist()
	def cancel_approval_request(self, app_release: str):
		approval_requests = frappe.get_all(
			"App Release Approval Request",
			filters={"app_release": app_release},
			pluck="name",
			order_by="creation desc",
		)

		if len(approval_requests) == 0:
			frappe.throw("No approval request exists for the given app release")

		frappe.get_doc("App Release Approval Request", approval_requests[0]).cancel()

	def before_insert(self):

		if not frappe.flags.in_test:
			self.check_if_duplicate()
			self.create_app_and_source_if_needed()
			self.long_description = frappe.utils.md_to_html(self.fetch_readme())

		self.set_route()

	def set_route(self):
		self.route = "marketplace/apps/" + cleanup_page_name(self.app)

	def check_if_duplicate(self):
		if frappe.db.exists("Marketplace App", self.app):
			frappe.throw(
				f"App {self.app} already exists and is owned by some other team. Please contact support"
			)

	def create_app_and_source_if_needed(self):
		if frappe.db.exists("App", self.app or self.name):
			app_doc = frappe.get_doc("App", self.app or self.name)
		else:
			app_doc = new_app_doc(self.name, self.title)

		if not self.sources:
			source = app_doc.add_source(
				self.version,
				self.repository_url,
				self.branch,
				self.team,
			)
			self.app = source.app
			self.append("sources", {"version": self.version, "source": source.name})

	def validate(self):
		self.published = self.status == "Published"
		self.validate_sources()
		self.validate_number_of_screenshots()

	def validate_sources(self):
		for source in self.sources:
			app_source = frappe.get_doc("App Source", source.source)

			if app_source.app != self.app:
				frappe.throw(
					f"App Source {frappe.bold(source.source)} does not belong to this app!"
				)

			app_source_versions = [v.version for v in app_source.versions]
			if source.version not in app_source_versions:
				frappe.throw(
					f"App Source {frappe.bold(source.source)} does not contain"
					f" version: {frappe.bold(source.version)}"
				)

	def validate_number_of_screenshots(self):
		max_allowed_screenshots = frappe.db.get_single_value(
			"Press Settings", "max_allowed_screenshots"
		)
		if len(self.screenshots) > max_allowed_screenshots:
			frappe.throw(
				f"You cannot add more than {max_allowed_screenshots} screenshots for an app."
			)

	def change_branch(self, source, version, to_branch):
		existing_source = frappe.db.exists(
			"App Source",
			{
				"name": ("!=", self.name),
				"app": self.app,
				"repository_url": frappe.db.get_value(
					"App Source", {"name": source}, "repository_url"
				),
				"branch": to_branch,
				"team": self.team,
			},
		)
		if existing_source:
			# If source with branch to switch already exists, just add version to child table of source and use the same
			try:
				source_doc = frappe.get_doc("App Source", existing_source)
				source_doc.append("versions", {"version": version})
				source_doc.save()
			except Exception:
				pass

			for source in self.sources:
				if source.source == source:
					source.source = existing_source
					self.save()
		else:
			# if a different source with the branch to switch doesn't exists update the existing source
			source_doc = frappe.get_doc("App Source", source)
			source_doc.branch = to_branch
			source_doc.save()

	@dashboard_whitelist()
	def add_version(self, version, branch):
		existing_source = frappe.db.exists(
			"App Source",
			[
				["App Source", "app", "=", self.app],
				["App Source", "team", "=", self.team],
				["App Source", "branch", "=", branch],
			],
		)
		if existing_source:
			# If source with branch to switch already exists, just add version to child table of source and use the same
			source_doc = frappe.get_doc("App Source", existing_source)
			try:
				source_doc.append("versions", {"version": version})
				source_doc.save()
			except Exception:
				pass
		else:
			# create new app source for version and branch to switch
			source_doc = frappe.get_doc(
				{
					"doctype": "App Source",
					"app": self.app,
					"team": self.team,
					"branch": branch,
					"repository_url": frappe.db.get_value(
						"App Source", {"name": self.sources[0].source}, "repository_url"
					),
					"public": 1,
				}
			)
			source_doc.append("versions", {"version": version})
			source_doc.insert(ignore_permissions=True)

		self.append("sources", {"version": version, "source": source_doc.name})
		self.save()

	@dashboard_whitelist()
	def remove_version(self, version):
		if self.status == "Published" and len(self.sources) == 1:
			frappe.throw("Failed to remove. Need at least 1 version for a published app")

		for i, source in enumerate(self.sources):
			if source.version == version:
				# remove from marketplace app source child table
				self.sources.pop(i)
				self.save()

				app_source = frappe.get_cached_doc("App Source", source.source)
				for j, source_version in enumerate(app_source.versions):
					if source_version.version == version and len(app_source.versions) > 1:
						# remove from app source versions child table
						app_source.versions.pop(j)
						app_source.save()
						break
				break

	def get_app_source(self):
		return frappe.get_doc("App Source", {"app": self.app})

	def fetch_readme(self):
		source = self.get_app_source()

		if source.github_installation_id:
			github_access_token = get_access_token(source.github_installation_id)
		else:
			github_access_token = frappe.get_value("Press Settings", None, "github_access_token")

		headers = {
			"Authorization": f"token {github_access_token}",
		}
		owner = source.repository_owner
		repository = source.repository
		branch = source.branch

		readme_content = None
		variants = ["README.md", "readme.md", "readme", "README", "Readme"]
		for variant in variants:
			try:
				readme = requests.get(
					f"https://api.github.com/repos/{owner}/{repository}/contents/{variant}",
					headers=headers,
					params={"ref": branch},
				).json()
				readme_content = b64decode(readme["content"]).decode()
				if readme_content:
					break
			except Exception:
				print(frappe.get_traceback())
				continue

		return readme_content

	def get_context(self, context):
		context.no_cache = True
		context.app = self

		supported_versions = []
		public_rgs = frappe.get_all(
			"Release Group", filters={"public": True}, fields=["version", "name"]
		)

		unique_public_rgs = {}
		for rg in public_rgs:
			if rg.version not in unique_public_rgs:
				unique_public_rgs[rg.version] = rg.name

		for source in self.sources:
			if source.version not in unique_public_rgs:
				continue

			frappe_source_name = frappe.get_doc(
				"Release Group App", {"app": "frappe", "parent": unique_public_rgs[source.version]}
			).source
			frappe_source = frappe.db.get_value(
				"App Source", frappe_source_name, ["repository_url", "branch"], as_dict=True
			)

			app_source = frappe.db.get_value(
				"App Source", source.source, ["repository_url", "branch", "public"], as_dict=True
			)

			supported_versions.append(
				frappe._dict(
					{
						"version": source.version,
						"app_source": app_source,
						"frappe_source": frappe_source,
					}
				)
			)

		# Sort based on version
		supported_versions.sort(key=lambda x: x.version, reverse=True)

		context.supported_versions = supported_versions

		# Add publisher info
		publisher_profile = frappe.get_all(
			"Marketplace Publisher Profile",
			filters={"team": self.team},
			fields=["display_name", "contact_email"],
			limit=1,
		)

		if publisher_profile:
			context.publisher_profile = publisher_profile[0]

		context.no_of_installs = self.get_analytics().get("total_installs")
		context.plans = self.get_plans()

		user_reviews = self.get_user_reviews()
		for review in user_reviews:
			review["developer_reply"] = frappe.get_all(
				"Developer Review Reply",
				filters={"review": review.name},
				pluck="description",
				order_by="creation asc",
			)

		ratings_summary = self.get_user_ratings_summary(user_reviews)

		context.user_reviews = user_reviews
		context.ratings_summary = ratings_summary

	def get_user_reviews(self) -> List:
		app_user_review = frappe.qb.DocType("App User Review")
		user = frappe.qb.DocType("User")

		query = (
			frappe.qb.from_(app_user_review)
			.join(user)
			.on(user.name == app_user_review.reviewer)
			.select(
				app_user_review.name,
				app_user_review.title,
				Cast_(5 * app_user_review.rating, "INT").as_("rating"),
				app_user_review.review,
				app_user_review.creation,
				app_user_review.reviewer,
				user.full_name.as_("user_name"),
			)
			.where(app_user_review.app == self.name)
		)
		return query.run(as_dict=True)

	def get_user_ratings_summary(self, reviews: List) -> Dict:
		total_num_reviews = len(reviews)
		avg_rating = 0.0

		if len(reviews) > 0:
			avg_rating = sum([r.rating for r in reviews]) / len(reviews)
			avg_rating = frappe.utils.rounded(avg_rating, 1)

		rating_percentages = get_rating_percentage_distribution(reviews)

		return {
			"total_num_reviews": total_num_reviews,
			"avg_rating": avg_rating,
			"rating_percentages": rating_percentages,
		}

	def get_deploy_information(self):
		"""Return the deploy information this marketplace app"""
		# Public Release Groups, Benches
		# Is on release group, but not on bench -> awaiting deploy
		deploy_info = {}

		for source in self.sources:
			version = source.version
			deploy_info[version] = "Not Deployed"

			release_groups = frappe.get_all(
				"Release Group", filters={"public": 1, "version": version}, pluck="name"
			)

			for rg_name in release_groups:
				release_group = frappe.get_doc("Release Group", rg_name)
				sources_on_rg = [a.source for a in release_group.apps]

				latest_active_bench = get_last_doc(
					"Bench", filters={"status": "Active", "group": rg_name}
				)

				if latest_active_bench:
					sources_on_bench = [a.source for a in latest_active_bench.apps]
					if source.source in sources_on_bench:
						# Is deployed on a bench
						deploy_info[version] = "Deployed"

				if (source.source in sources_on_rg) and (deploy_info[version] != "Deployed"):
					# Added to release group, but not yet deployed to a bench
					deploy_info[version] = "Awaiting Deploy"

		return deploy_info

	def total_installs(self):
		return frappe.db.count("Site App", filters={"app": self.app})

	def total_active_sites(self):
		return frappe.db.sql(
			"""
			SELECT
				count(*)
			FROM
				tabSite site
			LEFT JOIN
				`tabSite App` app
			ON
				app.parent = site.name
			WHERE
				site.status = "Active" AND app.app = %s
		""",
			(self.app,),
		)[0][0]

	def total_active_benches(self):
		return frappe.db.sql(
			"""
			SELECT
				count(*)
			FROM
				tabBench bench
			LEFT JOIN
				`tabBench App` app
			ON
				app.parent = bench.name
			WHERE
				bench.status = "Active" AND app.app = %s
		""",
			(self.app,),
		)[0][0]

	def get_payout_amount(self, status: str = "", total_for: str = "net_amount"):
		"""Return the payout amount for this app"""
		filters = {"recipient": self.team}
		if status:
			filters["status"] = status
		payout_orders = frappe.get_all("Payout Order", filters=filters, pluck="name")
		payout = frappe.get_all(
			"Payout Order Item",
			filters={"parent": ("in", payout_orders), "document_name": self.name},
			fields=[
				f"SUM(CASE WHEN currency = 'USD' THEN {total_for} ELSE 0 END) AS usd_amount",
				f"SUM(CASE WHEN currency = 'INR' THEN {total_for} ELSE 0 END) AS inr_amount",
			],
		)
		return payout[0] if payout else {"usd_amount": 0, "inr_amount": 0}

	@dashboard_whitelist()
	def site_installs(self):
		site = frappe.qb.DocType("Site")
		site_app = frappe.qb.DocType("Site App")
		site_plan = frappe.qb.DocType("Site Plan")
		team = frappe.qb.DocType("Team")

		query = (
			frappe.qb.from_(site)
			.left_join(team)
			.on(team.name == site.team)
			.left_outer_join(site_app)
			.on(site.name == site_app.parent)
			.left_outer_join(site_plan)
			.on(site_app.plan == site_plan.name)
			.select(site.name, site.plan, team.user)
			.where(
				(site.status == "Active") & (site_app.app == self.app) & (site_plan.price_usd >= 0)
			)
		)
		return query.run(as_dict=True)

	@dashboard_whitelist()
	def listing_details(self):
		return {
			"support": self.support,
			"website": self.website,
			"documentation": self.documentation,
			"privacy_policy": self.privacy_policy,
			"terms_of_service": self.terms_of_service,
			"description": self.description,
			"long_description": self.long_description,
			"screenshots": [screenshot.image for screenshot in self.screenshots],
		}

<<<<<<< HEAD
	@frappe.whitelist()
	def mark_app_ready_for_review(self):
		self.review_stage = "Ready for Review"
		self.save()

	@frappe.whitelist()
=======
	@dashboard_whitelist()
>>>>>>> 4bd1cde0
	def update_listing(self, *args):
		data = frappe._dict(args[0])
		self.title = data.get("title") or self.title
		self.description = data.get("description")
		self.long_description = data.get("long_description")
		self.support = data.get("support")
		self.website = data.get("website")
		self.documentation = data.get("documentation")
		self.privacy_policy = data.get("privacy_policy")
		self.terms_of_service = data.get("terms_of_service")
		self.save()

	def get_analytics(self):
		today = frappe.utils.today()
		last_week = frappe.utils.add_days(today, -7)

		return {
			"total_installs": self.total_installs(),
			"installs_active_sites": self.total_active_sites(),
			"installs_active_benches": self.total_active_benches(),
			"installs_last_week": frappe.db.count(
				"Site Activity",
				{"action": "Install App", "reason": self.app, "creation": (">=", last_week)},
			),
			"total_payout": self.get_payout_amount(),
			"paid_payout": self.get_payout_amount(status="Paid"),
			"pending_payout": self.get_payout_amount(status="Draft"),
			"commission": self.get_payout_amount(total_for="commission"),
		}

	def get_plans(self, frappe_version: str = None) -> List:
		return get_plans_for_app(self.name, frappe_version)

	def can_charge_for_subscription(self, subscription):
		return (
			subscription.enabled == 1
			and subscription.team
			and subscription.team != "Administrator"
		)


def get_plans_for_app(
	app_name, frappe_version=None, include_free=True, include_disabled=False
):  # Unused for now, might use later

	plans = []
	filters = {"app": app_name}

	if not include_free:
		filters["is_free"] = False

	if not include_disabled:
		filters["enabled"] = True

	marketplace_app_plans = frappe.get_all(
		"Marketplace App Plan",
		filters=filters,
		fields=[
			"name",
			"title",
			"enabled",
			"price_inr",
			"price_usd",
		],
	)

	for app_plan in marketplace_app_plans:
		plan_data = {}
		plan_data.update(app_plan)
		plan_data["features"] = get_app_plan_features(app_plan.name)
		plans.append(plan_data)

	plans.sort(key=lambda x: x["price_usd"])
	plans.sort(key=lambda x: x["enabled"], reverse=True)  # Enabled Plans First

	return plans


def marketplace_app_hook(app=None, site="", op="install"):
	if app is None:
		site_apps = frappe.get_all("Site App", filters={"parent": site}, pluck="app")
		for app in site_apps:
			run_script(app, site, op)
	else:
		run_script(app, site, op)


def get_script_name(app, op):
	if op == "install" and frappe.db.get_value(
		"Marketplace App", app, "run_after_install_script"
	):
		return "after_install_script"

	elif op == "uninstall" and frappe.db.get_value(
		"Marketplace App", app, "run_after_uninstall_script"
	):
		return "after_uninstall_script"
	else:
		return ""


def run_script(app, site, op):
	script = get_script_name(app, op)
	if script:
		script = frappe.db.get_value("Marketplace App", app, script)
		local = {"doc": frappe.get_doc("Site", site)}
		safe_exec(script, _locals=local)


@redis_cache(ttl=60 * 60 * 24)
def get_total_installs_by_app():
	total_installs = frappe.db.get_all(
		"Site App",
		fields=["app", "count(*) as count"],
		group_by="app",
	)
	return {installs["app"]: installs["count"] for installs in total_installs}<|MERGE_RESOLUTION|>--- conflicted
+++ resolved
@@ -97,19 +97,6 @@
 		"description",
 		"review_stage",
 	]
-<<<<<<< HEAD
-	dashboard_actions = [
-		"remove_version",
-		"add_version",
-		"site_installs",
-		"create_approval_request",
-		"cancel_approval_request",
-		"update_listing",
-		"listing_details",
-		"mark_app_ready_for_review",
-	]
-=======
->>>>>>> 4bd1cde0
 
 	def autoname(self):
 		self.name = self.app
@@ -554,16 +541,12 @@
 			"screenshots": [screenshot.image for screenshot in self.screenshots],
 		}
 
-<<<<<<< HEAD
-	@frappe.whitelist()
+	@dashboard_whitelist()
 	def mark_app_ready_for_review(self):
 		self.review_stage = "Ready for Review"
 		self.save()
 
-	@frappe.whitelist()
-=======
-	@dashboard_whitelist()
->>>>>>> 4bd1cde0
+	@dashboard_whitelist()
 	def update_listing(self, *args):
 		data = frappe._dict(args[0])
 		self.title = data.get("title") or self.title
