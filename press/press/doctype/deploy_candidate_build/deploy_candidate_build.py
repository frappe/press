--- conflicted
+++ resolved
@@ -1027,11 +1027,7 @@
 		if not response.ok:
 			return False
 
-<<<<<<< HEAD
-		image_tags = response.json().get("tags")
-=======
 		image_tags = response.json().get("tags", [])
->>>>>>> c39946e6
 		return self.name in image_tags
 
 	def _start_build(self):
