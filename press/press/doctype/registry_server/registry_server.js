--- conflicted
+++ resolved
@@ -97,15 +97,12 @@
 									fieldname: 'private_ip',
 									reqd: 1,
 								},
-<<<<<<< HEAD
 								{
 									fieldname: 'Data',
 									label: 'Proxy Pass',
 									fieldname: 'proxy_pass',
 									reqd: 1,
 								},
-=======
->>>>>>> dd86fac7
 							],
 							({
 								hostname,
@@ -113,10 +110,7 @@
 								container_registry_config_path,
 								public_ip,
 								private_ip,
-<<<<<<< HEAD
 								proxy_pass,
-=======
->>>>>>> dd86fac7
 							}) => {
 								frm
 									.call(method, {
@@ -125,10 +119,7 @@
 										container_registry_config_path,
 										public_ip,
 										private_ip,
-<<<<<<< HEAD
 										proxy_pass,
-=======
->>>>>>> dd86fac7
 									})
 									.then((r) => frm.refresh());
 							},
