--- conflicted
+++ resolved
@@ -294,11 +294,7 @@
    "link_fieldname": "invoice"
   }
  ],
-<<<<<<< HEAD
  "modified": "2021-02-23 14:24:26.971508",
-=======
- "modified": "2021-02-15 10:04:48.589220",
->>>>>>> 8088f8ee
  "modified_by": "Administrator",
  "module": "Press",
  "name": "Invoice",
