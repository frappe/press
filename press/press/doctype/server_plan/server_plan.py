# Copyright (c) 2024, Frappe and contributors
# For license information, please see license.txt

<<<<<<< HEAD
import frappe
from frappe.model.document import Document
from frappe.utils import rounded


class ServerPlan(Document):
	dashboard_fields = [
		"title",
		"price_inr",
		"price_usd",
		"vcpu",
		"memory",
		"disk",
	]

	def get_doc(self, doc):
		doc["price_per_day_inr"] = self.get_price_per_day("INR")
		doc["price_per_day_usd"] = self.get_price_per_day("USD")
		return doc

	@property
	def period(self):
		return frappe.utils.get_last_day(None).day

	def get_price_per_day(self, currency):
		price = self.price_inr if currency == "INR" else self.price_usd
		price_per_day = rounded(price / self.period, 2)
		return price_per_day
=======
# import frappe
from press.press.doctype.site_plan.plan import Plan


class ServerPlan(Plan):
	pass
>>>>>>> 1366484f
<|MERGE_RESOLUTION|>--- conflicted
+++ resolved
@@ -1,13 +1,12 @@
 # Copyright (c) 2024, Frappe and contributors
 # For license information, please see license.txt
 
-<<<<<<< HEAD
 import frappe
-from frappe.model.document import Document
+from press.press.doctype.site_plan.plan import Plan
 from frappe.utils import rounded
 
 
-class ServerPlan(Document):
+class ServerPlan(Plan):
 	dashboard_fields = [
 		"title",
 		"price_inr",
@@ -29,12 +28,4 @@
 	def get_price_per_day(self, currency):
 		price = self.price_inr if currency == "INR" else self.price_usd
 		price_per_day = rounded(price / self.period, 2)
-		return price_per_day
-=======
-# import frappe
-from press.press.doctype.site_plan.plan import Plan
-
-
-class ServerPlan(Plan):
-	pass
->>>>>>> 1366484f
+		return price_per_day