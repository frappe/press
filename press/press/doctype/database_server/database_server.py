--- conflicted
+++ resolved
@@ -931,7 +931,6 @@
 			)
 
 	@frappe.whitelist()
-<<<<<<< HEAD
 	def fetch_performance_report(self):
 		if self.is_performance_schema_enabled:
 			frappe.enqueue_doc(
@@ -1526,8 +1525,8 @@
 		if count is None:
 			return None
 		return count / 1000000000
-=======
-	def update_memory_allocator(self, memory_allocator):
+
+  def update_memory_allocator(self, memory_allocator):
 		frappe.enqueue_doc(
 			self.doctype,
 			self.name,
@@ -1565,7 +1564,6 @@
 				self.memory_allocator = memory_allocator
 				self.memory_allocator_version = query_result[0][0]["Value"]
 				self.save()
->>>>>>> d9b3da9f
 
 
 get_permission_query_conditions = get_permission_query_conditions_for_doctype(
