{
 "actions": [],
 "creation": "2020-10-02 17:33:00.453792",
 "doctype": "DocType",
 "editable_grid": 1,
 "engine": "InnoDB",
 "field_order": [
  "status",
  "hostname",
  "hostname_abbreviation",
  "domain",
  "title",
  "tls_certificate_renewal_failed",
  "column_break_4",
  "cluster",
  "provider",
  "virtual_machine",
  "self_hosted_server_domain",
  "section_break_qury",
  "public",
  "is_self_hosted",
  "enable_physical_backup",
  "halt_agent_jobs",
  "enable_binlog_indexing",
  "column_break_qsqm",
  "is_server_setup",
  "is_server_renamed",
  "is_server_prepared",
  "is_for_recovery",
  "billing_section",
  "team",
  "column_break_11",
  "plan",
  "auto_add_storage_min",
  "auto_add_storage_max",
  "auto_increase_storage",
  "networking_section",
  "ip",
  "column_break_10",
  "private_ip",
  "private_mac_address",
  "private_vlan_id",
  "agent_section",
  "agent_password",
  "mariadb_section",
  "self_hosted_mariadb_server",
  "mariadb_root_password",
  "column_break_12",
  "server_id",
  "ssh_section",
  "frappe_user_password",
  "frappe_public_key",
  "column_break_18",
  "ssh_user",
  "bastion_server",
  "ssh_port",
  "root_public_key",
  "section_break_cees",
  "ram",
  "column_break_apox",
  "tags_section",
  "tags",
  "mounts_section",
  "has_data_volume",
  "mounts",
  "notifications_section",
  "communication_info",
  "mariadb_settings_tab",
  "memory_limits_section",
  "memory_high",
  "memory_max",
  "memory_swap_max",
  "column_break_eiyu",
  "memory_allocator",
  "memory_allocator_version",
  "section_break_ladc",
  "is_performance_schema_enabled",
  "mariadb_system_variables",
  "mariadb_stalk_section",
  "is_stalk_setup",
  "stalk_gdb_collector",
  "stalk_strace_collector",
  "column_break_qrkk",
  "stalk_function",
  "stalk_variable",
  "stalk_threshold",
  "column_break_objb",
  "stalk_interval",
  "stalk_cycles",
  "stalk_sleep",
  "section_break_imng",
  "auto_purge_binlog_based_on_size",
  "max_binlog_size_gb",
  "column_break_hrsi",
  "binlogs_removed",
  "binlog_retention_days",
  "replication_tab",
  "is_primary",
  "column_break_vajj",
  "is_replication_setup",
  "primary",
  "section_break_qrcb",
  "gtid_binlog_pos",
  "column_break_clus",
  "gtid_current_pos",
  "column_break_gasc",
  "gtid_slave_pos"
 ],
 "fields": [
  {
   "fieldname": "status",
   "fieldtype": "Select",
   "in_list_view": 1,
   "in_standard_filter": 1,
   "label": "Status",
   "options": "Pending\nInstalling\nActive\nBroken\nArchived",
   "read_only": 1,
   "reqd": 1
  },
  {
   "default": "0",
   "fieldname": "is_server_setup",
   "fieldtype": "Check",
   "label": "Server Setup",
   "read_only": 1
  },
  {
   "fetch_from": "virtual_machine.public_ip_address",
   "fieldname": "ip",
   "fieldtype": "Data",
   "in_list_view": 1,
   "label": "IP"
  },
  {
   "fetch_from": "virtual_machine.private_ip_address",
   "fieldname": "private_ip",
   "fieldtype": "Data",
   "label": "Private IP"
  },
  {
   "fieldname": "mariadb_section",
   "fieldtype": "Section Break",
   "label": "MariaDB"
  },
  {
   "fieldname": "mariadb_root_password",
   "fieldtype": "Password",
   "label": "MariaDB Root Password",
   "read_only": 1
  },
  {
   "fieldname": "agent_section",
   "fieldtype": "Section Break",
   "label": "Agent"
  },
  {
   "fieldname": "agent_password",
   "fieldtype": "Password",
   "label": "Agent Password",
   "read_only": 1
  },
  {
   "fieldname": "server_id",
   "fieldtype": "Int",
   "label": "Server ID",
   "set_only_once": 1
  },
  {
   "depends_on": "eval: !doc.is_primary",
   "fieldname": "primary",
   "fieldtype": "Link",
   "in_list_view": 1,
   "in_standard_filter": 1,
   "label": "Primary",
   "mandatory_depends_on": "eval: !doc.is_primary",
   "options": "Database Server"
  },
  {
   "default": "1",
   "fieldname": "is_primary",
   "fieldtype": "Check",
   "in_list_view": 1,
   "in_standard_filter": 1,
   "label": "Is Primary"
  },
  {
   "fieldname": "column_break_12",
   "fieldtype": "Column Break"
  },
  {
   "fieldname": "ssh_section",
   "fieldtype": "Section Break",
   "label": "SSH"
  },
  {
   "fieldname": "root_public_key",
   "fieldtype": "Code",
   "label": "Root Public Key",
   "read_only": 1
  },
  {
   "fieldname": "frappe_public_key",
   "fieldtype": "Code",
   "label": "Frappe Public Key",
   "read_only": 1
  },
  {
   "default": "0",
   "depends_on": "eval: !doc.is_primary",
   "fieldname": "is_replication_setup",
   "fieldtype": "Check",
   "label": "Replication Setup",
   "read_only": 1
  },
  {
   "fieldname": "column_break_18",
   "fieldtype": "Column Break"
  },
  {
   "fieldname": "cluster",
   "fieldtype": "Link",
   "in_list_view": 1,
   "in_standard_filter": 1,
   "label": "Cluster",
   "options": "Cluster",
   "set_only_once": 1
  },
  {
   "fieldname": "hostname",
   "fieldtype": "Data",
   "label": "Hostname",
   "reqd": 1,
   "set_only_once": 1
  },
  {
   "fieldname": "domain",
   "fieldtype": "Link",
   "label": "Domain",
   "options": "Root Domain",
   "read_only": 1
  },
  {
   "fieldname": "column_break_4",
   "fieldtype": "Column Break"
  },
  {
   "default": "Generic",
   "fieldname": "provider",
   "fieldtype": "Select",
   "label": "Provider",
   "options": "Generic\nScaleway\nAWS EC2\nOCI\nHetzner",
   "set_only_once": 1
  },
  {
   "fieldname": "frappe_user_password",
   "fieldtype": "Password",
   "label": "Frappe User Password",
   "set_only_once": 1
  },
  {
   "fieldname": "networking_section",
   "fieldtype": "Section Break",
   "label": "Networking"
  },
  {
   "fieldname": "column_break_10",
   "fieldtype": "Column Break"
  },
  {
   "depends_on": "eval: doc.provider === \"Scaleway\"",
   "fieldname": "private_mac_address",
   "fieldtype": "Data",
   "label": "Private Mac Address",
   "mandatory_depends_on": "eval: doc.provider === \"Scaleway\"",
   "set_only_once": 1
  },
  {
   "depends_on": "eval: doc.provider === \"Scaleway\"",
   "fieldname": "private_vlan_id",
   "fieldtype": "Data",
   "label": "Private VLAN ID",
   "mandatory_depends_on": "eval: doc.provider === \"Scaleway\"",
   "set_only_once": 1
  },
  {
   "depends_on": "eval:[\"AWS EC2\", \"OCI\", \"Hetzner\"].includes(doc.provider)",
   "fieldname": "virtual_machine",
   "fieldtype": "Link",
   "label": "Virtual Machine",
   "mandatory_depends_on": "eval:doc.provider === \"AWS EC2\"",
   "options": "Virtual Machine"
  },
  {
   "fieldname": "team",
   "fieldtype": "Link",
   "label": "Team",
   "options": "Team"
  },
  {
   "fieldname": "billing_section",
   "fieldtype": "Section Break",
   "label": "Billing"
  },
  {
   "fieldname": "column_break_11",
   "fieldtype": "Column Break"
  },
  {
   "fieldname": "plan",
   "fieldtype": "Link",
   "label": "Plan",
   "options": "Server Plan"
  },
  {
   "default": "0",
   "fieldname": "is_server_prepared",
   "fieldtype": "Check",
   "label": "Is Server Prepared",
   "read_only": 1
  },
  {
   "default": "0",
   "fieldname": "is_server_renamed",
   "fieldtype": "Check",
   "label": "Is Server Renamed",
   "read_only": 1
  },
  {
   "fieldname": "title",
   "fieldtype": "Data",
   "label": "Title"
  },
  {
   "fieldname": "ssh_user",
   "fieldtype": "Data",
   "label": "SSH User"
  },
  {
   "default": "0",
   "fieldname": "is_self_hosted",
   "fieldtype": "Check",
   "label": "Is Self Hosted"
  },
  {
   "depends_on": "eval:doc.is_self_hosted",
   "fieldname": "self_hosted_server_domain",
   "fieldtype": "Data",
   "label": "Self Hosted Server Domain"
  },
  {
   "depends_on": "eval:doc.is_self_hosted",
   "fieldname": "self_hosted_mariadb_server",
   "fieldtype": "Data",
   "label": "Self Hosted MariaDB Server IP"
  },
  {
   "default": "22",
   "fieldname": "ssh_port",
   "fieldtype": "Int",
   "label": "SSH Port"
  },
  {
   "fieldname": "mariadb_settings_tab",
   "fieldtype": "Tab Break",
   "label": "MariaDB Settings"
  },
  {
   "fieldname": "mariadb_system_variables",
   "fieldtype": "Table",
   "label": "MariaDB System Variables",
   "options": "Database Server MariaDB Variable"
  },
  {
   "fieldname": "memory_limits_section",
   "fieldtype": "Section Break",
   "label": "Memory"
  },
  {
   "fieldname": "memory_high",
   "fieldtype": "Float",
   "label": "Memory High (GB)",
   "non_negative": 1
  },
  {
   "fieldname": "column_break_eiyu",
   "fieldtype": "Column Break"
  },
  {
   "fieldname": "memory_max",
   "fieldtype": "Float",
   "label": "Memory Max (GB)",
   "non_negative": 1
  },
  {
   "fieldname": "section_break_ladc",
   "fieldtype": "Section Break"
  },
  {
   "default": "0",
   "fieldname": "is_performance_schema_enabled",
   "fieldtype": "Check",
   "label": "Is Performance Schema Enabled",
   "read_only": 1
  },
  {
   "fieldname": "tags_section",
   "fieldtype": "Section Break",
   "label": "Tags"
  },
  {
   "fieldname": "tags",
   "fieldtype": "Table",
   "label": "Tags",
   "options": "Resource Tag"
  },
  {
   "fieldname": "section_break_cees",
   "fieldtype": "Section Break"
  },
  {
   "fieldname": "ram",
   "fieldtype": "Float",
   "label": "RAM (MB)"
  },
  {
   "fieldname": "column_break_apox",
   "fieldtype": "Column Break"
  },
  {
   "default": "0.1",
   "fieldname": "memory_swap_max",
   "fieldtype": "Float",
   "label": "Memory Swap Max (GB)",
   "non_negative": 1
  },
  {
   "fieldname": "hostname_abbreviation",
   "fieldtype": "Data",
   "label": "Hostname Abbreviation"
  },
  {
   "default": "0",
   "fieldname": "is_stalk_setup",
   "fieldtype": "Check",
   "label": "Is Stalk Setup",
   "read_only": 1
  },
  {
   "collapsible": 1,
   "fieldname": "mariadb_stalk_section",
   "fieldtype": "Section Break",
   "label": "MariaDB Stalk"
  },
  {
   "fieldname": "column_break_qrkk",
   "fieldtype": "Column Break"
  },
  {
   "default": "status",
   "fieldname": "stalk_function",
   "fieldtype": "Data",
   "label": "Stalk Function"
  },
  {
   "default": "Threads_running",
   "fieldname": "stalk_variable",
   "fieldtype": "Data",
   "label": "Stalk Variable"
  },
  {
   "default": "25",
   "fieldname": "stalk_threshold",
   "fieldtype": "Int",
   "label": "Stalk Threshold"
  },
  {
   "fieldname": "column_break_objb",
   "fieldtype": "Column Break"
  },
  {
   "default": "1",
   "fieldname": "stalk_interval",
   "fieldtype": "Float",
   "label": "Stalk Interval"
  },
  {
   "default": "5",
   "fieldname": "stalk_cycles",
   "fieldtype": "Int",
   "label": "Stalk Cycles"
  },
  {
   "default": "0",
   "fieldname": "stalk_gdb_collector",
   "fieldtype": "Check",
   "label": "Stalk GDB Collector"
  },
  {
   "default": "0",
   "fieldname": "stalk_strace_collector",
   "fieldtype": "Check",
   "label": "Stalk strace Collector"
  },
  {
   "default": "300",
   "fieldname": "stalk_sleep",
   "fieldtype": "Int",
   "label": "Stalk Sleep"
  },
  {
   "default": "0",
   "fieldname": "public",
   "fieldtype": "Check",
   "label": "Public"
  },
  {
   "default": "TCMalloc",
   "fieldname": "memory_allocator",
   "fieldtype": "Select",
   "label": "Memory Allocator",
   "options": "System\njemalloc\nTCMalloc",
   "read_only": 1
  },
  {
   "fieldname": "memory_allocator_version",
   "fieldtype": "Data",
   "label": "Memory Allocator Version",
   "read_only": 1
  },
  {
   "default": "25",
   "description": "Minimum storage to add automatically each time",
   "fieldname": "auto_add_storage_min",
   "fieldtype": "Int",
   "label": "Auto Add Storage Min",
   "non_negative": 1,
   "options": "50"
  },
  {
   "default": "250",
   "description": "Maximum storage to add automatically each time",
   "fieldname": "auto_add_storage_max",
   "fieldtype": "Int",
   "label": "Auto Add Storage Max",
   "non_negative": 1
  },
  {
   "fieldname": "mounts_section",
   "fieldtype": "Section Break",
   "label": "Mounts"
  },
  {
   "fieldname": "mounts",
   "fieldtype": "Table",
   "label": "Mounts",
   "options": "Server Mount"
  },
  {
   "default": "0",
   "fetch_from": "virtual_machine.has_data_volume",
   "fieldname": "has_data_volume",
   "fieldtype": "Check",
   "label": "Has Data Volume",
   "read_only": 1
  },
  {
   "default": "0",
   "fieldname": "enable_physical_backup",
   "fieldtype": "Check",
   "label": "Enable Physical Backup"
  },
  {
   "default": "0",
   "description": "Stop polling and queuing agent jobs",
   "fieldname": "halt_agent_jobs",
   "fieldtype": "Check",
   "label": "Halt Agent Jobs"
  },
  {
   "fieldname": "section_break_qury",
   "fieldtype": "Section Break"
  },
  {
   "default": "0",
   "fieldname": "enable_binlog_indexing",
   "fieldtype": "Check",
   "label": "Enable Binlog Indexing"
  },
  {
   "fieldname": "column_break_qsqm",
   "fieldtype": "Column Break"
  },
  {
   "fieldname": "section_break_imng",
   "fieldtype": "Section Break"
  },
  {
   "default": "14",
   "description": "Only works with Binlog Indexer",
   "fieldname": "binlog_retention_days",
   "fieldtype": "Int",
   "label": "Binlog Retention (days)"
  },
  {
   "default": "0",
   "fieldname": "binlogs_removed",
   "fieldtype": "Check",
   "hidden": 1,
   "label": "Binlogs Removed"
  },
  {
   "default": "1",
   "fieldname": "auto_increase_storage",
   "fieldtype": "Check",
   "label": "Auto Increase Storage"
  },
  {
   "default": "0",
   "fieldname": "is_for_recovery",
   "fieldtype": "Check",
   "label": "Is For Recovery"
  },
  {
   "fieldname": "replication_tab",
   "fieldtype": "Tab Break",
   "label": "Replication"
  },
  {
   "fieldname": "column_break_vajj",
   "fieldtype": "Column Break"
  },
  {
   "fieldname": "section_break_qrcb",
   "fieldtype": "Section Break"
  },
  {
   "fieldname": "gtid_binlog_pos",
   "fieldtype": "Data",
   "label": "GTID Binlog Pos",
   "read_only": 1
  },
  {
   "fieldname": "column_break_clus",
   "fieldtype": "Column Break"
  },
  {
   "fieldname": "gtid_current_pos",
   "fieldtype": "Data",
   "label": "GTID Current Pos",
   "read_only": 1
  },
  {
   "fieldname": "column_break_gasc",
   "fieldtype": "Column Break"
  },
  {
   "fieldname": "gtid_slave_pos",
   "fieldtype": "Data",
   "label": "GTID Slave Pos",
   "read_only": 1
  },
  {
   "default": "0",
   "fieldname": "tls_certificate_renewal_failed",
   "fieldtype": "Check",
   "label": "TLS Certificate Renewal Failed",
   "read_only": 1
  },
  {
   "fieldname": "notifications_section",
   "fieldtype": "Section Break",
   "label": "Notifications"
  },
  {
   "fieldname": "communication_info",
   "fieldtype": "Table",
   "label": "Communication Info",
   "options": "Communication Info"
  },
  { 
   "fieldname": "bastion_server",
   "fieldtype": "Link",
   "label": "Bastion Server",
   "options": "Bastion Server"
  },
  {
   "default": "0",
   "fieldname": "auto_purge_binlog_based_on_size",
   "fieldtype": "Check",
   "label": "Auto Purge Binlog Based on Size",
   "search_index": 1
  },
  {
   "fieldname": "column_break_hrsi",
   "fieldtype": "Column Break"
  },
  {
   "fieldname": "max_binlog_size_gb",
   "fieldtype": "Int",
   "label": "Max Binlog Size (GB)",
   "non_negative": 1
  }
 ],
 "grid_page_length": 50,
 "index_web_pages_for_search": 1,
 "links": [
  {
   "group": "Analytics",
   "link_doctype": "Disk Performance",
   "link_fieldname": "server"
  },
  {
   "group": "Logs",
   "link_doctype": "MariaDB Binlog",
   "link_fieldname": "database_server"
  }
 ],
<<<<<<< HEAD
 "modified": "2025-10-03 22:55:44.870368",
=======
 "modified": "2025-09-25 15:33:11.744857",
>>>>>>> 042b1165
 "modified_by": "Administrator",
 "module": "Press",
 "name": "Database Server",
 "owner": "Administrator",
 "permissions": [
  {
   "create": 1,
   "delete": 1,
   "email": 1,
   "export": 1,
   "print": 1,
   "read": 1,
   "report": 1,
   "role": "System Manager",
   "share": 1,
   "write": 1
  },
  {
   "create": 1,
   "read": 1,
   "role": "Press Admin",
   "write": 1
  },
  {
   "create": 1,
   "read": 1,
   "role": "Press Member",
   "write": 1
  }
 ],
 "row_format": "Dynamic",
 "sort_field": "modified",
 "sort_order": "DESC",
 "states": [],
 "track_changes": 1
}<|MERGE_RESOLUTION|>--- conflicted
+++ resolved
@@ -715,11 +715,7 @@
    "link_fieldname": "database_server"
   }
  ],
-<<<<<<< HEAD
  "modified": "2025-10-03 22:55:44.870368",
-=======
- "modified": "2025-09-25 15:33:11.744857",
->>>>>>> 042b1165
  "modified_by": "Administrator",
  "module": "Press",
  "name": "Database Server",
