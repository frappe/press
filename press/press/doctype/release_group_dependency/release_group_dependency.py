--- conflicted
+++ resolved
@@ -4,10 +4,6 @@
 import frappe
 from frappe.model.document import Document
 
-<<<<<<< HEAD
-from press.access.support_access import has_support_access
-=======
->>>>>>> e35d114e
 from press.api.client import is_owned_by_team
 
 
@@ -32,12 +28,7 @@
 	def get_list_query(query, filters=None, **list_args):
 		if not filters or not (group := filters.get("parent")):
 			return None
-<<<<<<< HEAD
-		if not has_support_access("Release Group", group):
-			is_owned_by_team("Release Group", group, raise_exception=True)
-=======
 		is_owned_by_team("Release Group", group, raise_exception=True)
->>>>>>> e35d114e
 
 		RGDependency = frappe.qb.DocType("Release Group Dependency")
 		BenchDependency = frappe.qb.DocType("Bench Dependency")
@@ -53,9 +44,4 @@
 				RGDependency.is_custom,
 			)
 		)
-<<<<<<< HEAD
-		dependencies = query.run(as_dict=True)
-		return dependencies  # noqa: RET504
-=======
-		return query.run(as_dict=True)
->>>>>>> e35d114e
+		return query.run(as_dict=True)