--- conflicted
+++ resolved
@@ -3,20 +3,13 @@
 # For license information, please see license.txt
 
 import json
-<<<<<<< HEAD
-=======
 from datetime import datetime, timedelta
 
->>>>>>> e59e7b1b
 import frappe
 
 from frappe.model.document import Document
-<<<<<<< HEAD
-from frappe.model.naming import append_number_if_name_exists
-=======
 from frappe.model.naming import append_number_if_name_exists, make_autoname
 
->>>>>>> e59e7b1b
 from press.agent import Agent
 from press.overrides import get_permission_query_conditions_for_doctype
 from press.press.doctype.site.site import Site
