--- conflicted
+++ resolved
@@ -29,19 +29,8 @@
 		users: DF.Table[PressPermissionGroupUser]
 	# end: auto-generated types
 
-<<<<<<< HEAD
-	dashboard_fields = ["title"]
-=======
 	dashboard_fields = ["title", "users"]
-	dashboard_actions = [
-		"get_users",
-		"add_user",
-		"remove_user",
-		"update_permissions",
-		"get_all_document_permissions",
-		"delete",
-	]
->>>>>>> 975e464f
+	dashboard_actions = ["delete"]
 
 	def get_doc(self, doc):
 		if doc.users:
