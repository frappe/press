# Copyright (c) 2022, Frappe and contributors
# For license information, please see license.txt

import frappe
from frappe.model.document import Document

from press.telegram_utils import Telegram
from press.runner import Ansible
from press.utils import log_error


class SecurityUpdateCheck(Document):
	def after_insert(self):
		self.start()

	@frappe.whitelist()
	def start(self):
		self.status = "Pending"
		self.save()
		frappe.db.commit()
		frappe.enqueue_doc(self.doctype, self.name, "_start", queue="short")

	def _start(self):
		try:
			_server = frappe.get_doc(self.server_type, self.server)
			ansible = Ansible(
<<<<<<< HEAD
				playbook="security_update.yml",
				server=frappe.get_doc(self.server_type, self.server),
				variables={"validate_pending_security_updates": True},
=======
				playbook="security_update_check.yml",
				server=_server,
				user=_server.ssh_user or "root",
				port=_server.ssh_port or 22,
>>>>>>> 90ffe09e
			)
			self.reload()
			self.play = ansible.play
			self.status = "Running"
			self.save()
			frappe.db.commit()
			play = ansible.run()
			if play.status == "Success":
				self.succeed()
			else:
				self.fail()
		except Exception:
			log_error("Security Update Check Exception", scan=self.as_dict())
			self.fail()
		self.save()

	def succeed(self):
		self.status = "Success"

	def fail(self):
		self.status = "Failure"
		domain = frappe.get_value("Press Settings", "Press Settings", "domain")
		message = f"""
Security Update Check for *{self.server}* failed.

[Security Update Check]({domain}{self.get_url()})
"""
		telegram = Telegram()
		telegram.send(message)<|MERGE_RESOLUTION|>--- conflicted
+++ resolved
@@ -24,16 +24,11 @@
 		try:
 			_server = frappe.get_doc(self.server_type, self.server)
 			ansible = Ansible(
-<<<<<<< HEAD
-				playbook="security_update.yml",
-				server=frappe.get_doc(self.server_type, self.server),
-				variables={"validate_pending_security_updates": True},
-=======
 				playbook="security_update_check.yml",
 				server=_server,
 				user=_server.ssh_user or "root",
 				port=_server.ssh_port or 22,
->>>>>>> 90ffe09e
+				variables={"validate_pending_security_updates": True},
 			)
 			self.reload()
 			self.play = ansible.play
