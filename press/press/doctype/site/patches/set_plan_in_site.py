--- conflicted
+++ resolved
@@ -5,14 +5,10 @@
 
 def execute():
 	# set plan in all non-archived sites that have active subscription
-<<<<<<< HEAD
+	frappe.reload_doctype("Site")
+
 	frappe.db.sql(
 		"""
-=======
-	frappe.reload_doctype("Site")
-	
-	frappe.db.sql('''
->>>>>>> 2b37b0a6
 		UPDATE
 			tabSite s
 			LEFT JOIN tabSubscription p ON s.name = p.document_name
