--- conflicted
+++ resolved
@@ -28,20 +28,14 @@
 
 
 class Site(Document):
-<<<<<<< HEAD
 	def _get_site_name(self, subdomain: str):
 		"""Get full site domain name given subdomain."""
-		domain = frappe.db.get_single_value("Press Settings", "domain")
-		return f"{subdomain}.{domain}"
+		if not self.domain:
+			self.domain = frappe.db.get_single_value("Press Settings", "domain")
+		return f"{subdomain}.{self.domain}"
 
 	def autoname(self):
 		self.name = self._get_site_name(self.subdomain)
-=======
-	def autoname(self):
-		if not self.domain:
-			self.domain = frappe.db.get_single_value("Press Settings", "domain")
-		self.name = f"{self.subdomain}.{self.domain}"
->>>>>>> dc2f1793
 
 	def validate(self):
 		# validate site name
