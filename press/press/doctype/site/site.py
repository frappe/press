--- conflicted
+++ resolved
@@ -368,7 +368,6 @@
 		create_dns_record(self, record_name=self._get_site_name(self.subdomain))
 		self.create_agent_request()
 
-<<<<<<< HEAD
 
 	@frappe.whitelist()
 	def create_dns_record(self):
@@ -385,13 +384,6 @@
 			self._change_dns_record("UPSERT", domain, proxy_server)
 
 
-=======
-		if hasattr(self, "share_details_consent") and self.share_details_consent:
-			# create partner lead
-			frappe.get_doc(doctype="Partner Lead", team=self.team, site=self.name).insert(
-				ignore_permissions=True
-			)
->>>>>>> 145aec6a
 
 	def remove_dns_record(self, domain: Document, proxy_server: str, site: str):
 		"""Remove dns record of site pointing to proxy."""
