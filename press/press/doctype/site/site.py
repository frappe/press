# -*- coding: utf-8 -*-
# Copyright (c) 2021, Frappe and contributors
# For license information, please see license.txt

import json
import re
from collections import defaultdict
from datetime import datetime
from typing import Any, Dict, List

import dateutil.parser
import frappe
import requests
from frappe.core.utils import find
from frappe.frappeclient import FrappeClient
from frappe.model.document import Document
from frappe.model.naming import append_number_if_name_exists
from frappe.utils import cint, cstr, get_datetime

try:
	from frappe.utils import convert_utc_to_user_timezone
except ImportError:
	from frappe.utils import convert_utc_to_system_timezone as convert_utc_to_user_timezone

from frappe.utils.password import get_decrypted_password
from frappe.utils.user import is_system_user

from press.agent import Agent
from press.api.site import check_dns
from press.overrides import get_permission_query_conditions_for_doctype
from press.press.doctype.marketplace_app.marketplace_app import marketplace_app_hook
from press.press.doctype.plan.plan import get_plan_config
from press.press.doctype.site_activity.site_activity import log_site_activity
from press.press.doctype.site_analytics.site_analytics import create_site_analytics
from press.utils import convert, get_client_blacklisted_keys, guess_type, log_error
from press.utils.dns import create_dns_record, _change_dns_record


class Site(Document):
	def _get_site_name(self, subdomain: str):
		"""Get full site domain name given subdomain."""
		if not self.domain:
			self.domain = frappe.db.get_single_value("Press Settings", "domain")
		return f"{subdomain}.{self.domain}"

	def autoname(self):
		self.name = self._get_site_name(self.subdomain)

	def validate(self):
		if self.has_value_changed("subdomain"):
			self.validate_site_name()
		self.set_site_admin_password()
		self.validate_installed_apps()
		self.validate_host_name()
		self.validate_site_config()
		self.validate_auto_update_fields()

	def before_insert(self):
		# initialize site.config based on plan
		self._update_configuration(self.get_plan_config(), save=False)
		if not self.notify_email and self.team != "Administrator":
			self.notify_email = frappe.db.get_value("Team", self.team, "notify_email")

	def validate_site_name(self):
		site_regex = r"^[a-z0-9][a-z0-9-]*[a-z0-9]$"
		if not re.match(site_regex, self.subdomain):
			frappe.throw(
				"Subdomain contains invalid characters. Use lowercase"
				" characters, numbers and hyphens"
			)
		if len(self.subdomain) > 32:
			frappe.throw("Subdomain too long. Use 32 or less characters")

		if len(self.subdomain) < 5:
			frappe.throw("Subdomain too short. Use 5 or more characters")

	def set_site_admin_password(self):
		# set site.admin_password if doesn't exist
		if not self.admin_password:
			self.admin_password = frappe.generate_hash(length=16)

	def validate_installed_apps(self):
		# validate apps to be installed on site
		bench_apps = frappe.get_doc("Bench", self.bench).apps
		for app in self.apps:
			if not find(bench_apps, lambda x: x.app == app.app):
				frappe.throw(f"app {app.app} is not available on Bench {self.bench}.")

		if self.apps[0].app != "frappe":
			frappe.throw("First app to be installed on site must be frappe.")

		site_apps = [app.app for app in self.apps]
		if len(site_apps) != len(set(site_apps)):
			frappe.throw("Can't install same app twice.")

		# Install apps in the same order as bench
		if self.is_new():
			bench_app_names = [app.app for app in bench_apps]
			self.apps.sort(key=lambda x: bench_app_names.index(x.app))

	def validate_host_name(self):
		# set or update site.host_name
		if self.is_new():
			self.host_name = self.name
			self._update_configuration({"host_name": f"https://{self.host_name}"}, save=False)
		elif self.has_value_changed("host_name"):
			self._validate_host_name()

	def validate_site_config(self):
		# update site._keys_removed_in_last_update value
		old_keys = json.loads(self.config)
		new_keys = [x.key for x in self.configuration]
		self._keys_removed_in_last_update = json.dumps(
			[x for x in old_keys if x not in new_keys]
		)

		# generate site.config from site.configuration
		self.update_config_preview()

		# create an agent request if config has been updated
		# if not self.is_new() and self.has_value_changed("config"):
		# 	Agent(self.server).update_site_config(self)

	def validate_auto_update_fields(self):
		# Validate day of month
		if not (1 <= self.update_on_day_of_month <= 31):
			frappe.throw("Day of the month must be between 1 and 31 (included)!")

	def on_update(self):
		if self.status == "Active" and self.has_value_changed("host_name"):
			self.update_site_config({"host_name": f"https://{self.host_name}"})
			self._update_redirects_for_all_site_domains()
			frappe.db.set_value("Site Domain", self.host_name, "redirect_to_primary", False)

		self.update_subscription()

		if self.status not in ["Pending", "Archived", "Suspended"] and self.has_value_changed(
			"subdomain"
		):
			self.rename(self._get_site_name(self.subdomain))

	def rename_upstream(self, new_name: str):
		proxy_server = frappe.db.get_value("Server", self.server, "proxy_server")
		agent = Agent(proxy_server, server_type="Proxy Server")
		site_domains = frappe.get_all(
			"Site Domain", {"site": self.name, "name": ("!=", self.name)}, pluck="name"
		)
		agent.rename_upstream_site(self.server, self, new_name, site_domains)

	@frappe.whitelist()
	def retry_rename(self):
		"""Retry rename with current subdomain"""
		if not self.name == self._get_site_name(self.subdomain):
			self.rename(self._get_site_name(self.subdomain))
		else:
			frappe.throw("Please choose a different subdomain")

	@frappe.whitelist()
	def retry_archive(self):
		"""Retry archive with subdomain+domain name of site"""
		site_name = self.subdomain + "." + self.domain
		if frappe.db.exists("Site", {"name": site_name, "bench": self.bench}):
			frappe.throw(f"Another site already exists in {self.bench} with name: {site_name}")
		self.archive(site_name=site_name, reason="Retry Archive")

	def rename(self, new_name: str):
		create_dns_record(doc=self, record_name=self._get_site_name(self.subdomain))
		agent = Agent(self.server)
		agent.rename_site(self, new_name)
		self.rename_upstream(new_name)
		self.status = "Pending"
		self.save()

		try:
			# remove old dns record from route53 after rename
			domain = frappe.get_doc("Root Domain", self.domain)
			proxy_server = frappe.get_value("Server", self.server, "proxy_server")
			self.remove_dns_record(domain, proxy_server, self.name)
		except Exception:
			log_error("Removing Old Site from Route53 Failed")

	def update_config_preview(self):
		"""Regenrates site.config on each site.validate from the site.configuration child table data"""
		new_config = {}

		# Update from site.configuration
		for row in self.configuration:
			# update internal flag from master
			row.internal = frappe.db.get_value("Site Config Key", row.key, "internal")
			key_type = row.type or row.get_type()
			if key_type == "Password":
				# we don't support password type yet!
				key_type = "String"
			row.type = key_type

			if key_type == "Number":
				key_value = (
					int(row.value) if isinstance(row.value, (float, int)) else json.loads(row.value)
				)
			elif key_type == "Boolean":
				key_value = (
					row.value if isinstance(row.value, bool) else bool(json.loads(cstr(row.value)))
				)
			elif key_type == "JSON":
				key_value = json.loads(cstr(row.value))
			else:
				key_value = row.value

			new_config[row.key] = key_value

		self.config = json.dumps(new_config, indent=4)

	def install_app(self, app):
		if not find(self.apps, lambda x: x.app == app):
			log_site_activity(self.name, "Install App")
			self.append("apps", {"app": app})
			agent = Agent(self.server)
			agent.install_app_site(self, app)
			self.status = "Pending"
			self.save()

			marketplace_app_hook(app=app, site=self.name, op="install")

	def uninstall_app(self, app):
		app_doc = find(self.apps, lambda x: x.app == app)
		log_site_activity(self.name, "Uninstall App")
		self.remove(app_doc)
		agent = Agent(self.server)
		agent.uninstall_app_site(self, app_doc.app)
		self.status = "Pending"
		self.save()

		marketplace_app_hook(app=app, site=self.name, op="uninstall")

	def _create_default_site_domain(self):
		"""Create Site Domain with Site name."""
		return frappe.get_doc(
			{
				"doctype": "Site Domain",
				"site": self.name,
				"domain": self.name,
				"status": "Active",
				"retry_count": 0,
				"dns_type": "A",
			}
		).insert(ignore_if_duplicate=True)

	def after_insert(self):
		# log activity
		log_site_activity(self.name, "Create")
		self._create_default_site_domain()
		create_dns_record(self, record_name=self._get_site_name(self.subdomain))
		self.create_agent_request()

<<<<<<< HEAD
=======
	@frappe.whitelist()
	def create_dns_record(self):
		"""Check if site needs dns records and creates one."""
		domain = frappe.get_doc("Root Domain", self.domain)

		is_standalone = frappe.get_value("Server", self.server, "is_standalone")
		if self.cluster == domain.default_cluster and not is_standalone:
			return
		if is_standalone:
			self._change_dns_record("UPSERT", domain, self.server)
		else:
			proxy_server = frappe.get_value("Server", self.server, "proxy_server")
			self._change_dns_record("UPSERT", domain, proxy_server)


>>>>>>> 5db58cbb
	def remove_dns_record(self, domain: Document, proxy_server: str, site: str):
		"""Remove dns record of site pointing to proxy."""
		_change_dns_record(
			method="DELETE", domain=domain, proxy_server=proxy_server, record_name=site
		)

	def create_agent_request(self):
		agent = Agent(self.server)
		if self.remote_database_file:
			agent.new_site_from_backup(self, skip_failing_patches=self.skip_failing_patches)
		else:
			agent.new_site(self)

		server = frappe.get_all(
			"Server", filters={"name": self.server}, fields=["proxy_server"], limit=1
		)[0]

		agent = Agent(server.proxy_server, server_type="Proxy Server")
		agent.new_upstream_file(server=self.server, site=self.name)

	@frappe.whitelist()
	def reinstall(self):
		log_site_activity(self.name, "Reinstall")
		agent = Agent(self.server)
		agent.reinstall_site(self)
		self.status = "Pending"
		self.save()

	@frappe.whitelist()
	def migrate(self, skip_failing_patches=False):
		log_site_activity(self.name, "Migrate")
		agent = Agent(self.server)
		activate = True
		if self.status in ("Inactive", "Suspended"):
			activate = False
			self.status_before_update = self.status
		elif self.status == "Broken" and self.status_before_update in (
			"Inactive",
			"Suspended",
		):
			activate = False
		agent.migrate_site(self, skip_failing_patches=skip_failing_patches, activate=activate)
		self.status = "Pending"
		self.save()

	@frappe.whitelist()
	def last_migrate_failed(self):
		"""Returns `True` if the last site update's(`Migrate` deploy type) migrate site job step failed, `False` otherwise"""

		site_update = frappe.get_all(
			"Site Update",
			filters={"site": self.name},
			fields=["status", "update_job", "deploy_type"],
			limit=1,
			order_by="creation desc",
		)

		if not (site_update and site_update[0].deploy_type == "Migrate"):
			return False
		site_update = site_update[0]

		if site_update.status == "Recovered":
			migrate_site_step = frappe.get_all(
				"Agent Job Step",
				filters={"step_name": "Migrate Site", "agent_job": site_update.update_job},
				fields=["status"],
				limit=1,
			)

			if migrate_site_step and migrate_site_step[0].status == "Failure":
				return True

		return False

	@frappe.whitelist()
	def restore_tables(self):
		self.status_before_update = self.status
		agent = Agent(self.server)
		agent.restore_site_tables(self)
		self.status = "Pending"
		self.save()

	@frappe.whitelist()
	def clear_site_cache(self):
		log_site_activity(self.name, "Clear Cache")
		agent = Agent(self.server)
		agent.clear_site_cache(self)

	@frappe.whitelist()
	def restore_site(self, skip_failing_patches=False):
		if not frappe.get_doc("Remote File", self.remote_database_file).exists():
			raise Exception(
				"Remote File {0} is unavailable on S3".format(self.remote_database_file)
			)

		log_site_activity(self.name, "Restore")
		agent = Agent(self.server)
		agent.restore_site(self, skip_failing_patches=skip_failing_patches)
		self.status = "Pending"
		self.save()

	@frappe.whitelist()
	def backup(self, with_files=False, offsite=False):
		return frappe.get_doc(
			{
				"doctype": "Site Backup",
				"site": self.name,
				"with_files": with_files,
				"offsite": offsite,
			}
		).insert()

	@frappe.whitelist()
	def schedule_update(self, skip_failing_patches=False, skip_backups=False):
		log_site_activity(self.name, "Update")
		self.status_before_update = self.status
		self.status = "Pending"
		self.save()
		doc = frappe.get_doc(
			{
				"doctype": "Site Update",
				"site": self.name,
				"skipped_failing_patches": skip_failing_patches,
				"skipped_backups": skip_backups,
			}
		).insert()
		return doc.name

	@frappe.whitelist()
	def move_to_group(self, group, skip_failing_patches=False):
		log_site_activity(self.name, "Update")
		self.status_before_update = self.status
		self.status = "Pending"
		self.save()
		return frappe.get_doc(
			{
				"doctype": "Site Update",
				"site": self.name,
				"destination_group": group,
				"skipped_failing_patches": skip_failing_patches,
			}
		).insert()

	@frappe.whitelist()
	def move_to_bench(self, bench, deactivate=True, skip_failing_patches=False):
		log_site_activity(self.name, "Update")
		self.status_before_update = self.status
		self.status = "Pending"
		self.save()
		agent = Agent(self.server)
		agent.move_site_to_bench(self, bench, deactivate, skip_failing_patches)

	def reset_previous_status(self):
		self.status = self.status_before_update
		self.status_before_update = None
		if not self.status:
			status_map = {402: "Suspended", 503: "Inactive"}
			try:
				response = requests.get(f"https://{self.name}")
				self.status = status_map.get(response.status_code, "Active")
			except Exception:
				log_error("Site Status Fetch Error", site=self.name)
		self.save()

	@frappe.whitelist()
	def update_without_backup(self):
		log_site_activity(self.name, "Update without Backup")
		self.status_before_update = self.status
		self.status = "Pending"
		self.save()
		frappe.get_doc(
			{
				"doctype": "Site Update",
				"site": self.name,
				"skipped_backups": 1,
			}
		).insert()

	@frappe.whitelist()
	def add_domain(self, domain):
		domain = domain.lower()
		if check_dns(self.name, domain)["matched"]:
			log_site_activity(self.name, "Add Domain")
			frappe.get_doc(
				{
					"doctype": "Site Domain",
					"status": "Pending",
					"site": self.name,
					"domain": domain,
					"dns_type": "CNAME",
					"ssl": False,
				}
			).insert()

	def get_config_value_for_key(self, key: str) -> Any:
		"""
		Get site config value configuration child table for given key.

		:returns: None if key not in config.
		"""
		key_obj = find(self.configuration, lambda x: x.key == key)
		if key_obj:
			return json.loads(key_obj.get("value"))
		return None

	def add_domain_to_config(self, domain: str):
		domains = self.get_config_value_for_key("domains") or []
		domains.append(domain)
		self._update_configuration({"domains": domains})
		agent = Agent(self.server)
		agent.add_domain(self, domain)

	def remove_domain_from_config(self, domain):
		domains = self.get_config_value_for_key("domains")
		domains.remove(domain)
		self._update_configuration({"domains": domains})
		agent = Agent(self.server)
		agent.remove_domain(self, domain)

	def remove_domain(self, domain):
		if domain == self.name:
			raise Exception("Cannot delete default site_domain")
		site_domain = frappe.get_all(
			"Site Domain", filters={"site": self.name, "domain": domain}
		)[0]
		site_domain = frappe.delete_doc("Site Domain", site_domain.name)

	def retry_add_domain(self, domain):
		if check_dns(self.name, domain)["matched"]:
			site_domain = frappe.get_all(
				"Site Domain",
				filters={
					"site": self.name,
					"domain": domain,
					"status": ("!=", "Active"),
					"retry_count": ("<=", 5),
				},
			)[0]
			site_domain = frappe.get_doc("Site Domain", site_domain.name)
			site_domain.retry()

	def _check_if_domain_belongs_to_site(self, domain: str):
		if not frappe.db.exists(
			{"doctype": "Site Domain", "site": self.name, "domain": domain}
		):
			frappe.throw(
				msg=f"Site Domain {domain} for site {self.name} does not exist",
				exc=frappe.exceptions.LinkValidationError,
			)

	def _check_if_domain_is_active(self, domain: str):
		status = frappe.get_value("Site Domain", domain, "status")
		if status != "Active":
			frappe.throw(
				msg="Only active domains can be primary", exc=frappe.LinkValidationError
			)

	def _validate_host_name(self):
		"""Perform checks for primary domain."""
		self._check_if_domain_belongs_to_site(self.host_name)
		self._check_if_domain_is_active(self.host_name)

	def set_host_name(self, domain: str):
		"""Set host_name/primary domain of site."""
		self.host_name = domain
		self.save()

	def _get_redirected_domains(self) -> List[str]:
		"""Get list of redirected site domains for site."""
		return frappe.get_all(
			"Site Domain",
			filters={"site": self.name, "redirect_to_primary": True},
			pluck="name",
		)

	def _update_redirects_for_all_site_domains(self):
		domains = self._get_redirected_domains()
		if domains:
			return self.set_redirects_in_proxy(domains)

	def _remove_redirects_for_all_site_domains(self):
		domains = self._get_redirected_domains()
		if domains:
			self.unset_redirects_in_proxy(domains)

	def set_redirects_in_proxy(self, domains: List[str]):
		target = self.host_name
		proxy_server = frappe.db.get_value("Server", self.server, "proxy_server")
		agent = Agent(proxy_server, server_type="Proxy Server")
		return agent.setup_redirects(self.name, domains, target)

	def unset_redirects_in_proxy(self, domains: List[str]):
		proxy_server = frappe.db.get_value("Server", self.server, "proxy_server")
		agent = Agent(proxy_server, server_type="Proxy Server")
		agent.remove_redirects(self.name, domains)

	def set_redirect(self, domain: str):
		"""Enable redirect to primary for domain."""
		self._check_if_domain_belongs_to_site(domain)
		site_domain = frappe.get_doc("Site Domain", domain)
		site_domain.setup_redirect()

	def unset_redirect(self, domain: str):
		"""Disable redirect to primary for domain."""
		self._check_if_domain_belongs_to_site(domain)
		site_domain = frappe.get_doc("Site Domain", domain)
		site_domain.remove_redirect()

	@frappe.whitelist()
	def archive(self, site_name=None, reason=None, force=False, skip_reload=False):
		log_site_activity(self.name, "Archive", reason)
		agent = Agent(self.server)
		self.status = "Pending"
		self.save()
		agent.archive_site(self, site_name, force)

		server = frappe.get_all(
			"Server", filters={"name": self.server}, fields=["proxy_server"], limit=1
		)[0]

		agent = Agent(server.proxy_server, server_type="Proxy Server")
		agent.remove_upstream_file(
			server=self.server, site=self.name, site_name=site_name, skip_reload=skip_reload
		)

		self.db_set("host_name", None)

		self.delete_offsite_backups()
		frappe.db.set_value(
			"Site Backup",
			{"site": self.name, "offsite": False},
			"files_availability",
			"Unavailable",
		)
		self.disable_subscription()
		self.disable_marketplace_subscriptions()

	@frappe.whitelist()
	def cleanup_after_archive(self):
		site_cleanup_after_archive(self.name)

	def delete_offsite_backups(self):
		from press.press.doctype.remote_file.remote_file import delete_remote_backup_objects

		log_site_activity(self.name, "Drop Offsite Backups")

		sites_remote_files = []
		site_backups = frappe.get_all(
			"Site Backup",
			filters={"site": self.name, "offsite": True, "files_availability": "Available"},
			pluck="name",
			order_by="creation desc",
		)[
			1:
		]  # Keep latest backup
		for backup_files in frappe.get_all(
			"Site Backup",
			filters={"name": ("in", site_backups)},
			fields=["remote_database_file", "remote_public_file", "remote_private_file"],
			as_list=True,
			order_by="creation desc",
			ignore_ifnull=True,
		):
			sites_remote_files += backup_files

		if not sites_remote_files:
			return

		frappe.db.set_value(
			"Site Backup",
			{"name": ("in", site_backups), "offsite": True},
			"files_availability",
			"Unavailable",
		)

		return delete_remote_backup_objects(sites_remote_files)

	def login(self, reason=None):
		log_site_activity(self.name, "Login as Administrator", reason=reason)
		return self.get_login_sid()

	def get_connection_as_admin(self):
		password = get_decrypted_password("Site", self.name, "admin_password")
		conn = FrappeClient(f"https://{self.name}", "Administrator", password)

		return conn

	def get_login_sid(self):
		password = get_decrypted_password("Site", self.name, "admin_password")
		response = requests.post(
			f"https://{self.name}/api/method/login",
			data={"usr": "Administrator", "pwd": password},
		)
		sid = response.cookies.get("sid")
		if not sid:
			agent = Agent(self.server)
			sid = agent.get_site_sid(self)
		if not sid or sid == "Guest":
			frappe.throw("Could not login as Administrator", frappe.ValidationError)
		return sid

	def fetch_info(self):
		agent = Agent(self.server)
		return agent.get_site_info(self)

	def fetch_analytics(self):
		agent = Agent(self.server)
		return agent.get_site_analytics(self)

	def get_disk_usages(self):
		try:
			last_usage = frappe.get_last_doc("Site Usage", {"site": self.name})
		except frappe.DoesNotExistError:
			return defaultdict(lambda: None)

		return {
			"database": last_usage.database,
			"backups": last_usage.backups,
			"public": last_usage.public,
			"private": last_usage.private,
		}

	def _sync_config_info(self, fetched_config: Dict) -> bool:
		"""Update site doc config with the fetched_config values.

		:fetched_config: Generally data passed is the config part of the agent info response
		:returns: True if value has changed
		"""
		config = {
			key: fetched_config[key]
			for key in fetched_config
			if key not in get_client_blacklisted_keys()
		}
		new_config = {**json.loads(self.config or "{}"), **config}
		current_config = json.dumps(new_config, indent=4)

		if self.config != current_config:
			self._update_configuration(new_config, save=False)
			return True
		return False

	def _sync_usage_info(self, fetched_usage: Dict):
		"""Generate a Site Usage doc for the site using the fetched_usage data.

		:fetched_usage: Requires backups, database, public, private keys with Numeric values
		"""

		def _insert_usage(usage: dict):
			current_usages = self.get_disk_usages()
			site_usage_data = {
				"site": self.name,
				"backups": usage["backups"],
				"database": usage["database"],
				"public": usage["public"],
				"private": usage["private"],
			}

			same_as_last_usage = (
				current_usages["backups"] == site_usage_data["backups"]
				and current_usages["database"] == site_usage_data["database"]
				and current_usages["public"] == site_usage_data["public"]
				and current_usages["private"] == site_usage_data["private"]
			)

			if same_as_last_usage:
				return

			equivalent_site_time = None
			if usage.get("timestamp"):
				equivalent_site_time = convert_utc_to_user_timezone(
					dateutil.parser.parse(usage["timestamp"])
				).replace(tzinfo=None)
				if frappe.db.exists(
					"Site Usage", {"site": self.name, "creation": equivalent_site_time}
				):
					return

			site_usage = frappe.get_doc({"doctype": "Site Usage", **site_usage_data}).insert()

			if equivalent_site_time:
				site_usage.db_set("creation", equivalent_site_time)

		if isinstance(fetched_usage, list):
			for usage in fetched_usage:
				_insert_usage(usage)
		else:
			_insert_usage(fetched_usage)

	def _sync_timezone_info(self, timezone: str) -> bool:
		"""Update site doc timezone with the passed value of timezone.

		:timezone: Timezone passed in part of the agent info response
		:returns: True if value has changed
		"""
		if self.timezone != timezone:
			self.timezone = timezone
			return True
		return False

	def _sync_database_name(self, config):
		database_name = config.get("db_name")
		if self.database_name != database_name:
			self.database_name = database_name
			return True
		return False

	@frappe.whitelist()
	def sync_info(self, data=None):
		"""Updates Site Usage, site.config and timezone details for site."""
		if not data:
			data = self.fetch_info()

		fetched_usage = data["usage"]
		fetched_config = data["config"]
		fetched_timezone = data["timezone"]

		self._sync_usage_info(fetched_usage)
		to_save = self._sync_config_info(fetched_config)
		to_save |= self._sync_timezone_info(fetched_timezone)
		to_save |= self._sync_database_name(fetched_config)

		if to_save:
			self.save()

	def sync_analytics(self, analytics=None):
		if not analytics:
			analytics = self.fetch_analytics()
		create_site_analytics(self.name, analytics)

	def is_setup_wizard_complete(self):
		if self.setup_wizard_complete:
			return True

		sid = self.get_login_sid()
		conn = FrappeClient(f"https://{self.name}?sid={sid}")
		value = conn.get_value("System Settings", "setup_complete", "System Settings")
		if value:
			setup_complete = cint(value["setup_complete"])
			self.setup_wizard_complete = setup_complete
			self.save()
			return setup_complete

	def _set_configuration(self, config):
		"""Similar to _update_configuration but will replace full configuration at once
		This is necessary because when you update site config from the UI, you can update the key,
		update the value, remove the key. All of this can be handled by setting the full configuration at once.

		Args:
		config (list): List of dicts with key, value, and type
		"""
		blacklisted_config = [
			x for x in self.configuration if x.key in get_client_blacklisted_keys()
		]
		self.configuration = []

		# Maintain keys that aren't accessible to Dashboard user
		for i, _config in enumerate(blacklisted_config):
			_config.idx = i + 1
			self.configuration.append(_config)

		for d in config:
			d = frappe._dict(d)
			if isinstance(d.value, (dict, list)):
				value = json.dumps(d.value)
			else:
				value = d.value
			self.append("configuration", {"key": d.key, "value": value, "type": d.type})
		self.save()

	def _update_configuration(self, config, save=True):
		"""Updates site.configuration, runs site.save which updates site.config

		Args:
		config (dict): Python dict for any suitable frappe.conf
		"""
		keys = {x.key: i for i, x in enumerate(self.configuration)}
		for key, value in config.items():
			if key in keys:
				self.configuration[keys[key]].value = convert(value)
				self.configuration[keys[key]].type = guess_type(value)
			else:
				self.append(
					"configuration", {"key": key, "value": convert(value), "type": guess_type(value)}
				)

		if save:
			self.save()

	@frappe.whitelist()
	def update_site_config(self, config=None):
		"""Updates site.configuration, site.config and runs site.save which initiates an Agent Request
		This checks for the blacklisted config keys via Frappe Validations, but not for internal usages.
		Don't expose this directly to an external API. Pass through `press.utils.sanitize_config` or use
		`press.api.site.update_config` instead.

		Args:
		config (dict): Python dict for any suitable frappe.conf
		"""
		if config is None:
			config = {}
		if isinstance(config, list):
			self._set_configuration(config)
		else:
			self._update_configuration(config)
		return Agent(self.server).update_site_config(self)

	def update_site(self):
		log_site_activity(self.name, "Update")

	def create_subscription(self, plan):
		# create a site plan change log
		self._create_initial_site_plan_change(plan)

	def update_subscription(self):
		if self.status in ["Archived", "Broken", "Suspended"]:
			self.disable_subscription()
		else:
			self.enable_subscription()

		if self.has_value_changed("team"):
			subscription = self.subscription
			if subscription:
				subscription.team = self.team
				subscription.save(ignore_permissions=True)

	def enable_subscription(self):
		subscription = self.subscription
		if subscription:
			subscription.enable()

	def disable_subscription(self):
		subscription = self.subscription
		if subscription:
			frappe.db.set_value("Subscription", subscription.name, "enabled", False)

	def disable_marketplace_subscriptions(self):
		app_subscriptions = frappe.get_all(
			"Marketplace App Subscription",
			filters={"site": self.name, "status": "Active"},
			pluck="name",
		)

		for subscription in app_subscriptions:
			subscription_doc = frappe.get_doc("Marketplace App Subscription", subscription)
			subscription_doc.disable()

	def can_change_plan(self, ignore_card_setup):
		if is_system_user(frappe.session.user):
			return

		if ignore_card_setup:
			# ignore card setup for prepaid app payments
			return

		team = frappe.get_doc("Team", self.team)

		if team.is_defaulter():
			frappe.throw("Cannot change plan because you have unpaid invoices")

		if team.payment_mode == "Partner Credits" and (
			not team.get_available_partner_credits() > 0
		):
			frappe.throw("Cannot change plan because you don't have sufficient partner credits")

		if team.payment_mode != "Partner Credits" and not (
			team.default_payment_method or team.get_balance()
		):
			frappe.throw(
				"Cannot change plan because you haven't added a card and not have enough balance"
			)

	def change_plan(self, plan, ignore_card_setup=False):
		self.can_change_plan(ignore_card_setup)
		plan_config = self.get_plan_config(plan)

		if (
			frappe.db.exists(
				"Marketplace App Subscription", {"status": "Active", "site": self.name}
			)
			and self.trial_end_date
		):
			plan_config["app_include_js"] = []

		self._update_configuration(plan_config)
		frappe.get_doc(
			{
				"doctype": "Site Plan Change",
				"site": self.name,
				"from_plan": self.plan,
				"to_plan": plan,
			}
		).insert()

		self.reload()
		if self.status == "Suspended":
			self.unsuspend_if_applicable()
		else:
			# trigger agent job only once
			self.update_site_config(plan_config)

		if self.trial_end_date:
			self.reload()
			self.trial_end_date = ""
			self.save()

	def unsuspend_if_applicable(self):
		try:
			usage = frappe.get_last_doc("Site Usage", {"site": self.name})
		except frappe.DoesNotExistError:
			# If no doc is found, it means the site was created a few moments before
			# team was suspended, potentially due to failure in payment. Don't unsuspend
			# site in that case. team.unsuspend_sites should handle that, then.
			return

		plan_name = self.plan
		# get plan from subscription
		if not plan_name:
			subscription = self.subscription
			if not subscription:
				return
			plan_name = subscription.plan

		plan = frappe.get_doc("Plan", plan_name)

		disk_usage = usage.public + usage.private
		if usage.database < plan.max_database_usage and disk_usage < plan.max_storage_usage:
			self.current_database_usage = (usage.database / plan.max_database_usage) * 100
			self.current_disk_usage = (
				(usage.public + usage.private) / plan.max_storage_usage
			) * 100
			self.unsuspend(reason="Plan Upgraded")

	@frappe.whitelist()
	def deactivate(self):
		log_site_activity(self.name, "Deactivate Site")
		self.status = "Inactive"
		self.update_site_config({"maintenance_mode": 1})
		self.update_site_status_on_proxy("deactivated")

	@frappe.whitelist()
	def activate(self):
		log_site_activity(self.name, "Activate Site")
		self.status = "Active"
		self.update_site_config({"maintenance_mode": 0})
		self.update_site_status_on_proxy("activated")
		self.reactivate_app_subscriptions()

	@frappe.whitelist()
	def suspend(self, reason=None, skip_reload=False):
		log_site_activity(self.name, "Suspend Site", reason)
		self.status = "Suspended"
		self.update_site_config({"maintenance_mode": 1})
		self.update_site_status_on_proxy("suspended", skip_reload=skip_reload)
		self.deactivate_app_subscriptions()

	def deactivate_app_subscriptions(self):
		frappe.db.set_value(
			"Marketplace App Subscription",
			{"status": "Active", "site": self.name},
			{"status": "Inactive"},
		)

	def reactivate_app_subscriptions(self):
		frappe.db.set_value(
			"Marketplace App Subscription",
			{"status": "Inactive", "site": self.name},
			{"status": "Active"},
		)

	@frappe.whitelist()
	def unsuspend(self, reason=None):
		log_site_activity(self.name, "Unsuspend Site", reason)
		self.status = "Active"
		self.update_site_config({"maintenance_mode": 0})
		self.update_site_status_on_proxy("activated")
		self.reactivate_app_subscriptions()

	@frappe.whitelist()
	def reset_site_usage(self):
		agent = Agent(self.server)
		agent.reset_site_usage(self)

	def update_site_status_on_proxy(self, status, skip_reload=False):
		proxy_server = frappe.db.get_value("Server", self.server, "proxy_server")
		agent = Agent(proxy_server, server_type="Proxy Server")
		agent.update_site_status(self.server, self.name, status, skip_reload)

	def setup_erpnext(self):
		account_request = frappe.get_doc("Account Request", self.account_request)
		agent = Agent(self.server)
		user = {
			"email": account_request.email,
			"first_name": account_request.first_name,
			"last_name": account_request.last_name,
		}
		config = {
			"setup_config": {
				"country": account_request.country,
				"timezone": account_request.timezone,
				"domain": account_request.domain,
				"currency": account_request.currency,
				"language": account_request.language,
				"company": account_request.company,
			}
		}
		agent.setup_erpnext(self, user, config)

	@property
	def subscription(self):
		name = frappe.db.get_value(
			"Subscription", {"document_type": "Site", "document_name": self.name}
		)
		return frappe.get_doc("Subscription", name) if name else None

	def can_charge_for_subscription(self, subscription=None):
		today = frappe.utils.getdate()
		return (
			self.status not in ["Archived", "Suspended"]
			and self.team
			and self.team != "Administrator"
			and not self.free
			and (
				today > get_datetime(self.trial_end_date).date() if self.trial_end_date else True
			)
		)

	def get_plan_config(self, plan=None):
		if not plan:
			plan = self.subscription_plan if hasattr(self, "subscription_plan") else self.plan
		if not plan:
			return {}
		return get_plan_config(plan)

	def _create_initial_site_plan_change(self, plan):
		frappe.get_doc(
			{
				"doctype": "Site Plan Change",
				"site": self.name,
				"from_plan": "",
				"to_plan": plan,
				"type": "Initial Plan",
				"timestamp": self.creation,
			}
		).insert(ignore_permissions=True)

	@frappe.whitelist()
	def enable_database_access(self, mode="read_only"):
		if not frappe.db.get_value("Plan", self.plan, "database_access"):
			frappe.throw(f"Database Access is not available on {self.plan} plan")
		log_site_activity(self.name, "Enable Database Access")

		server_agent = Agent(self.server)
		credentials = server_agent.create_database_access_credentials(self, mode)
		self.database_access_mode = mode
		self.database_access_user = credentials["user"]
		self.database_access_password = credentials["password"]
		self.save()

		proxy_server = frappe.db.get_value("Server", self.server, "proxy_server")
		agent = Agent(proxy_server, server_type="Proxy Server")

		database_server_name = frappe.db.get_value("Server", self.server, "database_server")
		database_server = frappe.get_doc("Database Server", database_server_name)

		return agent.add_proxysql_user(
			self,
			credentials["database"],
			credentials["user"],
			credentials["password"],
			database_server,
		)

	@frappe.whitelist()
	def disable_database_access(self):
		log_site_activity(self.name, "Disable Database Access")

		server_agent = Agent(self.server)
		server_agent.revoke_database_access_credentials(self)

		proxy_server = frappe.db.get_value("Server", self.server, "proxy_server")
		agent = Agent(proxy_server, server_type="Proxy Server")

		user = self.database_access_user

		self.database_access_mode = None
		self.database_access_user = None
		self.database_access_password = None
		self.save()
		return agent.remove_proxysql_user(self, user)

	@frappe.whitelist()
	def get_database_credentials(self):
		proxy_server = frappe.db.get_value("Server", self.server, "proxy_server")
		config = self.fetch_info()["config"]

		return {
			"host": proxy_server,
			"port": 3306,
			"database": config["db_name"],
			"username": self.database_access_user,
			"password": self.get_password("database_access_password"),
			"mode": self.database_access_mode,
		}

	@property
	def server_logs(self):
		return Agent(self.server).get(f"benches/{self.bench}/sites/{self.name}/logs")

	def get_server_log(self, log):
		return Agent(self.server).get(f"benches/{self.bench}/sites/{self.name}/logs/{log}")

	@property
	def has_paid(self) -> bool:
		"""Has the site been paid for by customer."""
		invoice_items = frappe.get_all(
			"Invoice Item",
			{"document_type": self.doctype, "document_name": self.name, "Amount": (">", 0)},
			pluck="parent",
		)
		today = frappe.utils.getdate()
		today_last_month = today.replace(month=today.month - 1)
		last_month_last_date = frappe.utils.get_last_day(today_last_month)
		return frappe.db.exists(
			"Invoice",
			{
				"status": "Paid",
				"name": ("in", invoice_items or ["NULL"]),
				"period_end": (">=", last_month_last_date),
				# this month's or last month's invoice has been paid for
			},
		)

	@classmethod
	def get_sites_for_backup(cls, interval: int):
		sites = cls.get_sites_without_backup_in_interval(interval)
		return frappe.get_all(
			"Site",
			{"name": ("in", sites), "skip_scheduled_backups": False},
			["name", "timezone", "server"],
			order_by="server",
			ignore_ifnull=True,
		)

	@classmethod
	def get_sites_without_backup_in_interval(cls, interval: int) -> List[str]:
		"""Return active sites that haven't had backup taken in interval hours."""
		interval_hrs_ago = frappe.utils.add_to_date(None, hours=-interval)
		all_sites = set(
			frappe.get_all(
				"Site",
				{
					"status": "Active",
					"creation": ("<=", interval_hrs_ago),
					"is_standby": False,
					"plan": ("not like", "%Trial"),
				},
				pluck="name",
			)
		)
		return list(
			all_sites
			- set(cls.get_sites_with_backup_in_interval(interval_hrs_ago))
			- set(cls.get_sites_with_pending_backups(interval_hrs_ago))
		)
		# TODO: query using creation time of account request for actual new sites <03-09-21, Balamurali M> #

	@classmethod
	def get_sites_with_pending_backups(cls, interval_hrs_ago: datetime) -> List[str]:
		return frappe.get_all(
			"Site Backup",
			{
				"status": ("in", ["Running", "Pending"]),
				"creation": (">=", interval_hrs_ago),
			},
			pluck="site",
		)

	@classmethod
	def get_sites_with_backup_in_interval(cls, interval_hrs_ago) -> List[str]:
		return frappe.get_all(
			"Site Backup",
			{
				"creation": (">=", interval_hrs_ago),
				"status": ("!=", "Failure"),
				"owner": "Administrator",
			},
			pluck="site",
			ignore_ifnull=True,
		)

	@classmethod
	def exists(cls, subdomain, domain) -> bool:
		"""Check if subdomain is available"""
		banned_domains = frappe.get_all("Blocked Domain", {"block_for_all": 1}, pluck="name")
		if banned_domains and subdomain in banned_domains:
			return True
		else:
			return bool(
				frappe.db.exists("Blocked Domain", {"name": subdomain, "root_domain": domain})
				or frappe.db.exists(
					"Site", {"subdomain": subdomain, "domain": domain, "status": ("!=", "Archived")}
				)
			)

	@frappe.whitelist()
	def run_after_migrate_steps(self):
		agent = Agent(self.server)
		agent.run_after_migrate_steps(self)

	@frappe.whitelist()
	def enable_read_write(self):
		self.enable_database_access("read_write")

	@frappe.whitelist()
	def disable_read_write(self):
		self.enable_database_access("read_only")


def site_cleanup_after_archive(site):
	delete_site_domains(site)
	delete_site_subdomain(site)
	release_name(site)


def delete_site_subdomain(site):
	site_doc = frappe.get_doc("Site", site)
	domain = frappe.get_doc("Root Domain", site_doc.domain)
	is_standalone = frappe.get_value("Server", site_doc.server, "is_standalone")
	if is_standalone:
		proxy_server = site_doc.server
	else:
		proxy_server = frappe.get_value("Server", site_doc.server, "proxy_server")
	site_doc.remove_dns_record(domain, proxy_server, site)


def delete_site_domains(site):
	domains = frappe.get_all("Site Domain", {"site": site})
	for domain in domains:
		frappe.delete_doc("Site Domain", domain.name)


def release_name(name):
	if ".archived" in name:
		return
	new_name = f"{name}.archived"
	new_name = append_number_if_name_exists("Site", new_name, separator=".")
	frappe.rename_doc("Site", name, new_name)


def process_new_site_job_update(job):
	other_job_types = {
		"Add Site to Upstream": ("New Site", "New Site from Backup"),
		"New Site": ("Add Site to Upstream",),
		"New Site from Backup": ("Add Site to Upstream",),
	}[job.job_type]

	first = job.status
	second = frappe.get_all(
		"Agent Job",
		fields=["status"],
		filters={"job_type": ("in", other_job_types), "site": job.site},
	)[0].status

	backup_tests = frappe.get_all(
		"Backup Restoration Test", dict(test_site=job.site, status="Running"), pluck="name"
	)

	if "Success" == first == second:
		updated_status = "Active"
		marketplace_app_hook(site=job.site, op="install")
	elif "Failure" in (first, second):
		updated_status = "Broken"
	elif "Running" in (first, second):
		updated_status = "Installing"
	else:
		updated_status = "Pending"

	status_map = {
		"Active": "Success",
		"Broken": "Failure",
		"Installing": "Running",
		"Pending": "Running",
	}

	site_status = frappe.get_value("Site", job.site, "status")
	if updated_status != site_status:
		if backup_tests:
			frappe.db.set_value(
				"Backup Restoration Test", backup_tests[0], "status", status_map[updated_status]
			)
			frappe.db.commit()

		frappe.db.set_value("Site", job.site, "status", updated_status)


def get_remove_step_status(job):
	remove_step_name = {
		"Archive Site": "Archive Site",
		"Remove Site from Upstream": "Remove Site File from Upstream Directory",
	}[job.job_type]

	return frappe.db.get_value(
		"Agent Job Step",
		{"step_name": remove_step_name, "agent_job": job.name},
		"status",
	)


def process_archive_site_job_update(job):
	other_job_type = {
		"Remove Site from Upstream": "Archive Site",
		"Archive Site": "Remove Site from Upstream",
	}[job.job_type]

	other_job = frappe.get_last_doc(
		"Agent Job",
		filters={"job_type": other_job_type, "site": job.site},
	)

	first = get_remove_step_status(job)
	second = get_remove_step_status(other_job)

	if (
		("Success" == first == second)
		or ("Skipped" == first == second)
		or sorted(("Success", "Skipped")) == sorted((first, second))
	):
		updated_status = "Archived"
	elif "Failure" in (first, second):
		updated_status = "Broken"
	else:
		updated_status = "Pending"

	site_status = frappe.get_value("Site", job.site, "status")
	if updated_status != site_status:
		frappe.db.set_value(
			"Site",
			job.site,
			{"status": updated_status, "archive_failed": updated_status != "Archived"},
		)
		if updated_status == "Archived":
			site_cleanup_after_archive(job.site)


def process_install_app_site_job_update(job):
	updated_status = {
		"Pending": "Active",
		"Running": "Installing",
		"Success": "Active",
		"Failure": "Active",
	}[job.status]

	site_status = frappe.get_value("Site", job.site, "status")
	if updated_status != site_status:
		frappe.db.set_value("Site", job.site, "status", updated_status)


def process_reinstall_site_job_update(job):
	updated_status = {
		"Pending": "Pending",
		"Running": "Installing",
		"Success": "Active",
		"Failure": "Broken",
	}[job.status]

	site_status = frappe.get_value("Site", job.site, "status")
	if updated_status != site_status:
		frappe.db.set_value("Site", job.site, "status", updated_status)


def process_migrate_site_job_update(job):
	updated_status = {
		"Pending": "Pending",
		"Running": "Updating",
		"Success": "Active",
		"Failure": "Broken",
	}[job.status]

	if updated_status == "Active":
		site = frappe.get_doc("Site", job.site)
		if site.status_before_update:
			site.reset_previous_status()
			return
	site_status = frappe.get_value("Site", job.site, "status")
	if updated_status != site_status:
		frappe.db.set_value("Site", job.site, "status", updated_status)


def get_rename_step_status(job):
	rename_step_name = {
		"Rename Site": "Rename Site",
		"Rename Site on Upstream": "Rename Site File in Upstream Directory",
	}[job.job_type]

	return frappe.db.get_value(
		"Agent Job Step",
		{"step_name": rename_step_name, "agent_job": job.name},
		"status",
	)


def process_rename_site_job_update(job):
	other_job_type = {
		"Rename Site": "Rename Site on Upstream",
		"Rename Site on Upstream": "Rename Site",
	}[job.job_type]

	other_job = frappe.get_last_doc(
		"Agent Job",
		filters={"job_type": other_job_type, "site": job.site},
	)
	first = get_rename_step_status(job)
	second = get_rename_step_status(other_job)

	if "Success" == first == second:
		update_records_for_rename(job)
		# update job obj with new name
		job.reload()
		updated_status = "Active"
		from press.press.doctype.site.pool import create as create_pooled_sites

		create_pooled_sites()

	elif "Failure" in (first, second):
		updated_status = "Broken"
	elif "Running" in (first, second):
		updated_status = "Updating"
	else:
		updated_status = "Pending"

	site_status = frappe.get_value("Site", job.site, "status")
	if updated_status != site_status:
		frappe.db.set_value("Site", job.site, "status", updated_status)


def process_add_proxysql_user_job_update(job):
	if job.status == "Success":
		frappe.db.set_value("Site", job.site, "is_database_access_enabled", True)


def process_remove_proxysql_user_job_update(job):
	if job.status == "Success":
		frappe.db.set_value("Site", job.site, "is_database_access_enabled", False)


def process_move_site_to_bench_job_update(job):
	updated_status = {
		"Pending": "Pending",
		"Running": "Updating",
		"Failure": "Broken",
	}.get(job.status)
	if job.status in ("Success", "Failure"):
		dest_bench = json.loads(job.request_data).get("target")
		dest_group = frappe.db.get_value("Bench", dest_bench, "group")

		move_site_step_status = frappe.db.get_value(
			"Agent Job Step", {"step_name": "Move Site", "agent_job": job.name}, "status"
		)
		if move_site_step_status == "Success":
			frappe.db.set_value("Site", job.site, "bench", dest_bench)
			frappe.db.set_value("Site", job.site, "group", dest_group)
	if updated_status:
		frappe.db.set_value("Site", job.site, "status", updated_status)
		return
	if job.status == "Success":
		site = frappe.get_doc("Site", job.site)
		site.reset_previous_status()


def update_records_for_rename(job):
	"""Update press records for successful site rename."""
	data = json.loads(job.request_data)
	new_name = data["new_name"]
	if new_name == job.site:  # idempotency
		return

	site = frappe.get_doc("Site", job.site)
	if site.host_name == job.site:
		# Host name already updated in f server, no need to create another job
		site._update_configuration({"host_name": f"https://{new_name}"})
		site.db_set("host_name", new_name)

	frappe.rename_doc("Site", job.site, new_name)
	frappe.rename_doc("Site Domain", job.site, new_name)


def process_restore_tables_job_update(job):
	updated_status = {
		"Pending": "Pending",
		"Running": "Updating",
		"Success": "Active",
		"Failure": "Broken",
	}[job.status]

	site_status = frappe.get_value("Site", job.site, "status")
	if updated_status != site_status:
		if updated_status == "Active":
			frappe.get_doc("Site", job.site).reset_previous_status()
		else:
			frappe.db.set_value("Site", job.site, "status", updated_status)


get_permission_query_conditions = get_permission_query_conditions_for_doctype("Site")


def prepare_site(site: str, subdomain: str = None) -> Dict:
	# prepare site details
	doc = frappe.get_doc("Site", site)
	sitename = subdomain if subdomain else "brt-" + doc.subdomain
	app_plans = [app.app for app in doc.apps]
	backups = frappe.get_all(
		"Site Backup",
		dict(
			status="Success", with_files=1, site=site, files_availability="Available", offsite=1
		),
		pluck="name",
	)
	if not backups:
		frappe.throw("Backup Files not found.")
	backup = frappe.get_doc("Site Backup", backups[0])

	files = {
		"config": "",  # not necessary for test sites
		"database": backup.remote_database_file,
		"public": backup.remote_public_file,
		"private": backup.remote_private_file,
	}
	site_dict = {
		"domain": frappe.db.get_single_value("Press Settings", "domain"),
		"plan": doc.plan,
		"name": sitename,
		"group": doc.group,
		"selected_app_plans": {},
		"apps": app_plans,
		"files": files,
	}

	return site_dict<|MERGE_RESOLUTION|>--- conflicted
+++ resolved
@@ -252,8 +252,7 @@
 		create_dns_record(self, record_name=self._get_site_name(self.subdomain))
 		self.create_agent_request()
 
-<<<<<<< HEAD
-=======
+
 	@frappe.whitelist()
 	def create_dns_record(self):
 		"""Check if site needs dns records and creates one."""
@@ -269,7 +268,7 @@
 			self._change_dns_record("UPSERT", domain, proxy_server)
 
 
->>>>>>> 5db58cbb
+
 	def remove_dns_record(self, domain: Document, proxy_server: str, site: str):
 		"""Remove dns record of site pointing to proxy."""
 		_change_dns_record(
