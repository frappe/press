# -*- coding: utf-8 -*-
# Copyright (c) 2021, Frappe and contributors
# For license information, please see license.txt

import json
import re
from collections import defaultdict
from datetime import datetime
from typing import Any, Dict, List

import boto3
import dateutil.parser
import frappe
import requests
from frappe.core.utils import find
from frappe.frappeclient import FrappeClient
from frappe.model.document import Document
from frappe.model.naming import append_number_if_name_exists
from frappe.utils import cint, cstr, get_datetime

try:
	from frappe.utils import convert_utc_to_user_timezone
except ImportError:
	from frappe.utils import convert_utc_to_system_timezone as convert_utc_to_user_timezone

from frappe.utils.password import get_decrypted_password
from frappe.utils.user import is_system_user

from press.agent import Agent
from press.api.site import check_dns
from press.overrides import get_permission_query_conditions_for_doctype
from press.press.doctype.marketplace_app.marketplace_app import marketplace_app_hook
from press.press.doctype.plan.plan import get_plan_config
from press.press.doctype.site_activity.site_activity import log_site_activity
from press.press.doctype.site_analytics.site_analytics import create_site_analytics
from press.utils import convert, get_client_blacklisted_keys, guess_type, log_error


class Site(Document):
	def _get_site_name(self, subdomain: str):
		"""Get full site domain name given subdomain."""
		if not self.domain:
			self.domain = frappe.db.get_single_value("Press Settings", "domain")
		return f"{subdomain}.{self.domain}"

	def autoname(self):
		self.name = self._get_site_name(self.subdomain)

	def validate(self):
		if self.has_value_changed("subdomain"):
			self.validate_site_name()
		self.set_site_admin_password()
		self.validate_installed_apps()
		self.validate_host_name()
		self.validate_site_config()
		self.validate_auto_update_fields()

	def before_insert(self):
		# initialize site.config based on plan
		self._update_configuration(self.get_plan_config(), save=False)
		if not self.notify_email and self.team != "Administrator":
			self.notify_email = frappe.db.get_value("Team", self.team, "notify_email")

	def validate_site_name(self):
		site_regex = r"^[a-z0-9][a-z0-9-]*[a-z0-9]$"
		if not re.match(site_regex, self.subdomain):
			frappe.throw(
				"Subdomain contains invalid characters. Use lowercase"
				" characters, numbers and hyphens"
			)
		if len(self.subdomain) > 32:
			frappe.throw("Subdomain too long. Use 32 or less characters")

		if len(self.subdomain) < 5:
			frappe.throw("Subdomain too short. Use 5 or more characters")

	def set_site_admin_password(self):
		# set site.admin_password if doesn't exist
		if not self.admin_password:
			self.admin_password = frappe.generate_hash(length=16)

	def validate_installed_apps(self):
		# validate apps to be installed on site
		bench_apps = frappe.get_doc("Bench", self.bench).apps
		for app in self.apps:
			if not find(bench_apps, lambda x: x.app == app.app):
				frappe.throw(f"app {app.app} is not available on Bench {self.bench}.")

		if self.apps[0].app != "frappe":
			frappe.throw("First app to be installed on site must be frappe.")

		site_apps = [app.app for app in self.apps]
		if len(site_apps) != len(set(site_apps)):
			frappe.throw("Can't install same app twice.")

		# Install apps in the same order as bench
		if self.is_new():
			bench_app_names = [app.app for app in bench_apps]
			self.apps.sort(key=lambda x: bench_app_names.index(x.app))

	def validate_host_name(self):
		# set or update site.host_name
		if self.is_new():
			self.host_name = self.name
			self._update_configuration({"host_name": f"https://{self.host_name}"}, save=False)
		elif self.has_value_changed("host_name"):
			self._validate_host_name()

	def validate_site_config(self):
		# update site._keys_removed_in_last_update value
		old_keys = json.loads(self.config)
		new_keys = [x.key for x in self.configuration]
		self._keys_removed_in_last_update = json.dumps(
			[x for x in old_keys if x not in new_keys]
		)

		# generate site.config from site.configuration
		self.update_config_preview()

		# create an agent request if config has been updated
		# if not self.is_new() and self.has_value_changed("config"):
		# 	Agent(self.server).update_site_config(self)

	def validate_auto_update_fields(self):
		# Validate day of month
		if not (1 <= self.update_on_day_of_month <= 31):
			frappe.throw("Day of the month must be between 1 and 31 (included)!")

	def on_update(self):
		if self.status == "Active" and self.has_value_changed("host_name"):
			self.update_site_config({"host_name": f"https://{self.host_name}"})
			self._update_redirects_for_all_site_domains()
			frappe.db.set_value("Site Domain", self.host_name, "redirect_to_primary", False)

		self.update_subscription()

		if self.status not in ["Pending", "Archived", "Suspended"] and self.has_value_changed(
			"subdomain"
		):
			self.rename(self._get_site_name(self.subdomain))

	def rename_upstream(self, new_name: str):
		proxy_server = frappe.db.get_value("Server", self.server, "proxy_server")
		agent = Agent(proxy_server, server_type="Proxy Server")
		site_domains = frappe.get_all(
			"Site Domain", {"site": self.name, "name": ("!=", self.name)}, pluck="name"
		)
		agent.rename_upstream_site(self.server, self, new_name, site_domains)

	@frappe.whitelist()
	def retry_rename(self):
		"""Retry rename with current subdomain"""
		if not self.name == self._get_site_name(self.subdomain):
			self.rename(self._get_site_name(self.subdomain))
		else:
			frappe.throw("Please choose a different subdomain")

	@frappe.whitelist()
	def retry_archive(self):
		"""Retry archive with subdomain+domain name of site"""
		site_name = self.subdomain + "." + self.domain
		if frappe.db.exists("Site", {"name": site_name, "bench": self.bench}):
			frappe.throw(f"Another site already exists in {self.bench} with name: {site_name}")
		self.archive(site_name=site_name, reason="Retry Archive")

	def rename(self, new_name: str):
		self.create_dns_record()
		agent = Agent(self.server)
		agent.rename_site(self, new_name)
		self.rename_upstream(new_name)
		self.status = "Pending"
		self.save()

		try:
			# remove old dns record from route53 after rename
			domain = frappe.get_doc("Root Domain", self.domain)
			proxy_server = frappe.get_value("Server", self.server, "proxy_server")
			self.remove_dns_record(domain, proxy_server, self.name)
		except Exception:
			log_error("Removing Old Site from Route53 Failed")

	def update_config_preview(self):
		"""Regenrates site.config on each site.validate from the site.configuration child table data"""
		new_config = {}

		# Update from site.configuration
		for row in self.configuration:
			# update internal flag from master
			row.internal = frappe.db.get_value("Site Config Key", row.key, "internal")
			key_type = row.type or row.get_type()
			if key_type == "Password":
				# we don't support password type yet!
				key_type = "String"
			row.type = key_type

			if key_type == "Number":
				key_value = (
					int(row.value) if isinstance(row.value, (float, int)) else json.loads(row.value)
				)
			elif key_type == "Boolean":
				key_value = (
					row.value if isinstance(row.value, bool) else bool(json.loads(cstr(row.value)))
				)
			elif key_type == "JSON":
				key_value = json.loads(cstr(row.value))
			else:
				key_value = row.value

			new_config[row.key] = key_value

		self.config = json.dumps(new_config, indent=4)

	def install_app(self, app):
		if not find(self.apps, lambda x: x.app == app):
			log_site_activity(self.name, "Install App")
			self.append("apps", {"app": app})
			agent = Agent(self.server)
			agent.install_app_site(self, app)
			self.status = "Pending"
			self.save()

			marketplace_app_hook(app=app, site=self.name, op="install")

	def uninstall_app(self, app):
		app_doc = find(self.apps, lambda x: x.app == app)
		log_site_activity(self.name, "Uninstall App")
		self.remove(app_doc)
		agent = Agent(self.server)
		agent.uninstall_app_site(self, app_doc.app)
		self.status = "Pending"
		self.save()

		marketplace_app_hook(app=app, site=self.name, op="uninstall")

	def _create_default_site_domain(self):
		"""Create Site Domain with Site name."""
		return frappe.get_doc(
			{
				"doctype": "Site Domain",
				"site": self.name,
				"domain": self.name,
				"status": "Active",
				"retry_count": 0,
				"dns_type": "A",
			}
		).insert(ignore_if_duplicate=True)

	def after_insert(self):
		# log activity
		log_site_activity(self.name, "Create")
		self._create_default_site_domain()
		self.create_dns_record()
		self.create_agent_request()

	@frappe.whitelist()
	def create_dns_record(self):
		"""Check if site needs dns records and creates one."""
		domain = frappe.get_doc("Root Domain", self.domain)
<<<<<<< HEAD
		is_standalone = frappe.get_value("Server", self.server, "is_standalone")
		if self.cluster == domain.default_cluster and not is_standalone:
			return
		if is_standalone:
			self._change_dns_record("UPSERT", domain, self.server)
		else:
			proxy_server = frappe.get_value("Server", self.server, "proxy_server")
			self._change_dns_record("UPSERT", domain, proxy_server)
=======
		# ! commented because we need to add dns record for any site even withing the default cluster
		# if self.cluster == domain.default_cluster:
		# 	return
		proxy_server = frappe.get_value("Server", self.server, "proxy_server")
		self._change_dns_record("UPSERT", domain, proxy_server)
>>>>>>> 678b1ceb

	def remove_dns_record(self, domain: Document, proxy_server: str, site: str):
		"""Remove dns record of site pointing to proxy."""
		self._change_dns_record("DELETE", domain, proxy_server, site)

	def _change_dns_record(
		self, method: str, domain: Document, proxy_server: str, site: str = None
	):
		"""
		Change dns record of site

		method: CREATE | DELETE | UPSERT
		"""
		try:
			site_name = self._get_site_name(self.subdomain) if not site else site
			client = boto3.client(
				"route53",
				aws_access_key_id=domain.aws_access_key_id,
				aws_secret_access_key=domain.get_password("aws_secret_access_key"),
			)
			zones = client.list_hosted_zones_by_name()["HostedZones"]
			hosted_zone = find(reversed(zones), lambda x: domain.name.endswith(x["Name"][:-1]))[
				"Id"
			]
			client.change_resource_record_sets(
				ChangeBatch={
					"Changes": [
						{
							"Action": method,
							"ResourceRecordSet": {
								"Name": site_name,
								"Type": "CNAME",
								"TTL": 600,
								"ResourceRecords": [{"Value": proxy_server}],
							},
						}
					]
				},
				HostedZoneId=hosted_zone,
			)
		except Exception:
			log_error(
				"Route 53 Record Creation Error",
				domain=domain.name,
				site=site_name,
				proxy_server=proxy_server,
			)

	def create_agent_request(self):
		agent = Agent(self.server)
		if self.remote_database_file:
			agent.new_site_from_backup(self, skip_failing_patches=self.skip_failing_patches)
		else:
			agent.new_site(self)

		server = frappe.get_all(
			"Server", filters={"name": self.server}, fields=["proxy_server"], limit=1
		)[0]

		agent = Agent(server.proxy_server, server_type="Proxy Server")
		agent.new_upstream_site(self.server, self.name)

	@frappe.whitelist()
	def reinstall(self):
		log_site_activity(self.name, "Reinstall")
		agent = Agent(self.server)
		agent.reinstall_site(self)
		self.status = "Pending"
		self.save()

	@frappe.whitelist()
	def migrate(self, skip_failing_patches=False):
		log_site_activity(self.name, "Migrate")
		agent = Agent(self.server)
		activate = True
		if self.status in ("Inactive", "Suspended"):
			activate = False
			self.status_before_update = self.status
		elif self.status == "Broken" and self.status_before_update in (
			"Inactive",
			"Suspended",
		):
			activate = False
		agent.migrate_site(self, skip_failing_patches=skip_failing_patches, activate=activate)
		self.status = "Pending"
		self.save()

	@frappe.whitelist()
	def last_migrate_failed(self):
		"""Returns `True` if the last site update's(`Migrate` deploy type) migrate site job step failed, `False` otherwise"""

		site_update = frappe.get_all(
			"Site Update",
			filters={"site": self.name},
			fields=["status", "update_job", "deploy_type"],
			limit=1,
			order_by="creation desc",
		)

		if not (site_update and site_update[0].deploy_type == "Migrate"):
			return False
		site_update = site_update[0]

		if site_update.status == "Recovered":
			migrate_site_step = frappe.get_all(
				"Agent Job Step",
				filters={"step_name": "Migrate Site", "agent_job": site_update.update_job},
				fields=["status"],
				limit=1,
			)

			if migrate_site_step and migrate_site_step[0].status == "Failure":
				return True

		return False

	@frappe.whitelist()
	def restore_tables(self):
		self.status_before_update = self.status
		agent = Agent(self.server)
		agent.restore_site_tables(self)
		self.status = "Pending"
		self.save()

	@frappe.whitelist()
	def clear_site_cache(self):
		log_site_activity(self.name, "Clear Cache")
		agent = Agent(self.server)
		agent.clear_site_cache(self)

	@frappe.whitelist()
	def restore_site(self, skip_failing_patches=False):
		if not frappe.get_doc("Remote File", self.remote_database_file).exists():
			raise Exception(
				"Remote File {0} is unavailable on S3".format(self.remote_database_file)
			)

		log_site_activity(self.name, "Restore")
		agent = Agent(self.server)
		agent.restore_site(self, skip_failing_patches=skip_failing_patches)
		self.status = "Pending"
		self.save()

	@frappe.whitelist()
	def backup(self, with_files=False, offsite=False):
		return frappe.get_doc(
			{
				"doctype": "Site Backup",
				"site": self.name,
				"with_files": with_files,
				"offsite": offsite,
			}
		).insert()

	@frappe.whitelist()
	def schedule_update(self, skip_failing_patches=False, skip_backups=False):
		log_site_activity(self.name, "Update")
		self.status_before_update = self.status
		self.status = "Pending"
		self.save()
		frappe.get_doc(
			{
				"doctype": "Site Update",
				"site": self.name,
				"skipped_failing_patches": skip_failing_patches,
				"skipped_backups": skip_backups,
			}
		).insert()

	@frappe.whitelist()
	def move_to_group(self, group, skip_failing_patches=False):
		log_site_activity(self.name, "Update")
		self.status_before_update = self.status
		self.status = "Pending"
		self.save()
		return frappe.get_doc(
			{
				"doctype": "Site Update",
				"site": self.name,
				"destination_group": group,
				"skipped_failing_patches": skip_failing_patches,
			}
		).insert()

	@frappe.whitelist()
	def move_to_bench(self, bench, deactivate=True, skip_failing_patches=False):
		log_site_activity(self.name, "Update")
		self.status_before_update = self.status
		self.status = "Pending"
		self.save()
		agent = Agent(self.server)
		agent.move_site_to_bench(self, bench, deactivate, skip_failing_patches)

	def reset_previous_status(self):
		self.status = self.status_before_update
		self.status_before_update = None
		if not self.status:
			status_map = {402: "Suspended", 503: "Inactive"}
			try:
				response = requests.get(f"https://{self.name}")
				self.status = status_map.get(response.status_code, "Active")
			except Exception:
				log_error("Site Status Fetch Error", site=self.name)
		self.save()

	@frappe.whitelist()
	def update_without_backup(self):
		log_site_activity(self.name, "Update without Backup")
		self.status_before_update = self.status
		self.status = "Pending"
		self.save()
		frappe.get_doc(
			{
				"doctype": "Site Update",
				"site": self.name,
				"skipped_backups": 1,
			}
		).insert()

	@frappe.whitelist()
	def add_domain(self, domain):
		domain = domain.lower()
		if check_dns(self.name, domain)["matched"]:
			log_site_activity(self.name, "Add Domain")
			frappe.get_doc(
				{
					"doctype": "Site Domain",
					"status": "Pending",
					"site": self.name,
					"domain": domain,
					"dns_type": "CNAME",
					"ssl": False,
				}
			).insert()

	def get_config_value_for_key(self, key: str) -> Any:
		"""
		Get site config value configuration child table for given key.

		:returns: None if key not in config.
		"""
		key_obj = find(self.configuration, lambda x: x.key == key)
		if key_obj:
			return json.loads(key_obj.get("value"))
		return None

	def add_domain_to_config(self, domain: str):
		domains = self.get_config_value_for_key("domains") or []
		domains.append(domain)
		self._update_configuration({"domains": domains})
		agent = Agent(self.server)
		agent.add_domain(self, domain)

	def remove_domain_from_config(self, domain):
		domains = self.get_config_value_for_key("domains")
		domains.remove(domain)
		self._update_configuration({"domains": domains})
		agent = Agent(self.server)
		agent.remove_domain(self, domain)

	def remove_domain(self, domain):
		if domain == self.name:
			raise Exception("Cannot delete default site_domain")
		site_domain = frappe.get_all(
			"Site Domain", filters={"site": self.name, "domain": domain}
		)[0]
		site_domain = frappe.delete_doc("Site Domain", site_domain.name)

	def retry_add_domain(self, domain):
		if check_dns(self.name, domain)["matched"]:
			site_domain = frappe.get_all(
				"Site Domain",
				filters={
					"site": self.name,
					"domain": domain,
					"status": ("!=", "Active"),
					"retry_count": ("<=", 5),
				},
			)[0]
			site_domain = frappe.get_doc("Site Domain", site_domain.name)
			site_domain.retry()

	def _check_if_domain_belongs_to_site(self, domain: str):
		if not frappe.db.exists(
			{"doctype": "Site Domain", "site": self.name, "domain": domain}
		):
			frappe.throw(
				msg=f"Site Domain {domain} for site {self.name} does not exist",
				exc=frappe.exceptions.LinkValidationError,
			)

	def _check_if_domain_is_active(self, domain: str):
		status = frappe.get_value("Site Domain", domain, "status")
		if status != "Active":
			frappe.throw(
				msg="Only active domains can be primary", exc=frappe.LinkValidationError
			)

	def _validate_host_name(self):
		"""Perform checks for primary domain."""
		self._check_if_domain_belongs_to_site(self.host_name)
		self._check_if_domain_is_active(self.host_name)

	def set_host_name(self, domain: str):
		"""Set host_name/primary domain of site."""
		self.host_name = domain
		self.save()

	def _get_redirected_domains(self) -> List[str]:
		"""Get list of redirected site domains for site."""
		return frappe.get_all(
			"Site Domain",
			filters={"site": self.name, "redirect_to_primary": True},
			pluck="name",
		)

	def _update_redirects_for_all_site_domains(self):
		domains = self._get_redirected_domains()
		if domains:
			return self.set_redirects_in_proxy(domains)

	def _remove_redirects_for_all_site_domains(self):
		domains = self._get_redirected_domains()
		if domains:
			self.unset_redirects_in_proxy(domains)

	def set_redirects_in_proxy(self, domains: List[str]):
		target = self.host_name
		proxy_server = frappe.db.get_value("Server", self.server, "proxy_server")
		agent = Agent(proxy_server, server_type="Proxy Server")
		return agent.setup_redirects(self.name, domains, target)

	def unset_redirects_in_proxy(self, domains: List[str]):
		proxy_server = frappe.db.get_value("Server", self.server, "proxy_server")
		agent = Agent(proxy_server, server_type="Proxy Server")
		agent.remove_redirects(self.name, domains)

	def set_redirect(self, domain: str):
		"""Enable redirect to primary for domain."""
		self._check_if_domain_belongs_to_site(domain)
		site_domain = frappe.get_doc("Site Domain", domain)
		site_domain.setup_redirect()

	def unset_redirect(self, domain: str):
		"""Disable redirect to primary for domain."""
		self._check_if_domain_belongs_to_site(domain)
		site_domain = frappe.get_doc("Site Domain", domain)
		site_domain.remove_redirect()

	@frappe.whitelist()
	def archive(self, site_name=None, reason=None, force=False):
		log_site_activity(self.name, "Archive", reason)
		agent = Agent(self.server)
		self.status = "Pending"
		self.save()
		agent.archive_site(self, site_name, force)

		server = frappe.get_all(
			"Server", filters={"name": self.server}, fields=["proxy_server"], limit=1
		)[0]

		agent = Agent(server.proxy_server, server_type="Proxy Server")
		agent.remove_upstream_site(self.server, self.name, site_name)

		self.db_set("host_name", None)

		self.delete_offsite_backups()
		frappe.db.set_value(
			"Site Backup",
			{"site": self.name, "offsite": False},
			"files_availability",
			"Unavailable",
		)
		self.disable_subscription()
		self.disable_marketplace_subscriptions()

	@frappe.whitelist()
	def cleanup_after_archive(self):
		site_cleanup_after_archive(self.name)

	def delete_offsite_backups(self):
		from press.press.doctype.remote_file.remote_file import delete_remote_backup_objects

		log_site_activity(self.name, "Drop Offsite Backups")

		sites_remote_files = []
		site_backups = frappe.get_all(
			"Site Backup",
			filters={"site": self.name, "offsite": True, "files_availability": "Available"},
			pluck="name",
			order_by="creation desc",
		)[
			1:
		]  # Keep latest backup
		for backup_files in frappe.get_all(
			"Site Backup",
			filters={"name": ("in", site_backups)},
			fields=["remote_database_file", "remote_public_file", "remote_private_file"],
			as_list=True,
			order_by="creation desc",
		):
			sites_remote_files += backup_files

		if not sites_remote_files:
			return

		frappe.db.set_value(
			"Site Backup",
			{"name": ("in", site_backups), "offsite": True},
			"files_availability",
			"Unavailable",
		)

		return delete_remote_backup_objects(sites_remote_files)

	def login(self, reason=None):
		log_site_activity(self.name, "Login as Administrator", reason=reason)
		return self.get_login_sid()

	def get_connection_as_admin(self):
		password = get_decrypted_password("Site", self.name, "admin_password")
		conn = FrappeClient(f"https://{self.name}", "Administrator", password)

		return conn

	def get_login_sid(self):
		password = get_decrypted_password("Site", self.name, "admin_password")
		response = requests.post(
			f"https://{self.name}/api/method/login",
			data={"usr": "Administrator", "pwd": password},
		)
		sid = response.cookies.get("sid")
		if not sid:
			agent = Agent(self.server)
			sid = agent.get_site_sid(self)
		if not sid or sid == "Guest":
			frappe.throw("Could not login as Administrator", frappe.ValidationError)
		return sid

	def fetch_info(self):
		agent = Agent(self.server)
		return agent.get_site_info(self)

	def fetch_analytics(self):
		agent = Agent(self.server)
		return agent.get_site_analytics(self)

	def get_disk_usages(self):
		try:
			last_usage = frappe.get_last_doc("Site Usage", {"site": self.name})
		except frappe.DoesNotExistError:
			return defaultdict(lambda: None)

		return {
			"database": last_usage.database,
			"backups": last_usage.backups,
			"public": last_usage.public,
			"private": last_usage.private,
		}

	def _sync_config_info(self, fetched_config: Dict) -> bool:
		"""Update site doc config with the fetched_config values.

		:fetched_config: Generally data passed is the config part of the agent info response
		:returns: True if value has changed
		"""
		config = {
			key: fetched_config[key]
			for key in fetched_config
			if key not in get_client_blacklisted_keys()
		}
		new_config = {**json.loads(self.config or "{}"), **config}
		current_config = json.dumps(new_config, indent=4)

		if self.config != current_config:
			self._update_configuration(new_config, save=False)
			return True
		return False

	def _sync_usage_info(self, fetched_usage: Dict):
		"""Generate a Site Usage doc for the site using the fetched_usage data.

		:fetched_usage: Requires backups, database, public, private keys with Numeric values
		"""

		def _insert_usage(usage: dict):
			current_usages = self.get_disk_usages()
			site_usage_data = {
				"site": self.name,
				"backups": usage["backups"],
				"database": usage["database"],
				"public": usage["public"],
				"private": usage["private"],
			}

			same_as_last_usage = (
				current_usages["backups"] == site_usage_data["backups"]
				and current_usages["database"] == site_usage_data["database"]
				and current_usages["public"] == site_usage_data["public"]
				and current_usages["private"] == site_usage_data["private"]
			)

			if same_as_last_usage:
				return

			equivalent_site_time = None
			if usage.get("timestamp"):
				equivalent_site_time = convert_utc_to_user_timezone(
					dateutil.parser.parse(usage["timestamp"])
				).replace(tzinfo=None)
				if frappe.db.exists(
					"Site Usage", {"site": self.name, "creation": equivalent_site_time}
				):
					return

			site_usage = frappe.get_doc({"doctype": "Site Usage", **site_usage_data}).insert()

			if equivalent_site_time:
				site_usage.db_set("creation", equivalent_site_time)

		if isinstance(fetched_usage, list):
			for usage in fetched_usage:
				_insert_usage(usage)
		else:
			_insert_usage(fetched_usage)

	def _sync_timezone_info(self, timezone: str) -> bool:
		"""Update site doc timezone with the passed value of timezone.

		:timezone: Timezone passed in part of the agent info response
		:returns: True if value has changed
		"""
		if self.timezone != timezone:
			self.timezone = timezone
			return True
		return False

	def _sync_database_name(self, config):
		database_name = config.get("db_name")
		if self.database_name != database_name:
			self.database_name = database_name
			return True
		return False

	@frappe.whitelist()
	def sync_info(self, data=None):
		"""Updates Site Usage, site.config and timezone details for site."""
		if not data:
			data = self.fetch_info()

		fetched_usage = data["usage"]
		fetched_config = data["config"]
		fetched_timezone = data["timezone"]

		self._sync_usage_info(fetched_usage)
		to_save = self._sync_config_info(fetched_config)
		to_save |= self._sync_timezone_info(fetched_timezone)
		to_save |= self._sync_database_name(fetched_config)

		if to_save:
			self.save()

	def sync_analytics(self, analytics=None):
		if not analytics:
			analytics = self.fetch_analytics()
		create_site_analytics(self.name, analytics)

	def is_setup_wizard_complete(self):
		if self.setup_wizard_complete:
			return True

		sid = self.get_login_sid()
		conn = FrappeClient(f"https://{self.name}?sid={sid}")
		value = conn.get_value("System Settings", "setup_complete", "System Settings")
		if value:
			setup_complete = cint(value["setup_complete"])
			self.setup_wizard_complete = setup_complete
			self.save()
			return setup_complete

	def _set_configuration(self, config):
		"""Similar to _update_configuration but will replace full configuration at once
		This is necessary because when you update site config from the UI, you can update the key,
		update the value, remove the key. All of this can be handled by setting the full configuration at once.

		Args:
		config (list): List of dicts with key, value, and type
		"""
		blacklisted_config = [
			x for x in self.configuration if x.key in get_client_blacklisted_keys()
		]
		self.configuration = []

		# Maintain keys that aren't accessible to Dashboard user
		for i, _config in enumerate(blacklisted_config):
			_config.idx = i + 1
			self.configuration.append(_config)

		for d in config:
			d = frappe._dict(d)
			if isinstance(d.value, (dict, list)):
				value = json.dumps(d.value)
			else:
				value = d.value
			self.append("configuration", {"key": d.key, "value": value, "type": d.type})
		self.save()

	def _update_configuration(self, config, save=True):
		"""Updates site.configuration, runs site.save which updates site.config

		Args:
		config (dict): Python dict for any suitable frappe.conf
		"""
		keys = {x.key: i for i, x in enumerate(self.configuration)}
		for key, value in config.items():
			if key in keys:
				self.configuration[keys[key]].value = convert(value)
				self.configuration[keys[key]].type = guess_type(value)
			else:
				self.append(
					"configuration", {"key": key, "value": convert(value), "type": guess_type(value)}
				)

		if save:
			self.save()

	@frappe.whitelist()
	def update_site_config(self, config=None):
		"""Updates site.configuration, site.config and runs site.save which initiates an Agent Request
		This checks for the blacklisted config keys via Frappe Validations, but not for internal usages.
		Don't expose this directly to an external API. Pass through `press.utils.sanitize_config` or use
		`press.api.site.update_config` instead.

		Args:
		config (dict): Python dict for any suitable frappe.conf
		"""
		if config is None:
			config = {}
		if isinstance(config, list):
			self._set_configuration(config)
		else:
			self._update_configuration(config)
		return Agent(self.server).update_site_config(self)

	def update_site(self):
		log_site_activity(self.name, "Update")

	def create_subscription(self, plan):
		# create a site plan change log
		self._create_initial_site_plan_change(plan)

	def update_subscription(self):
		if self.status in ["Archived", "Broken", "Suspended"]:
			self.disable_subscription()
		else:
			self.enable_subscription()

		if self.has_value_changed("team"):
			subscription = self.subscription
			if subscription:
				subscription.team = self.team
				subscription.save(ignore_permissions=True)

	def enable_subscription(self):
		subscription = self.subscription
		if subscription:
			subscription.enable()

	def disable_subscription(self):
		subscription = self.subscription
		if subscription:
			frappe.db.set_value("Subscription", subscription.name, "enabled", False)

	def disable_marketplace_subscriptions(self):
		app_subscriptions = frappe.get_all(
			"Marketplace App Subscription",
			filters={"site": self.name, "status": "Active"},
			pluck="name",
		)

		for subscription in app_subscriptions:
			subscription_doc = frappe.get_doc("Marketplace App Subscription", subscription)
			subscription_doc.disable()

	def can_change_plan(self, ignore_card_setup):
		if is_system_user(frappe.session.user):
			return

		if ignore_card_setup:
			# ignore card setup for prepaid app payments
			return

		team = frappe.get_doc("Team", self.team)

		if team.is_defaulter():
			frappe.throw("Cannot change plan because you have unpaid invoices")

		if team.payment_mode == "Partner Credits" and (
			not team.get_available_partner_credits() > 0
		):
			frappe.throw("Cannot change plan because you don't have sufficient partner credits")

		if team.payment_mode != "Partner Credits" and not (
			team.default_payment_method or team.get_balance()
		):
			frappe.throw(
				"Cannot change plan because you haven't added a card and not have enough balance"
			)

	def change_plan(self, plan, ignore_card_setup=False):
		self.can_change_plan(ignore_card_setup)
		plan_config = self.get_plan_config(plan)

		if (
			frappe.db.exists(
				"Marketplace App Subscription", {"status": "Active", "site": self.name}
			)
			and self.trial_end_date
		):
			plan_config["app_include_js"] = []

		self._update_configuration(plan_config)
		frappe.get_doc(
			{
				"doctype": "Site Plan Change",
				"site": self.name,
				"from_plan": self.plan,
				"to_plan": plan,
			}
		).insert()

		self.reload()
		if self.status == "Suspended":
			self.unsuspend_if_applicable()
		else:
			# trigger agent job only once
			self.update_site_config(plan_config)

		if self.trial_end_date:
			self.reload()
			self.trial_end_date = ""
			self.save()

	def unsuspend_if_applicable(self):
		try:
			usage = frappe.get_last_doc("Site Usage", {"site": self.name})
		except frappe.DoesNotExistError:
			# If no doc is found, it means the site was created a few moments before
			# team was suspended, potentially due to failure in payment. Don't unsuspend
			# site in that case. team.unsuspend_sites should handle that, then.
			return

		plan_name = self.plan
		# get plan from subscription
		if not plan_name:
			subscription = self.subscription
			if not subscription:
				return
			plan_name = subscription.plan

		plan = frappe.get_doc("Plan", plan_name)

		disk_usage = usage.public + usage.private
		if usage.database < plan.max_database_usage and disk_usage < plan.max_storage_usage:
			self.current_database_usage = (usage.database / plan.max_database_usage) * 100
			self.current_disk_usage = (
				(usage.public + usage.private) / plan.max_storage_usage
			) * 100
			self.unsuspend(reason="Plan Upgraded")

	@frappe.whitelist()
	def deactivate(self):
		log_site_activity(self.name, "Deactivate Site")
		self.status = "Inactive"
		self.update_site_config({"maintenance_mode": 1})
		self.update_site_status_on_proxy("deactivated")

	@frappe.whitelist()
	def activate(self):
		log_site_activity(self.name, "Activate Site")
		self.status = "Active"
		self.update_site_config({"maintenance_mode": 0})
		self.update_site_status_on_proxy("activated")
		self.reactivate_app_subscriptions()

	@frappe.whitelist()
	def suspend(self, reason=None):
		log_site_activity(self.name, "Suspend Site", reason)
		self.status = "Suspended"
		self.update_site_config({"maintenance_mode": 1})
		self.update_site_status_on_proxy("suspended")
		self.deactivate_app_subscriptions()

	def deactivate_app_subscriptions(self):
		frappe.db.set_value(
			"Marketplace App Subscription",
			{"status": "Active", "site": self.name},
			{"status": "Inactive"},
		)

	def reactivate_app_subscriptions(self):
		frappe.db.set_value(
			"Marketplace App Subscription",
			{"status": "Inactive", "site": self.name},
			{"status": "Active"},
		)

	@frappe.whitelist()
	def unsuspend(self, reason=None):
		log_site_activity(self.name, "Unsuspend Site", reason)
		self.status = "Active"
		self.update_site_config({"maintenance_mode": 0})
		self.update_site_status_on_proxy("activated")
		self.reactivate_app_subscriptions()

	@frappe.whitelist()
	def reset_site_usage(self):
		agent = Agent(self.server)
		agent.reset_site_usage(self)

	def update_site_status_on_proxy(self, status):
		proxy_server = frappe.db.get_value("Server", self.server, "proxy_server")
		agent = Agent(proxy_server, server_type="Proxy Server")
		agent.update_site_status(self.server, self.name, status)

	def setup_erpnext(self):
		account_request = frappe.get_doc("Account Request", self.account_request)
		agent = Agent(self.server)
		user = {
			"email": account_request.email,
			"first_name": account_request.first_name,
			"last_name": account_request.last_name,
		}
		config = {
			"setup_config": {
				"country": account_request.country,
				"timezone": account_request.timezone,
				"domain": account_request.domain,
				"currency": account_request.currency,
				"language": account_request.language,
				"company": account_request.company,
			}
		}
		agent.setup_erpnext(self, user, config)

	@property
	def subscription(self):
		name = frappe.db.get_value(
			"Subscription", {"document_type": "Site", "document_name": self.name}
		)
		return frappe.get_doc("Subscription", name) if name else None

	def can_charge_for_subscription(self):
		today = frappe.utils.getdate()
		return (
			self.status not in ["Archived", "Suspended"]
			and self.team
			and self.team != "Administrator"
			and not self.free
			and (
				today > get_datetime(self.trial_end_date).date() if self.trial_end_date else True
			)
		)

	def get_plan_config(self, plan=None):
		if not plan:
			plan = self.subscription_plan if hasattr(self, "subscription_plan") else self.plan
		if not plan:
			return {}
		return get_plan_config(plan)

	def _create_initial_site_plan_change(self, plan):
		frappe.get_doc(
			{
				"doctype": "Site Plan Change",
				"site": self.name,
				"from_plan": "",
				"to_plan": plan,
				"type": "Initial Plan",
				"timestamp": self.creation,
			}
		).insert(ignore_permissions=True)

	@frappe.whitelist()
	def enable_database_access(self, mode="read_only"):
		if not frappe.db.get_value("Plan", self.plan, "database_access"):
			frappe.throw(f"Database Access is not available on {self.plan} plan")
		log_site_activity(self.name, "Enable Database Access")

		server_agent = Agent(self.server)
		credentials = server_agent.create_database_access_credentials(self, mode)
		self.database_access_mode = mode
		self.database_access_user = credentials["user"]
		self.database_access_password = credentials["password"]
		self.save()

		proxy_server = frappe.db.get_value("Server", self.server, "proxy_server")
		agent = Agent(proxy_server, server_type="Proxy Server")

		database_server_name = frappe.db.get_value("Server", self.server, "database_server")
		database_server = frappe.get_doc("Database Server", database_server_name)

		return agent.add_proxysql_user(
			self,
			credentials["database"],
			credentials["user"],
			credentials["password"],
			database_server,
		)

	@frappe.whitelist()
	def disable_database_access(self):
		log_site_activity(self.name, "Disable Database Access")

		server_agent = Agent(self.server)
		server_agent.revoke_database_access_credentials(self)

		proxy_server = frappe.db.get_value("Server", self.server, "proxy_server")
		agent = Agent(proxy_server, server_type="Proxy Server")

		user = self.database_access_user

		self.database_access_mode = None
		self.database_access_user = None
		self.database_access_password = None
		self.save()
		return agent.remove_proxysql_user(self, user)

	@frappe.whitelist()
	def get_database_credentials(self):
		proxy_server = frappe.db.get_value("Server", self.server, "proxy_server")
		config = self.fetch_info()["config"]

		return {
			"host": proxy_server,
			"port": 3306,
			"database": config["db_name"],
			"username": self.database_access_user,
			"password": self.get_password("database_access_password"),
			"mode": self.database_access_mode,
		}

	@property
	def server_logs(self):
		return Agent(self.server).get(f"benches/{self.bench}/sites/{self.name}/logs")

	def get_server_log(self, log):
		return Agent(self.server).get(f"benches/{self.bench}/sites/{self.name}/logs/{log}")

	@property
	def has_paid(self) -> bool:
		"""Has the site been paid for by customer."""
		invoice_items = frappe.get_all(
			"Invoice Item",
			{"document_type": self.doctype, "document_name": self.name, "Amount": (">", 0)},
			pluck="parent",
		)
		today = frappe.utils.getdate()
		today_last_month = today.replace(month=today.month - 1)
		last_month_last_date = frappe.utils.get_last_day(today_last_month)
		return frappe.db.exists(
			"Invoice",
			{
				"status": "Paid",
				"name": ("in", invoice_items or ["NULL"]),
				"period_end": (">=", last_month_last_date),
				# this month's or last month's invoice has been paid for
			},
		)

	@classmethod
	def get_sites_for_backup(cls, interval: int):
		sites = cls.get_sites_without_backup_in_interval(interval)
		return frappe.get_all(
			"Site",
			{"name": ("in", sites), "skip_scheduled_backups": False},
			["name", "timezone", "server"],
			order_by="server",
			ignore_ifnull=True,
		)

	@classmethod
	def get_sites_without_backup_in_interval(cls, interval: int) -> List[str]:
		"""Return active sites that haven't had backup taken in interval hours."""
		interval_hrs_ago = frappe.utils.add_to_date(None, hours=-interval)
		all_sites = set(
			frappe.get_all(
				"Site",
				{
					"status": "Active",
					"creation": ("<=", interval_hrs_ago),
					"is_standby": False,
					"plan": ("not like", "%Trial"),
				},
				pluck="name",
			)
		)
		return list(
			all_sites
			- set(cls.get_sites_with_backup_in_interval(interval_hrs_ago))
			- set(cls.get_sites_with_pending_backups(interval_hrs_ago))
		)
		# TODO: query using creation time of account request for actual new sites <03-09-21, Balamurali M> #

	@classmethod
	def get_sites_with_pending_backups(cls, interval_hrs_ago: datetime) -> List[str]:
		return frappe.get_all(
			"Site Backup",
			{
				"status": ("in", ["Running", "Pending"]),
				"creation": (">=", interval_hrs_ago),
			},
			pluck="site",
		)

	@classmethod
	def get_sites_with_backup_in_interval(cls, interval_hrs_ago) -> List[str]:
		return frappe.get_all(
			"Site Backup",
			{
				"creation": (">=", interval_hrs_ago),
				"status": ("!=", "Failure"),
				"owner": "Administrator",
			},
			pluck="site",
			ignore_ifnull=True,
		)

	@classmethod
	def exists(cls, subdomain, domain) -> bool:
		"""Check if subdomain is available"""
		banned_domains = frappe.get_all("Blocked Domain", {"block_for_all": 1}, pluck="name")
		if banned_domains and subdomain in banned_domains:
			return True
		else:
			return bool(
				frappe.db.exists("Blocked Domain", {"name": subdomain, "root_domain": domain})
				or frappe.db.exists(
					"Site", {"subdomain": subdomain, "domain": domain, "status": ("!=", "Archived")}
				)
			)

	@frappe.whitelist()
	def run_after_migrate_steps(self):
		agent = Agent(self.server)
		agent.run_after_migrate_steps(self)


def site_cleanup_after_archive(site):
	delete_site_domains(site)
	delete_site_subdomain(site)
	release_name(site)


def delete_site_subdomain(site):
	site_doc = frappe.get_doc("Site", site)
	domain = frappe.get_doc("Root Domain", site_doc.domain)
	is_standalone = frappe.get_value("Server", site_doc.server, "is_standalone")
	if is_standalone:
		proxy_server = site.server
	else:
		proxy_server = frappe.get_value("Server", site_doc.server, "proxy_server")
	site_doc.remove_dns_record(domain, proxy_server, site)


def delete_site_domains(site):
	domains = frappe.get_all("Site Domain", {"site": site})
	for domain in domains:
		frappe.delete_doc("Site Domain", domain.name)


def release_name(name):
	if ".archived" in name:
		return
	new_name = f"{name}.archived"
	new_name = append_number_if_name_exists("Site", new_name, separator=".")
	frappe.rename_doc("Site", name, new_name)


def process_new_site_job_update(job):
	other_job_types = {
		"Add Site to Upstream": ("New Site", "New Site from Backup"),
		"New Site": ("Add Site to Upstream",),
		"New Site from Backup": ("Add Site to Upstream",),
	}[job.job_type]

	first = job.status
	second = frappe.get_all(
		"Agent Job",
		fields=["status"],
		filters={"job_type": ("in", other_job_types), "site": job.site},
	)[0].status

	backup_tests = frappe.get_all(
		"Backup Restoration Test", dict(test_site=job.site, status="Running"), pluck="name"
	)

	if "Success" == first == second:
		updated_status = "Active"
		marketplace_app_hook(site=job.site, op="install")
	elif "Failure" in (first, second):
		updated_status = "Broken"
	elif "Running" in (first, second):
		updated_status = "Installing"
	else:
		updated_status = "Pending"

	status_map = {
		"Active": "Success",
		"Broken": "Failure",
		"Installing": "Running",
		"Pending": "Running",
	}

	site_status = frappe.get_value("Site", job.site, "status")
	if updated_status != site_status:
		if backup_tests:
			frappe.db.set_value(
				"Backup Restoration Test", backup_tests[0], "status", status_map[updated_status]
			)
			frappe.db.commit()

		frappe.db.set_value("Site", job.site, "status", updated_status)


def get_remove_step_status(job):
	remove_step_name = {
		"Archive Site": "Archive Site",
		"Remove Site from Upstream": "Remove Site File from Upstream Directory",
	}[job.job_type]

	return frappe.db.get_value(
		"Agent Job Step",
		{"step_name": remove_step_name, "agent_job": job.name},
		"status",
	)


def process_archive_site_job_update(job):
	other_job_type = {
		"Remove Site from Upstream": "Archive Site",
		"Archive Site": "Remove Site from Upstream",
	}[job.job_type]

	other_job = frappe.get_last_doc(
		"Agent Job",
		filters={"job_type": other_job_type, "site": job.site},
	)

	first = get_remove_step_status(job)
	second = get_remove_step_status(other_job)

	if (
		("Success" == first == second)
		or ("Skipped" == first == second)
		or sorted(("Success", "Skipped")) == sorted((first, second))
	):
		updated_status = "Archived"
	elif "Failure" in (first, second):
		updated_status = "Broken"
	else:
		updated_status = "Pending"

	site_status = frappe.get_value("Site", job.site, "status")
	if updated_status != site_status:
		frappe.db.set_value(
			"Site",
			job.site,
			{"status": updated_status, "archive_failed": updated_status != "Archived"},
		)
		if updated_status == "Archived":
			site_cleanup_after_archive(job.site)


def process_install_app_site_job_update(job):
	updated_status = {
		"Pending": "Active",
		"Running": "Installing",
		"Success": "Active",
		"Failure": "Active",
	}[job.status]

	site_status = frappe.get_value("Site", job.site, "status")
	if updated_status != site_status:
		frappe.db.set_value("Site", job.site, "status", updated_status)


def process_reinstall_site_job_update(job):
	updated_status = {
		"Pending": "Pending",
		"Running": "Installing",
		"Success": "Active",
		"Failure": "Broken",
	}[job.status]

	site_status = frappe.get_value("Site", job.site, "status")
	if updated_status != site_status:
		frappe.db.set_value("Site", job.site, "status", updated_status)


def process_migrate_site_job_update(job):
	updated_status = {
		"Pending": "Pending",
		"Running": "Updating",
		"Success": "Active",
		"Failure": "Broken",
	}[job.status]

	if updated_status == "Active":
		site = frappe.get_doc("Site", job.site)
		if site.status_before_update:
			site.reset_previous_status()
			return
	site_status = frappe.get_value("Site", job.site, "status")
	if updated_status != site_status:
		frappe.db.set_value("Site", job.site, "status", updated_status)


def get_rename_step_status(job):
	rename_step_name = {
		"Rename Site": "Rename Site",
		"Rename Site on Upstream": "Rename Site File in Upstream Directory",
	}[job.job_type]

	return frappe.db.get_value(
		"Agent Job Step",
		{"step_name": rename_step_name, "agent_job": job.name},
		"status",
	)


def process_rename_site_job_update(job):
	other_job_type = {
		"Rename Site": "Rename Site on Upstream",
		"Rename Site on Upstream": "Rename Site",
	}[job.job_type]

	other_job = frappe.get_last_doc(
		"Agent Job",
		filters={"job_type": other_job_type, "site": job.site},
	)
	first = get_rename_step_status(job)
	second = get_rename_step_status(other_job)

	if "Success" == first == second:
		update_records_for_rename(job)
		# update job obj with new name
		job.reload()
		updated_status = "Active"
		from press.press.doctype.site.pool import create as create_pooled_sites

		create_pooled_sites()

	elif "Failure" in (first, second):
		updated_status = "Broken"
	elif "Running" in (first, second):
		updated_status = "Updating"
	else:
		updated_status = "Pending"

	site_status = frappe.get_value("Site", job.site, "status")
	if updated_status != site_status:
		frappe.db.set_value("Site", job.site, "status", updated_status)


def process_add_proxysql_user_job_update(job):
	if job.status == "Success":
		frappe.db.set_value("Site", job.site, "is_database_access_enabled", True)


def process_remove_proxysql_user_job_update(job):
	if job.status == "Success":
		frappe.db.set_value("Site", job.site, "is_database_access_enabled", False)


def process_move_site_to_bench_job_update(job):
	updated_status = {
		"Pending": "Pending",
		"Running": "Updating",
		"Failure": "Broken",
	}.get(job.status)
	if job.status in ("Success", "Failure"):
		dest_bench = json.loads(job.request_data).get("target")
		dest_group = frappe.db.get_value("Bench", dest_bench, "group")

		move_site_step_status = frappe.db.get_value(
			"Agent Job Step", {"step_name": "Move Site", "agent_job": job.name}, "status"
		)
		if move_site_step_status == "Success":
			frappe.db.set_value("Site", job.site, "bench", dest_bench)
			frappe.db.set_value("Site", job.site, "group", dest_group)
	if updated_status:
		frappe.db.set_value("Site", job.site, "status", updated_status)
		return
	if job.status == "Success":
		site = frappe.get_doc("Site", job.site)
		site.reset_previous_status()


def update_records_for_rename(job):
	"""Update press records for successful site rename."""
	data = json.loads(job.request_data)
	new_name = data["new_name"]
	if new_name == job.site:  # idempotency
		return

	site = frappe.get_doc("Site", job.site)
	if site.host_name == job.site:
		# Host name already updated in f server, no need to create another job
		site._update_configuration({"host_name": f"https://{new_name}"})
		site.db_set("host_name", new_name)

	frappe.rename_doc("Site", job.site, new_name)
	frappe.rename_doc("Site Domain", job.site, new_name)


def process_restore_tables_job_update(job):
	updated_status = {
		"Pending": "Pending",
		"Running": "Updating",
		"Success": "Active",
		"Failure": "Broken",
	}[job.status]

	site_status = frappe.get_value("Site", job.site, "status")
	if updated_status != site_status:
		if updated_status == "Active":
			frappe.get_doc("Site", job.site).reset_previous_status()
		else:
			frappe.db.set_value("Site", job.site, "status", updated_status)


get_permission_query_conditions = get_permission_query_conditions_for_doctype("Site")


def prepare_site(site: str, subdomain: str = None) -> Dict:
	# prepare site details
	doc = frappe.get_doc("Site", site)
	sitename = subdomain if subdomain else "brt-" + doc.subdomain
	app_plans = [app.app for app in doc.apps]
	backups = frappe.get_all(
		"Site Backup",
		dict(
			status="Success", with_files=1, site=site, files_availability="Available", offsite=1
		),
		pluck="name",
	)
	if not backups:
		frappe.throw("Backup Files not found.")
	backup = frappe.get_doc("Site Backup", backups[0])

	files = {
		"config": "",  # not necessary for test sites
		"database": backup.remote_database_file,
		"public": backup.remote_public_file,
		"private": backup.remote_private_file,
	}
	site_dict = {
		"domain": frappe.db.get_single_value("Press Settings", "domain"),
		"plan": doc.plan,
		"name": sitename,
		"group": doc.group,
		"selected_app_plans": {},
		"apps": app_plans,
		"files": files,
	}

	return site_dict<|MERGE_RESOLUTION|>--- conflicted
+++ resolved
@@ -256,7 +256,7 @@
 	def create_dns_record(self):
 		"""Check if site needs dns records and creates one."""
 		domain = frappe.get_doc("Root Domain", self.domain)
-<<<<<<< HEAD
+
 		is_standalone = frappe.get_value("Server", self.server, "is_standalone")
 		if self.cluster == domain.default_cluster and not is_standalone:
 			return
@@ -265,13 +265,7 @@
 		else:
 			proxy_server = frappe.get_value("Server", self.server, "proxy_server")
 			self._change_dns_record("UPSERT", domain, proxy_server)
-=======
-		# ! commented because we need to add dns record for any site even withing the default cluster
-		# if self.cluster == domain.default_cluster:
-		# 	return
-		proxy_server = frappe.get_value("Server", self.server, "proxy_server")
-		self._change_dns_record("UPSERT", domain, proxy_server)
->>>>>>> 678b1ceb
+
 
 	def remove_dns_record(self, domain: Document, proxy_server: str, site: str):
 		"""Remove dns record of site pointing to proxy."""
