# Copyright (c) 2015, Web Notes and contributors
# For license information, please see license.txt

from __future__ import annotations

from datetime import timedelta

import frappe
import rq
import rq.exceptions
import rq.timeouts
from frappe import _
from frappe.model.document import Document
from frappe.utils.make_random import get_random

from press.utils import log_error


class DripEmail(Document):
	# begin: auto-generated types
	# This code is auto-generated. Do not modify anything in this block.

	from typing import TYPE_CHECKING

	if TYPE_CHECKING:
		from frappe.types import DF

		from press.press.doctype.module_setup_guide.module_setup_guide import ModuleSetupGuide

		condition: DF.Code | None
		content_type: DF.Literal["Rich Text", "Markdown", "HTML"]
		email_type: DF.Literal[
			"Drip", "Sign Up", "Subscription Activation", "Whitepaper Feedback", "Onboarding"
		]
		enabled: DF.Check
		message_html: DF.HTMLEditor | None
		message_markdown: DF.MarkdownEditor | None
		message_rich_text: DF.TextEditor | None
		module_setup_guide: DF.Table[ModuleSetupGuide]
		pre_header: DF.Data | None
		reply_to: DF.Data | None
		saas_app: DF.Link | None
		send_after: DF.Int
		send_after_payment: DF.Check
		send_by_consultant: DF.Check
		sender: DF.Data
		sender_name: DF.Data
		skip_sites_with_paid_plan: DF.Check
		subject: DF.SmallText
	# end: auto-generated types

	def send(self, site_name=None):
		if self.evaluate_condition(site_name) and self.email_type in ["Drip", "Sign Up"] and site_name:
			self.send_drip_email(site_name)

	def send_drip_email(self, site_name):
		site = frappe.get_doc("Site", site_name)
		if self.email_type == "Drip" and site.status in ["Pending", "Broken"]:
			return

		if not self.send_after_payment and site.has_paid:
			return

		account_request = frappe.get_doc("Account Request", site.account_request)
		if account_request.unsubscribed_from_drip_emails:
			return

		if self.send_by_consultant:
			consultant = self.select_consultant(site)
		else:
			consultant = ""

		self.send_mail(
			context=dict(
				full_name=account_request.full_name,
				email=account_request.email,
				domain=site.host_name or site.name,
				consultant=consultant,
				site=site,
				account_request=account_request,
			),
			recipient=account_request.email,
		)

	def send_mail(self, context, recipient):
		# build the message
		message = frappe.render_template(self.message, context)
<<<<<<< HEAD
		title = frappe.db.get_value("Marketplace App", self.saas_app, "title")
		account_request = context.get("account_request", "")
=======
		app = frappe.db.get_value("Marketplace App", self.saas_app, ["title", "image"], as_dict=True)
>>>>>>> 8eba6bd8

		# add to queue
		frappe.sendmail(
			subject=self.subject,
			recipients=[recipient],
			sender=f"{self.sender_name} <{self.sender}>",
			reply_to=self.reply_to,
			reference_doctype="Drip Email",
			reference_name=self.name,
<<<<<<< HEAD
			unsubscribe_message="Unsubscribe",
			unsubscribe_method="api/method/press.press.doctype.drip_email.drip_email.unsubscribe",
			unsubscribe_params={"account_request": account_request.name},
			attachments=self.get_setup_guides(account_request),
			template="drip_email",
			args={"message": message, "title": title},
=======
			unsubscribe_message="Don't send me help messages",
			attachments=self.get_setup_guides(context.get("account_request", "")),
			template="product_trial_email",
			args={"message": message, "title": app.title, "logo": app.image},
>>>>>>> 8eba6bd8
		)

	@property
	def message(self):
		if self.content_type == "Markdown":
			return frappe.utils.md_to_html(self.message_markdown)
		if self.content_type == "Rich Text":
			return self.message_rich_text
		return self.message_html

	def evaluate_condition(self, site_name: str) -> bool:
		"""
		Evaluate the condition to check if the email should be sent.
		"""
		if not self.condition:
			return True

		saas_app = frappe.get_doc("Marketplace App", self.saas_app)
		site_account_request = frappe.db.get_value("Site", site_name, "account_request")
		account_request = frappe.get_doc("Account Request", site_account_request)

		eval_locals = dict(
			app=saas_app,
			doc=self,
			account_request=account_request,
		)

		return frappe.safe_eval(self.condition, None, eval_locals)

	def select_consultant(self, site) -> str:
		"""
		Select random ERPNext Consultant to send email.

		Also set sender details.
		"""
		if not site.erpnext_consultant:
			# set a random consultant for the site for the first time
			site.erpnext_consultant = get_random("ERPNext Consultant", dict(active=1))
			frappe.db.set_value("Site", site.name, "erpnext_consultant", site.erpnext_consultant)

		consultant = frappe.get_doc("ERPNext Consultant", site.erpnext_consultant)
		self.sender = consultant.name
		self.sender_name = consultant.full_name
		return consultant

	def get_setup_guides(self, account_request) -> list[dict[str, str]]:
		if not account_request:
			return []

		attachments = []
		for guide in self.module_setup_guide:
			if account_request.industry == guide.industry:
				attachments.append(
					frappe.db.get_value("File", {"file_url": guide.setup_guide}, ["name as fid"], as_dict=1)
				)

		return attachments

	@property
	def sites_to_send_drip(self):
		signup_date = frappe.utils.getdate() - timedelta(days=self.send_after)

		conditions = ""

		if self.saas_app:
			conditions += f'AND site.standby_for = "{self.saas_app}"'

		if self.skip_sites_with_paid_plan:
			paid_site_plans = frappe.get_all(
				"Site Plan", {"enabled": True, "is_trial_plan": False, "document_type": "Site"}, pluck="name"
			)

			if paid_site_plans:
				paid_site_plans_str = ", ".join(f"'{plan}'" for plan in paid_site_plans)
				conditions += f" AND site.plan NOT IN ({paid_site_plans_str})"

		sites = frappe.db.sql(
			f"""
				SELECT
					site.name
				FROM
					tabSite site
				JOIN
					`tabAccount Request` account_request
				ON
					site.account_request = account_request.name
				WHERE
					site.status = "Active" AND
					account_request.unsubscribed_from_drip_emails = 0 AND
					DATE(account_request.creation) = "{signup_date}"
					{conditions}
			"""
		)
		return [t[0] for t in sites]  # site names

	def send_to_sites(self):
		sites = self.sites_to_send_drip
		for site in sites:
			try:
				# TODO: only send `Onboarding` mails to partners <19-04-21, Balamurali M> #
				self.send(site)
				frappe.db.commit()
			except rq.timeouts.JobTimeoutException:
				log_error(
					"Drip Email Timeout",
					drip_email=self.name,
					site=site,
					total_sites=len(self.sites),
				)
				frappe.db.rollback()
				return
			except Exception:
				frappe.db.rollback()
				log_error("Drip Email Error", drip_email=self.name, site=site)


def send_drip_emails():
	"""Send out enabled drip emails."""
	drip_emails = frappe.db.get_all(
		"Drip Email", {"enabled": 1, "email_type": ("in", ("Drip", "Onboarding"))}
	)
	for drip_email_name in drip_emails:
		frappe.enqueue_doc(
			"Drip Email",
			drip_email_name,
			"send_to_sites",
			queue="long",
			job_id=f"drip_email_send_to_sites:{drip_email_name}",
			deduplicate=True,
		)


def send_welcome_email():
	"""Send welcome email to sites created in last 15 minutes."""
	welcome_drips = frappe.db.get_all("Drip Email", {"email_type": "Sign Up", "enabled": 1}, pluck="name")
	for drip in welcome_drips:
		welcome_email = frappe.get_doc("Drip Email", drip)
		_15_mins_ago = frappe.utils.add_to_date(None, minutes=-15)
		tuples = frappe.db.sql(
			f"""
				SELECT
					site.name
				FROM
					tabSite site
				JOIN
					`tabAccount Request` account_request
				ON
					site.account_request = account_request.name
				WHERE
					site.status = "Active" and
					site.standby_for = "{welcome_email.saas_app}" and
					account_request.creation > "{_15_mins_ago}"
			"""
		)
		sites_in_last_15_mins = [t[0] for t in tuples]
		for site in sites_in_last_15_mins:
			welcome_email.send(site)


@frappe.whitelist(allow_guest=True)
def unsubscribe(email: str, account_request: str) -> None:
	"""
	Unsubscribe from drip emails of a site.
	"""
	if not account_request or not email:
		return None

	is_unsubscribed = frappe.db.get_value("Account Request", account_request, "unsubscribed_from_drip_emails")
	if is_unsubscribed is None:  # no account request found
		return None

	site = frappe.db.get_value("Site", {"account_request": account_request}, ["host_name", "name"], as_dict=1)
	print(site, is_unsubscribed)
	if is_unsubscribed:  # already unsubscribed
		print("Already Unsubscribed")
		return frappe.respond_as_web_page(
			_("Already Unsubscribed"),
			_(
				f"You have already unsubscribed from receiving emails related to the site {frappe.bold(site.host_name or site.name)}."
			),
			indicator_color="red",
		)

	frappe.db.set_value("Account Request", account_request, "unsubscribed_from_drip_emails", 1)
	frappe.db.commit()

	return frappe.respond_as_web_page(
		_("Unsubscribed"),
		_(
			f"You have been unsubscribed from receiving emails related to the site {frappe.bold(site.host_name or site.name)}."
		),
		indicator_color="green",
	)<|MERGE_RESOLUTION|>--- conflicted
+++ resolved
@@ -85,12 +85,9 @@
 	def send_mail(self, context, recipient):
 		# build the message
 		message = frappe.render_template(self.message, context)
-<<<<<<< HEAD
 		title = frappe.db.get_value("Marketplace App", self.saas_app, "title")
 		account_request = context.get("account_request", "")
-=======
 		app = frappe.db.get_value("Marketplace App", self.saas_app, ["title", "image"], as_dict=True)
->>>>>>> 8eba6bd8
 
 		# add to queue
 		frappe.sendmail(
@@ -100,19 +97,12 @@
 			reply_to=self.reply_to,
 			reference_doctype="Drip Email",
 			reference_name=self.name,
-<<<<<<< HEAD
 			unsubscribe_message="Unsubscribe",
 			unsubscribe_method="api/method/press.press.doctype.drip_email.drip_email.unsubscribe",
 			unsubscribe_params={"account_request": account_request.name},
 			attachments=self.get_setup_guides(account_request),
-			template="drip_email",
-			args={"message": message, "title": title},
-=======
-			unsubscribe_message="Don't send me help messages",
-			attachments=self.get_setup_guides(context.get("account_request", "")),
 			template="product_trial_email",
 			args={"message": message, "title": app.title, "logo": app.image},
->>>>>>> 8eba6bd8
 		)
 
 	@property
