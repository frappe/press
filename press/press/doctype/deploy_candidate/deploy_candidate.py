--- conflicted
+++ resolved
@@ -816,7 +816,7 @@
 			# Connect to Remote Docker Host if configured
 			environment.update({"DOCKER_HOST": f"ssh://root@{docker_remote_builder_ssh}"})
 
-<<<<<<< HEAD
+
 		if "docker.io" in settings.docker_registry_url:
 			namespace = settings.docker_registry_namespace
 			
@@ -824,9 +824,9 @@
 			namespace = f"{settings.docker_registry_namespace}/{settings.domain}"
 		else:
 			namespace = f"{settings.domain}"
-=======
+
 		return environment
->>>>>>> 98caf07e
+
 
 	def _update_build_command(self, no_cache: bool):
 		import platform
@@ -850,14 +850,12 @@
 		self.command += f" -t {docker_image_latest}"
     
 		self.command += " ."
-<<<<<<< HEAD
 		result = self.run(
 			self.command,
 			environment,
 		)
 		self._parse_docker_build_result(result)
-=======
->>>>>>> 98caf07e
+
 
 	def _parse_docker_build_result(self, result):
 		lines = []
