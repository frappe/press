--- conflicted
+++ resolved
@@ -571,19 +571,18 @@
    "label": "Skip Onboarding"
   },
   {
-<<<<<<< HEAD
    "fieldname": "communication_infos",
    "fieldtype": "Table",
    "label": "Communication Infos",
-   "options": "Communication Info"
-=======
+   "options": "Communication Info"  
+  }, 
+  {
    "default": "0",
    "depends_on": "razorpay_enabled",
    "description": "Enable via RazorPay dashboard",
    "fieldname": "paypal_enabled",
    "fieldtype": "Check",
    "label": "Paypal Enabled"
->>>>>>> 80dd9cd7
   }
  ],
  "grid_page_length": 50,
@@ -649,13 +648,8 @@
    "link_fieldname": "team"
   }
  ],
-<<<<<<< HEAD
- "modified": "2025-09-26 17:07:41.315041",
+ "modified": "2025-09-29 11:09:45.344674",
  "modified_by": "Administrator",
-=======
- "modified": "2025-09-29 11:09:45.344674",
- "modified_by": "aysha@frappe.io",
->>>>>>> 80dd9cd7
  "module": "Press",
  "name": "Team",
  "naming_rule": "Random",
