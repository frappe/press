{
 "actions": [],
 "allow_rename": 1,
 "autoname": "hash",
 "creation": "2022-01-28 20:07:37.989538",
 "doctype": "DocType",
 "editable_grid": 1,
 "engine": "InnoDB",
 "field_order": [
  "enabled",
  "team_title",
  "user",
  "account_request",
  "partner_email",
  "billing_team",
  "parent_team",
  "column_break_wejg",
  "erpnext_partner",
  "is_developer",
  "is_saas_user",
  "is_code_server_user",
  "free_account",
  "via_erpnext",
  "enforce_2fa",
  "section_break_6",
  "team_members",
  "section_break_tdm9",
  "child_team_members",
  "section_break_9",
  "send_notifications",
  "column_break_9",
  "notify_email",
  "last_used_team",
  "subscription_details_section",
  "stripe_customer_id",
  "country",
  "currency",
  "payment_mode",
  "default_payment_method",
  "billing_name",
  "billing_address",
  "free_credits_allocated",
  "column_break_12",
  "address_html",
  "custom_apps_section",
  "github_access_token",
  "partner_section",
  "partner_referral_code",
  "partnership_date",
  "column_break_ppov",
  "frappe_partnership_date",
  "feature_flags_section",
  "referrer_id",
  "ssh_access_enabled",
  "skip_backups",
  "enable_inplace_updates",
  "column_break_31",
  "database_access_enabled",
  "enable_performance_tuning",
  "razorpay_enabled",
  "servers_enabled",
  "code_servers_enabled",
  "self_hosted_servers_enabled",
  "security_portal_enabled",
  "benches_enabled",
  "auto_install_localisation_app_enabled",
  "section_break_28",
  "communication_emails",
  "discounts_section",
  "discounts",
  "is_us_eu"
 ],
 "fields": [
  {
   "fieldname": "user",
   "fieldtype": "Link",
   "label": "User",
   "options": "User",
   "search_index": 1
  },
  {
   "fieldname": "team_members",
   "fieldtype": "Table",
   "label": "Team Members",
   "options": "Team Member"
  },
  {
   "default": "0",
   "fieldname": "enabled",
   "fieldtype": "Check",
   "label": "Enabled"
  },
  {
   "fieldname": "section_break_6",
   "fieldtype": "Section Break"
  },
  {
   "fieldname": "subscription_details_section",
   "fieldtype": "Section Break",
   "label": "Subscription Details"
  },
  {
   "fieldname": "stripe_customer_id",
   "fieldtype": "Data",
   "label": "Stripe Customer ID",
   "read_only": 1
  },
  {
   "fieldname": "country",
   "fieldtype": "Link",
   "in_list_view": 1,
   "label": "Country",
   "options": "Country"
  },
  {
   "fieldname": "currency",
   "fieldtype": "Link",
   "label": "Currency",
   "options": "Currency"
  },
  {
   "fieldname": "default_payment_method",
   "fieldtype": "Link",
   "in_list_view": 1,
   "label": "Default Payment Method",
   "options": "Stripe Payment Method"
  },
  {
   "default": "0",
   "description": "If checked, this user can Transfer credits from ERPNext.com",
   "fieldname": "erpnext_partner",
   "fieldtype": "Check",
   "in_standard_filter": 1,
   "label": "ERPNext Partner",
   "read_only": 1
  },
  {
   "default": "0",
   "description": "If checked, usage data will not be sent to Stripe and they won't be charged",
   "fieldname": "free_account",
   "fieldtype": "Check",
   "in_standard_filter": 1,
   "label": "Free Account",
   "search_index": 1
  },
  {
   "fieldname": "address_html",
   "fieldtype": "HTML",
   "label": "Address HTML"
  },
  {
   "fieldname": "column_break_12",
   "fieldtype": "Column Break"
  },
  {
   "default": "0",
   "fieldname": "free_credits_allocated",
   "fieldtype": "Check",
   "label": "Free Credits Allocated"
  },
  {
   "fieldname": "billing_address",
   "fieldtype": "Link",
   "label": "Billing Address",
   "options": "Address"
  },
  {
   "fieldname": "github_access_token",
   "fieldtype": "Data",
   "label": "GitHub Access Token"
  },
  {
   "fieldname": "feature_flags_section",
   "fieldtype": "Section Break",
   "label": "Feature Flags"
  },
  {
   "fieldname": "custom_apps_section",
   "fieldtype": "Section Break",
   "label": "Custom Apps"
  },
  {
   "fieldname": "billing_name",
   "fieldtype": "Data",
   "label": "Billing Name"
  },
  {
   "default": "0",
   "description": "Enabled if this account was created via the ERPNext signup form",
   "fieldname": "via_erpnext",
   "fieldtype": "Check",
   "label": "Via ERPNext",
   "read_only": 1
  },
  {
   "default": "0",
   "description": "A developer creates app(s) for the marketplace",
   "fieldname": "is_developer",
   "fieldtype": "Check",
   "in_standard_filter": 1,
   "label": "Is Developer"
  },
  {
   "fieldname": "payment_mode",
   "fieldtype": "Select",
   "label": "Payment Mode",
   "options": "\nCard\nPrepaid Credits\nPaid By Partner"
  },
  {
   "depends_on": "eval:doc.send_notifications;",
   "fetch_from": "user.email",
   "fetch_if_empty": 1,
   "fieldname": "notify_email",
   "fieldtype": "Data",
   "label": "Notify Email",
   "mandatory_depends_on": "eval:doc.send_notifications;"
  },
  {
   "fieldname": "column_break_9",
   "fieldtype": "Column Break"
  },
  {
   "fieldname": "section_break_9",
   "fieldtype": "Section Break"
  },
  {
   "default": "1",
   "fieldname": "send_notifications",
   "fieldtype": "Check",
   "label": "Send Notifications"
  },
  {
   "fieldname": "referrer_id",
   "fieldtype": "Data",
   "label": "Referrer ID",
   "read_only": 1
  },
  {
   "fieldname": "communication_emails",
   "fieldtype": "Table",
   "label": "Communication Emails",
   "options": "Communication Email"
  },
  {
   "fieldname": "section_break_28",
   "fieldtype": "Section Break"
  },
  {
   "default": "1",
   "fieldname": "ssh_access_enabled",
   "fieldtype": "Check",
   "label": "SSH Access Enabled"
  },
  {
   "default": "1",
   "fieldname": "database_access_enabled",
   "fieldtype": "Check",
   "label": "Database Access Enabled"
  },
  {
   "collapsible": 1,
   "fieldname": "discounts_section",
   "fieldtype": "Section Break",
   "label": "Discounts"
  },
  {
   "fieldname": "discounts",
   "fieldtype": "Table",
   "label": "Discounts",
   "options": "Invoice Discount"
  },
  {
   "fieldname": "partner_email",
   "fieldtype": "Data",
   "label": "Partner Email"
  },
  {
   "fieldname": "column_break_31",
   "fieldtype": "Column Break"
  },
  {
   "default": "0",
   "fieldname": "razorpay_enabled",
   "fieldtype": "Check",
   "label": "RazorPay Enabled"
  },
  {
   "default": "0",
   "fieldname": "is_us_eu",
   "fieldtype": "Check",
   "label": "Is US / EU"
  },
  {
   "default": "0",
   "fieldname": "servers_enabled",
   "fieldtype": "Check",
   "label": "Servers Enabled"
  },
  {
   "fieldname": "last_used_team",
   "fieldtype": "Link",
   "label": "Last Used Team",
   "options": "Team"
  },
  {
   "default": "0",
   "description": "If checked, team can skip backups for site update",
   "fieldname": "skip_backups",
   "fieldtype": "Check",
   "label": "Allow to skip Backups"
  },
  {
   "fieldname": "parent_team",
   "fieldtype": "Link",
   "label": "Parent Team",
   "options": "Team",
   "search_index": 1
  },
  {
   "fieldname": "section_break_tdm9",
   "fieldtype": "Section Break"
  },
  {
   "fieldname": "child_team_members",
   "fieldtype": "Table",
   "label": "Child Team Members",
   "options": "Child Team Member"
  },
  {
   "fieldname": "team_title",
   "fieldtype": "Data",
   "label": "Team Title"
  },
  {
   "default": "0",
   "fieldname": "self_hosted_servers_enabled",
   "fieldtype": "Check",
   "label": "Self Hosted Servers Enabled"
  },
  {
   "fieldname": "account_request",
   "fieldtype": "Link",
   "label": "Account Request",
   "options": "Account Request"
  },
  {
   "default": "0",
   "description": "SaaS user sees a simplified version of the dashboard",
   "fieldname": "is_saas_user",
   "fieldtype": "Check",
   "label": "Is SaaS User"
  },
  {
   "default": "0",
   "fieldname": "security_portal_enabled",
   "fieldtype": "Check",
   "label": "Security Portal Enabled"
  },
  {
   "default": "0",
   "fieldname": "benches_enabled",
   "fieldtype": "Check",
   "label": "Benches Enabled"
  },
  {
   "default": "0",
   "fieldname": "code_servers_enabled",
   "fieldtype": "Check",
   "label": "Code Servers Enabled"
  },
  {
   "depends_on": "eval: !doc.erpnext_partner",
   "fieldname": "billing_team",
   "fieldtype": "Link",
   "label": "Billing Team",
   "options": "Team"
  },
  {
   "fieldname": "partner_referral_code",
   "fieldtype": "Data",
   "label": "Partner Referral Code",
   "read_only": 1
  },
  {
   "fieldname": "partner_section",
   "fieldtype": "Section Break",
   "label": "Partner"
  },
  {
   "depends_on": "eval:!doc.erpnext_partner && doc.partner_email",
   "fieldname": "partnership_date",
   "fieldtype": "Date",
   "label": "Customer Partnership Date"
  },
  {
   "fieldname": "column_break_ppov",
   "fieldtype": "Column Break"
  },
  {
   "depends_on": "eval:doc.erpnext_partner",
   "description": "Fetched from frappe.io",
   "fieldname": "frappe_partnership_date",
   "fieldtype": "Date",
   "label": "Frappe Partnership Date",
   "read_only": 1
  },
  {
   "default": "0",
   "description": "If checked, code server is enabled on created benches.",
   "fieldname": "is_code_server_user",
   "fieldtype": "Check",
   "label": "Is Code Server User"
  },
  {
   "fieldname": "column_break_wejg",
   "fieldtype": "Column Break"
  },
  {
   "default": "false",
   "fieldname": "enable_performance_tuning",
   "fieldtype": "Check",
   "label": "Enable Performance Tuning"
  },
  {
   "default": "0",
   "description": "Enforces 2FA to all members",
   "fieldname": "enforce_2fa",
   "fieldtype": "Check",
   "label": "Enforce 2FA"
  },
  {
   "default": "0",
<<<<<<< HEAD
   "description": "Allows team members to install localisation app along with ERPNext on New Site creation",
   "fieldname": "auto_install_localisation_app_enabled",
   "fieldtype": "Check",
   "label": "Auto Install Localisation App Enabled"
=======
   "description": "Allows bypassing build to update a Bench (if conditions are met)",
   "fieldname": "enable_inplace_updates",
   "fieldtype": "Check",
   "label": "Enable In Place Updates"
>>>>>>> 93af0fb1
  }
 ],
 "links": [
  {
   "group": "General",
   "link_doctype": "Release Group",
   "link_fieldname": "team"
  },
  {
   "group": "General",
   "link_doctype": "Site",
   "link_fieldname": "team"
  },
  {
   "group": "General",
   "link_doctype": "App",
   "link_fieldname": "team"
  },
  {
   "group": "Billing",
   "link_doctype": "Invoice",
   "link_fieldname": "team"
  },
  {
   "group": "Billing",
   "link_doctype": "Usage Record",
   "link_fieldname": "team"
  },
  {
   "group": "Billing",
   "link_doctype": "Subscription",
   "link_fieldname": "team"
  },
  {
   "group": "Billing",
   "link_doctype": "Balance Transaction",
   "link_fieldname": "team"
  },
  {
   "group": "Billing",
   "link_doctype": "Stripe Webhook Log",
   "link_fieldname": "team"
  },
  {
   "group": "Marketplace",
   "link_doctype": "Marketplace App",
   "link_fieldname": "team"
  },
  {
   "group": "Marketplace",
   "link_doctype": "Marketplace Publisher Profile",
   "link_fieldname": "team"
  },
  {
   "group": "Billing",
   "link_doctype": "Stripe Payment Method",
   "link_fieldname": "team"
  }
 ],
<<<<<<< HEAD
 "modified": "2024-09-11 15:24:58.670399",
=======
 "modified": "2024-09-13 10:55:07.048543",
>>>>>>> 93af0fb1
 "modified_by": "Administrator",
 "module": "Press",
 "name": "Team",
 "naming_rule": "Random",
 "owner": "Administrator",
 "permissions": [
  {
   "create": 1,
   "delete": 1,
   "email": 1,
   "export": 1,
   "print": 1,
   "read": 1,
   "report": 1,
   "role": "System Manager",
   "share": 1,
   "write": 1
  },
  {
   "create": 1,
   "read": 1,
   "role": "Press Admin",
   "write": 1
  }
 ],
 "quick_entry": 1,
 "show_title_field_in_link": 1,
 "sort_field": "modified",
 "sort_order": "DESC",
 "states": [],
 "title_field": "user",
 "track_changes": 1
}<|MERGE_RESOLUTION|>--- conflicted
+++ resolved
@@ -430,17 +430,17 @@
   },
   {
    "default": "0",
-<<<<<<< HEAD
    "description": "Allows team members to install localisation app along with ERPNext on New Site creation",
    "fieldname": "auto_install_localisation_app_enabled",
    "fieldtype": "Check",
    "label": "Auto Install Localisation App Enabled"
-=======
+  },
+  {
+   "default": "0",
    "description": "Allows bypassing build to update a Bench (if conditions are met)",
    "fieldname": "enable_inplace_updates",
    "fieldtype": "Check",
    "label": "Enable In Place Updates"
->>>>>>> 93af0fb1
   }
  ],
  "links": [
@@ -500,11 +500,7 @@
    "link_fieldname": "team"
   }
  ],
-<<<<<<< HEAD
- "modified": "2024-09-11 15:24:58.670399",
-=======
- "modified": "2024-09-13 10:55:07.048543",
->>>>>>> 93af0fb1
+ "modified": "2024-09-13 11:55:07.048543",
  "modified_by": "Administrator",
  "module": "Press",
  "name": "Team",
