{
 "actions": [],
 "allow_rename": 1,
 "autoname": "hash",
 "creation": "2022-01-28 20:07:37.989538",
 "doctype": "DocType",
 "editable_grid": 1,
 "engine": "InnoDB",
 "field_order": [
  "enabled",
  "team_title",
  "user",
  "account_request",
  "partner_email",
  "billing_team",
  "parent_team",
  "column_break_wejg",
  "erpnext_partner",
  "is_developer",
  "is_saas_user",
  "is_code_server_user",
  "free_account",
  "via_erpnext",
  "enforce_2fa",
  "section_break_6",
  "team_members",
  "section_break_tdm9",
  "child_team_members",
  "section_break_9",
  "send_notifications",
  "billing_email",
  "column_break_9",
  "notify_email",
  "last_used_team",
  "subscription_details_section",
  "stripe_customer_id",
  "country",
  "currency",
  "payment_mode",
  "default_payment_method",
  "billing_name",
  "billing_address",
  "free_credits_allocated",
  "column_break_12",
  "address_html",
  "custom_apps_section",
  "github_access_token",
  "column_break_uyxo",
  "mpesa_tax_id",
  "mpesa_phone_number",
  "partner_section",
  "partner_referral_code",
  "partnership_date",
  "column_break_ppov",
  "frappe_partnership_date",
  "partner_commission",
  "feature_flags_section",
  "referrer_id",
  "ssh_access_enabled",
  "skip_backups",
  "enable_inplace_updates",
  "column_break_31",
  "database_access_enabled",
  "enable_performance_tuning",
  "razorpay_enabled",
  "servers_enabled",
  "code_servers_enabled",
  "self_hosted_servers_enabled",
  "security_portal_enabled",
  "benches_enabled",
  "mpesa_enabled",
  "section_break_28",
  "communication_emails",
  "discounts_section",
  "discounts",
  "is_us_eu"
 ],
 "fields": [
  {
   "fieldname": "user",
   "fieldtype": "Link",
   "label": "User",
   "options": "User",
   "search_index": 1
  },
  {
   "fieldname": "team_members",
   "fieldtype": "Table",
   "label": "Team Members",
   "options": "Team Member"
  },
  {
   "default": "0",
   "fieldname": "enabled",
   "fieldtype": "Check",
   "label": "Enabled"
  },
  {
   "fieldname": "section_break_6",
   "fieldtype": "Section Break"
  },
  {
   "fieldname": "subscription_details_section",
   "fieldtype": "Section Break",
   "label": "Subscription Details"
  },
  {
   "fieldname": "stripe_customer_id",
   "fieldtype": "Data",
   "label": "Stripe Customer ID",
   "read_only": 1
  },
  {
   "fieldname": "country",
   "fieldtype": "Link",
   "in_list_view": 1,
   "label": "Country",
   "options": "Country"
  },
  {
   "fieldname": "currency",
   "fieldtype": "Link",
   "label": "Currency",
   "options": "Currency",
   "read_only": 1
  },
  {
   "fieldname": "default_payment_method",
   "fieldtype": "Link",
   "in_list_view": 1,
   "label": "Default Payment Method",
   "options": "Stripe Payment Method"
  },
  {
   "default": "0",
   "description": "If checked, this user can Transfer credits from ERPNext.com",
   "fieldname": "erpnext_partner",
   "fieldtype": "Check",
   "in_standard_filter": 1,
   "label": "ERPNext Partner",
   "read_only": 1
  },
  {
   "default": "0",
   "description": "If checked, usage data will not be sent to Stripe and they won't be charged",
   "fieldname": "free_account",
   "fieldtype": "Check",
   "in_standard_filter": 1,
   "label": "Free Account",
   "search_index": 1
  },
  {
   "fieldname": "address_html",
   "fieldtype": "HTML",
   "label": "Address HTML"
  },
  {
   "fieldname": "column_break_12",
   "fieldtype": "Column Break"
  },
  {
   "default": "0",
   "fieldname": "free_credits_allocated",
   "fieldtype": "Check",
   "label": "Free Credits Allocated"
  },
  {
   "fieldname": "billing_address",
   "fieldtype": "Link",
   "label": "Billing Address",
   "options": "Address"
  },
  {
   "fieldname": "github_access_token",
   "fieldtype": "Data",
   "label": "GitHub Access Token"
  },
  {
   "fieldname": "feature_flags_section",
   "fieldtype": "Section Break",
   "label": "Feature Flags"
  },
  {
   "fieldname": "custom_apps_section",
   "fieldtype": "Section Break",
   "label": "Custom Apps"
  },
  {
   "fieldname": "billing_name",
   "fieldtype": "Data",
   "label": "Billing Name"
  },
  {
   "default": "0",
   "description": "Enabled if this account was created via the ERPNext signup form",
   "fieldname": "via_erpnext",
   "fieldtype": "Check",
   "label": "Via ERPNext",
   "read_only": 1
  },
  {
   "default": "0",
   "description": "A developer creates app(s) for the marketplace",
   "fieldname": "is_developer",
   "fieldtype": "Check",
   "in_standard_filter": 1,
   "label": "Is Developer"
  },
  {
   "fieldname": "payment_mode",
   "fieldtype": "Select",
   "label": "Payment Mode",
   "options": "\nCard\nPrepaid Credits\nPaid By Partner"
  },
  {
   "fetch_from": "user.email",
   "fetch_if_empty": 1,
   "fieldname": "notify_email",
   "fieldtype": "Data",
   "label": "Notify Email"
  },
  {
   "fieldname": "column_break_9",
   "fieldtype": "Column Break"
  },
  {
   "fieldname": "section_break_9",
   "fieldtype": "Section Break"
  },
  {
   "default": "1",
   "fieldname": "send_notifications",
   "fieldtype": "Check",
   "label": "Send Notifications"
  },
  {
   "fieldname": "referrer_id",
   "fieldtype": "Data",
   "label": "Referrer ID",
   "read_only": 1
  },
  {
   "fieldname": "communication_emails",
   "fieldtype": "Table",
   "label": "Communication Emails",
   "options": "Communication Email"
  },
  {
   "fieldname": "section_break_28",
   "fieldtype": "Section Break"
  },
  {
   "default": "1",
   "fieldname": "ssh_access_enabled",
   "fieldtype": "Check",
   "label": "SSH Access Enabled"
  },
  {
   "default": "1",
   "fieldname": "database_access_enabled",
   "fieldtype": "Check",
   "label": "Database Access Enabled"
  },
  {
   "collapsible": 1,
   "fieldname": "discounts_section",
   "fieldtype": "Section Break",
   "label": "Discounts"
  },
  {
   "fieldname": "discounts",
   "fieldtype": "Table",
   "label": "Discounts",
   "options": "Invoice Discount"
  },
  {
   "fieldname": "partner_email",
   "fieldtype": "Data",
   "label": "Partner Email"
  },
  {
   "fieldname": "column_break_31",
   "fieldtype": "Column Break"
  },
  {
   "default": "0",
   "fieldname": "razorpay_enabled",
   "fieldtype": "Check",
   "label": "RazorPay Enabled"
  },
  {
   "default": "0",
   "fieldname": "is_us_eu",
   "fieldtype": "Check",
   "label": "Is US / EU"
  },
  {
   "default": "0",
   "fieldname": "servers_enabled",
   "fieldtype": "Check",
   "label": "Servers Enabled"
  },
  {
   "fieldname": "last_used_team",
   "fieldtype": "Link",
   "label": "Last Used Team",
   "options": "Team"
  },
  {
   "default": "0",
   "description": "If checked, team can skip backups for site update",
   "fieldname": "skip_backups",
   "fieldtype": "Check",
   "label": "Allow to skip Backups"
  },
  {
   "fieldname": "parent_team",
   "fieldtype": "Link",
   "label": "Parent Team",
   "options": "Team",
   "search_index": 1
  },
  {
   "fieldname": "section_break_tdm9",
   "fieldtype": "Section Break"
  },
  {
   "fieldname": "child_team_members",
   "fieldtype": "Table",
   "label": "Child Team Members",
   "options": "Child Team Member"
  },
  {
   "fieldname": "team_title",
   "fieldtype": "Data",
   "label": "Team Title"
  },
  {
   "default": "0",
   "fieldname": "self_hosted_servers_enabled",
   "fieldtype": "Check",
   "label": "Self Hosted Servers Enabled"
  },
  {
   "fieldname": "account_request",
   "fieldtype": "Link",
   "label": "Account Request",
   "options": "Account Request"
  },
  {
   "default": "0",
   "description": "SaaS user sees a simplified version of the dashboard",
   "fieldname": "is_saas_user",
   "fieldtype": "Check",
   "label": "Is SaaS User"
  },
  {
   "default": "0",
   "fieldname": "security_portal_enabled",
   "fieldtype": "Check",
   "label": "Security Portal Enabled"
  },
  {
   "default": "0",
   "fieldname": "benches_enabled",
   "fieldtype": "Check",
   "label": "Benches Enabled"
  },
  {
   "default": "0",
   "fieldname": "code_servers_enabled",
   "fieldtype": "Check",
   "label": "Code Servers Enabled"
  },
  {
   "depends_on": "eval: !doc.erpnext_partner",
   "fieldname": "billing_team",
   "fieldtype": "Link",
   "label": "Billing Team",
   "options": "Team"
  },
  {
   "fieldname": "partner_referral_code",
   "fieldtype": "Data",
   "label": "Partner Referral Code",
   "read_only": 1
  },
  {
   "fieldname": "partner_section",
   "fieldtype": "Section Break",
   "label": "Partner"
  },
  {
   "depends_on": "eval:!doc.erpnext_partner && doc.partner_email",
   "fieldname": "partnership_date",
   "fieldtype": "Date",
   "label": "Customer Partnership Date"
  },
  {
   "fieldname": "column_break_ppov",
   "fieldtype": "Column Break"
  },
  {
   "depends_on": "eval:doc.erpnext_partner",
   "description": "Fetched from frappe.io",
   "fieldname": "frappe_partnership_date",
   "fieldtype": "Date",
   "label": "Frappe Partnership Date",
   "read_only": 1
  },
  {
   "default": "0",
   "description": "If checked, code server is enabled on created benches.",
   "fieldname": "is_code_server_user",
   "fieldtype": "Check",
   "label": "Is Code Server User"
  },
  {
   "fieldname": "column_break_wejg",
   "fieldtype": "Column Break"
  },
  {
   "default": "false",
   "fieldname": "enable_performance_tuning",
   "fieldtype": "Check",
   "label": "Enable Performance Tuning"
  },
  {
   "default": "0",
   "description": "Enforces 2FA to all members",
   "fieldname": "enforce_2fa",
   "fieldtype": "Check",
   "label": "Enforce 2FA"
  },
  {
   "default": "0",
   "description": "Allows bypassing build to update a Bench (if conditions are met)",
   "fieldname": "enable_inplace_updates",
   "fieldtype": "Check",
   "label": "Enable In Place Updates"
  },
  {
   "fieldname": "billing_email",
   "fieldtype": "Data",
   "label": "Billing Email"
  },
  {
   "default": "0",
   "fieldname": "mpesa_enabled",
   "fieldtype": "Check",
   "label": "Mpesa Enabled"
  },
  {
   "fieldname": "column_break_uyxo",
   "fieldtype": "Column Break"
  },
  {
   "fieldname": "mpesa_tax_id",
   "fieldtype": "Data",
   "label": "Mpesa Tax Id"
  },
  {
   "fieldname": "mpesa_phone_number",
   "fieldtype": "Data",
   "label": "Mpesa Phone Number"
  },
  {
   "fieldname": "partner_commission",
   "fieldtype": "Percent",
   "label": "Partner Commission"
  }
 ],
 "links": [
  {
   "group": "General",
   "link_doctype": "Release Group",
   "link_fieldname": "team"
  },
  {
   "group": "General",
   "link_doctype": "Site",
   "link_fieldname": "team"
  },
  {
   "group": "General",
   "link_doctype": "App",
   "link_fieldname": "team"
  },
  {
   "group": "Billing",
   "link_doctype": "Invoice",
   "link_fieldname": "team"
  },
  {
   "group": "Billing",
   "link_doctype": "Usage Record",
   "link_fieldname": "team"
  },
  {
   "group": "Billing",
   "link_doctype": "Subscription",
   "link_fieldname": "team"
  },
  {
   "group": "Billing",
   "link_doctype": "Balance Transaction",
   "link_fieldname": "team"
  },
  {
   "group": "Billing",
   "link_doctype": "Stripe Webhook Log",
   "link_fieldname": "team"
  },
  {
   "group": "Marketplace",
   "link_doctype": "Marketplace App",
   "link_fieldname": "team"
  },
  {
   "group": "Marketplace",
   "link_doctype": "Marketplace Publisher Profile",
   "link_fieldname": "team"
  },
  {
   "group": "Billing",
   "link_doctype": "Stripe Payment Method",
   "link_fieldname": "team"
  }
 ],
<<<<<<< HEAD
 "modified": "2025-01-31 14:57:53.597674",
=======
 "modified": "2025-01-20 14:30:51.973791",
>>>>>>> 73fd89cf
 "modified_by": "Administrator",
 "module": "Press",
 "name": "Team",
 "naming_rule": "Random",
 "owner": "Administrator",
 "permissions": [
  {
   "create": 1,
   "delete": 1,
   "email": 1,
   "export": 1,
   "print": 1,
   "read": 1,
   "report": 1,
   "role": "System Manager",
   "share": 1,
   "write": 1
  },
  {
   "create": 1,
   "read": 1,
   "role": "Press Admin",
   "write": 1
  }
 ],
 "quick_entry": 1,
 "show_title_field_in_link": 1,
 "sort_field": "modified",
 "sort_order": "DESC",
 "states": [],
 "title_field": "user",
 "track_changes": 1
}<|MERGE_RESOLUTION|>--- conflicted
+++ resolved
@@ -527,11 +527,7 @@
    "link_fieldname": "team"
   }
  ],
-<<<<<<< HEAD
  "modified": "2025-01-31 14:57:53.597674",
-=======
- "modified": "2025-01-20 14:30:51.973791",
->>>>>>> 73fd89cf
  "modified_by": "Administrator",
  "module": "Press",
  "name": "Team",
