# -*- coding: utf-8 -*-
# Copyright (c) 2020, Frappe and contributors
# For license information, please see license.txt

from __future__ import unicode_literals

from typing import List

import frappe
from frappe import _
from frappe.contacts.address_and_contact import load_address_and_contact
from frappe.model.document import Document
from frappe.utils import get_fullname

from press.exceptions import FrappeioServerNotSet
from press.press.doctype.account_request.account_request import AccountRequest
<<<<<<< HEAD
from press.utils.billing import (
	get_erpnext_com_connection,
	get_frappe_io_connection,
	get_stripe,
)
=======
from press.utils.billing import (get_erpnext_com_connection,
                                 get_frappe_io_connection, get_stripe)
>>>>>>> ad23e463


class Team(Document):
	def onload(self):
		load_address_and_contact(self)

	def validate(self):
		self.validate_duplicate_members()
		self.set_team_currency()
		self.set_default_user()
		self.set_billing_name()
<<<<<<< HEAD
		self.validate_disabled_team()
=======
		self.validate_notify_email()

	def after_insert(self):
		if self.send_notifications:
			self.notify_email = self.name
		self.save()
>>>>>>> ad23e463

	def delete(self, force=False, workflow=False):
		if force:
			return super().delete()

		if workflow:
			return frappe.get_doc(
				{"doctype": "Team Deletion Request", "team": self.name}
			).insert()

		frappe.throw(
			f"You are only deleting the Team Document for {self.name}. To continue to"
			" do so, pass force=True with this call. Else, pass workflow=True to raise"
			" a Team Deletion Request to trigger complete team deletion process."
		)

	def disable_account(self):
		self.suspend_sites("Account disabled")
		self.enabled = False
		self.save()
		self.add_comment("Info", "disabled account")

	def enable_account(self):
		self.unsuspend_sites("Account enabled")
		self.enabled = True
		self.save()
		self.add_comment("Info", "enabled account")

	@classmethod
	def create_new(
		cls,
		account_request: AccountRequest,
		first_name: str,
		last_name: str,
		password: str = None,
		country: str = None,
		via_erpnext: bool = False,
	):
		"""Create new team along with user (user created first)."""
		team = frappe.get_doc(
			{
				"doctype": "Team",
				"name": account_request.team,
				"user": account_request.email,
				"country": country,
				"enabled": 1,
				"via_erpnext": via_erpnext,
			}
		)
		user = team.create_user(
			first_name, last_name, account_request.email, password, account_request.role
		)
		team.insert(ignore_permissions=True, ignore_links=True)
		team.append("team_members", {"user": user.name})
		team.save(ignore_permissions=True)

		team.create_stripe_customer()

		if not team.via_erpnext:
			team.create_upcoming_invoice()
			if team.has_partner_account_on_erpnext_com():
				team.enable_erpnext_partner_privileges()

		return team

	@staticmethod
	def create_user(first_name=None, last_name=None, email=None, password=None, role=None):
		user = frappe.new_doc("User")
		user.first_name = first_name
		user.last_name = last_name
		user.email = email
		user.owner = email
		user.new_password = password
		user.append_roles(role)
		user.flags.no_welcome_mail = True
		user.save(ignore_permissions=True)
		return user

	def create_user_for_member(
		self, first_name=None, last_name=None, email=None, password=None, role=None
	):
		user = frappe.db.get_value("User", email, ["name"], as_dict=True)
		if not user:
			user = self.create_user(first_name, last_name, email, password, role)

		self.append("team_members", {"user": user.name})
		self.save(ignore_permissions=True)

	def set_billing_name(self):
		if not self.billing_name:
			self.billing_name = frappe.utils.get_fullname(self.name)

	def set_default_user(self):
		if not self.user and self.team_members:
			self.user = self.team_members[0].user

	def set_team_currency(self):
		if not self.currency and self.country:
			self.currency = "INR" if self.country == "India" else "USD"

	def get_user_list(self):
		return [row.user for row in self.team_members]

	def get_users_only_in_this_team(self):
		return [
			user
			for user in self.get_user_list()
			if not frappe.db.exists("Team Member", {"user": user, "parent": ("!=", self.name)})
		]

	def validate_duplicate_members(self):
		team_users = self.get_user_list()
		duplicate_members = [m for m in team_users if team_users.count(m) > 1]
		duplicate_members = list(set(duplicate_members))
		if duplicate_members:
			frappe.throw(
				_("Duplicate Team Members: {0}").format(", ".join(duplicate_members)),
				frappe.DuplicateEntryError,
			)

	def validate_payment_mode(self):
		if self.has_value_changed("payment_mode"):
			if self.payment_mode == "Card":
				if frappe.db.count("Stripe Payment Method", {"team": self.name}) == 0:
					frappe.throw("No card added")
			if self.payment_mode == "Prepaid Credits":
				if self.get_balance() <= 0:
					frappe.throw("Account does not have sufficient balance")

		if not self.is_new() and not self.default_payment_method:
			# if default payment method is unset
			# then set the is_default field for Stripe Payment Method to 0
			payment_methods = frappe.db.get_list(
				"Stripe Payment Method", {"team": self.name, "is_default": 1}
			)
			for pm in payment_methods:
				doc = frappe.get_doc("Stripe Payment Method", pm.name)
				doc.is_default = 0
				doc.save()

	def validate_notify_email(self):
		if self.notify_email:
			frappe.utils.validate_email_address(self.notify_email, True)

	def on_update(self):
		self.validate_payment_mode()

		if not self.is_new() and self.billing_name:
			self.load_doc_before_save()
			if self.has_value_changed("billing_name"):
				self.update_billing_details_on_frappeio()

	@frappe.whitelist()
	def impersonate(self, member, reason):
		user = frappe.db.get_value("Team Member", member, "user")
		impersonation = frappe.get_doc(
			{
				"doctype": "Team Member Impersonation",
				"user": user,
				"impersonator": frappe.session.user,
				"team": self.name,
				"member": member,
				"reason": reason,
			}
		)
		impersonation.save()
		frappe.local.login_manager.login_as(user)

	@frappe.whitelist()
	def enable_erpnext_partner_privileges(self):
		self.erpnext_partner = 1

	def allocate_free_credits(self):
		if self.via_erpnext:
			# dont allocate free credits for signups via erpnext
			# since they get a 14 day free trial site
			return

		if not self.free_credits_allocated:
			# allocate free credits on signup
			credits_field = "free_credits_inr" if self.currency == "INR" else "free_credits_usd"
			credit_amount = frappe.db.get_single_value("Press Settings", credits_field)
			if not credit_amount:
				return
			self.allocate_credit_amount(credit_amount, source="Free Credits")
			self.free_credits_allocated = 1
			self.save()
			self.reload()

	def has_member(self, user):
		return user in self.get_user_list()

	def is_defaulter(self):
		if self.free_account:
			return False

		try:
			last_invoice = frappe.get_last_doc(
				"Invoice", filters={"docstatus": 0, "team": self.name}
			)
		except frappe.DoesNotExistError:
			return False

		return last_invoice.status == "Unpaid"

	def create_stripe_customer(self):
		if not self.stripe_customer_id:
			stripe = get_stripe()
			customer = stripe.Customer.create(email=self.user, name=get_fullname(self.user))
			self.stripe_customer_id = customer.id
			self.save()

	def update_billing_details(self, billing_details):
		if self.billing_address:
			address_doc = frappe.get_doc("Address", self.billing_address)
		else:
			address_doc = frappe.new_doc("Address")
			address_doc.address_title = self.name
			address_doc.append(
				"links",
				{"link_doctype": self.doctype, "link_name": self.name, "link_title": self.name},
			)

		address_doc.update(
			{
				"address_line1": billing_details.address,
				"city": billing_details.city,
				"state": billing_details.state,
				"pincode": billing_details.postal_code,
				"country": billing_details.country,
				"gstin": billing_details.gstin,
			}
		)
		address_doc.save()
		address_doc.reload()

		self.billing_name = billing_details.billing_name or self.billing_name
		self.billing_address = address_doc.name
		self.save()
		self.reload()

		self.update_billing_details_on_stripe(address_doc)
		self.update_billing_details_on_frappeio()
		self.update_billing_details_on_draft_invoices()

	def update_billing_details_on_draft_invoices(self):
		draft_invoices = frappe.get_all(
			"Invoice", {"team": self.name, "docstatus": 0}, pluck="name"
		)
		for draft_invoice in draft_invoices:
			# Invoice.customer_name set by Invoice.validate()
			frappe.get_doc("Invoice", draft_invoice).save()

	def update_billing_details_on_frappeio(self):
		try:
			frappeio_client = get_frappe_io_connection()
		except FrappeioServerNotSet as e:
			if frappe.conf.developer_mode:
				return
			else:
				raise e

		previous_version = self.get_doc_before_save()

		if not previous_version:
			self.load_doc_before_save()
			previous_version = self.get_doc_before_save()

		previous_billing_name = previous_version.billing_name

		if previous_billing_name:
			if frappeio_client.rename_doc("Customer", previous_billing_name, self.billing_name):
				frappe.msgprint(
					f"Renamed customer from {previous_billing_name} to {self.billing_name}"
				)

	def update_billing_details_on_stripe(self, address=None):
		stripe = get_stripe()
		if not address:
			address = frappe.get_doc("Address", self.billing_address)

		country_code = frappe.db.get_value("Country", address.country, "code")
		stripe.Customer.modify(
			self.stripe_customer_id,
			address={
				"line1": address.address_line1,
				"postal_code": address.pincode,
				"city": address.city,
				"state": address.state,
				"country": country_code.upper(),
			},
		)

	def create_payment_method(self, payment_method_id, set_default=False):
		stripe = get_stripe()
		payment_method = stripe.PaymentMethod.retrieve(payment_method_id)

		doc = frappe.get_doc(
			{
				"doctype": "Stripe Payment Method",
				"stripe_payment_method_id": payment_method["id"],
				"last_4": payment_method["card"]["last4"],
				"name_on_card": payment_method["billing_details"]["name"],
				"expiry_month": payment_method["card"]["exp_month"],
				"expiry_year": payment_method["card"]["exp_year"],
				"team": self.name,
			}
		)
		doc.insert()

		# unsuspend sites on payment method added
		self.unsuspend_sites(reason="Payment method added")
		if set_default:
			doc.set_default()
			self.reload()

		# allocate credits if not already allocated
		self.allocate_free_credits()

	def get_payment_methods(self):
		return frappe.db.get_all(
			"Stripe Payment Method",
			{"team": self.name},
			[
				"name",
				"last_4",
				"name_on_card",
				"expiry_month",
				"expiry_year",
				"is_default",
				"creation",
			],
			order_by="creation desc",
		)

	def get_past_invoices(self):
		invoices = frappe.db.get_all(
			"Invoice",
			filters={
				"team": self.name,
				"status": ("not in", ("Draft", "Refunded")),
				"docstatus": ("!=", 2),
			},
			fields=[
				"name",
				"total",
				"amount_due",
				"status",
				"type",
				"stripe_invoice_url",
				"period_start",
				"period_end",
				"due_date",
				"payment_date",
				"currency",
				"invoice_pdf",
				"due_date as date",
			],
			order_by="due_date desc",
		)

		for invoice in invoices:
			invoice.formatted_total = frappe.utils.fmt_money(invoice.total, 2, invoice.currency)
		return invoices

	def allocate_credit_amount(self, amount, source, remark=None):
		doc = frappe.get_doc(
			doctype="Balance Transaction",
			team=self.name,
			type="Adjustment",
			source=source,
			amount=amount,
			description=remark,
		)
		doc.insert(ignore_permissions=True)
		doc.submit()
		return doc

	def get_available_credits(self):
		def get_stripe_balance():
			return self.get_stripe_balance()

		return frappe.cache().hget(
			"customer_available_credits", self.name, generator=get_stripe_balance
		)

	def get_stripe_balance(self):
		stripe = get_stripe()
		customer_object = stripe.Customer.retrieve(self.stripe_customer_id)
		balance = (customer_object["balance"] * -1) / 100
		return balance

	@frappe.whitelist()
	def get_balance(self):
		res = frappe.db.get_all(
			"Balance Transaction",
			filters={"team": self.name, "docstatus": 1},
			order_by="creation desc",
			limit=1,
			pluck="ending_balance",
		)
		if not res:
			return 0
		return res[0]

	def is_partner_and_has_enough_credits(self):
		return self.erpnext_partner and self.get_balance() > 0

	def has_partner_account_on_erpnext_com(self):
		if frappe.conf.developer_mode:
			return False
		erpnext_com = get_erpnext_com_connection()
		res = erpnext_com.get_value(
			"ERPNext Partner", "name", filters={"email": self.name, "status": "Approved"}
		)
		return res["name"] if res else None

	def can_create_site(self):
		why = ""
		allow = (True, "")

		if self.free_account:
			return allow

		if self.payment_mode == "Prepaid Credits":
			if self.get_balance() > 0:
				return allow
			else:
				why = "Cannot create site due to insufficient balance"

		if self.payment_mode == "Card":
			if self.default_payment_method:
				return allow
			else:
				why = "Cannot create site without adding a card"

		return (False, why)

	def get_onboarding(self):
		billing_setup = bool(
			self.payment_mode in ["Card", "Prepaid Credits"]
			and (self.default_payment_method or self.get_balance() > 0)
			and self.billing_address
		)
		site_created = frappe.db.count("Site", {"team": self.name}) > 0

		if self.via_erpnext:
			erpnext_domain = frappe.db.get_single_value("Press Settings", "erpnext_domain")
			erpnext_site = frappe.db.get_value(
				"Site",
				{"domain": erpnext_domain, "team": self.name, "status": ("!=", "Archived")},
				["name", "plan"],
				as_dict=1,
			)
			erpnext_site_plan_set = erpnext_site and erpnext_site.plan != "ERPNext Trial"
		else:
			erpnext_site = None
			erpnext_site_plan_set = True

		return {
			"account_created": True,
			"billing_setup": billing_setup,
			"erpnext_site": erpnext_site,
			"erpnext_site_plan_set": erpnext_site_plan_set,
			"site_created": site_created,
			"complete": billing_setup and site_created and erpnext_site_plan_set,
		}

	@frappe.whitelist()
	def suspend_sites(self, reason=None):
		sites_to_suspend = self.get_sites_to_suspend()
		for site in sites_to_suspend:
			frappe.get_doc("Site", site).suspend(reason)
		return sites_to_suspend

	def get_sites_to_suspend(self):
		return frappe.db.get_all(
			"Site",
			{"team": self.name, "status": ("in", ("Active", "Inactive")), "free": 0},
			pluck="name",
		)

	@frappe.whitelist()
	def unsuspend_sites(self, reason=None):
		suspended_sites = [
			d.name for d in frappe.db.get_all("Site", {"team": self.name, "status": "Suspended"})
		]
		for site in suspended_sites:
			frappe.get_doc("Site", site).unsuspend(reason)
		return suspended_sites

	def get_upcoming_invoice(self):
		# get the current period's invoice
		today = frappe.utils.datetime.datetime.today()
		result = frappe.db.get_all(
			"Invoice",
			filters={
				"status": "Draft",
				"team": self.name,
				"type": "Subscription",
				"period_start": ("<=", today),
				"period_end": (">=", today),
			},
			order_by="creation desc",
			limit=1,
			pluck="name",
		)
		if result:
			return frappe.get_doc("Invoice", result[0])

	def create_upcoming_invoice(self):
		today = frappe.utils.today()
		return frappe.get_doc(doctype="Invoice", team=self.name, period_start=today).insert()

	def notify_with_email(self, recipients: List[str], **kwargs):
		if not self.send_notifications:
			return
		if not recipients:
			recipients = [self.notify_email]

		frappe.sendmail(
			recipients=recipients, **kwargs,
		)


def get_team_members(team):
	if not frappe.db.exists("Team", team):
		return []

	r = frappe.db.get_all("Team Member", filters={"parent": team}, fields=["user"])
	member_emails = [d.user for d in r]

	users = []
	if member_emails:
		users = frappe.db.sql(
			"""
				select u.name, u.first_name, u.last_name, GROUP_CONCAT(r.`role`) as roles
				from `tabUser` u
				left join `tabHas Role` r
				on (r.parent = u.name)
				where ifnull(u.name, '') in %s
				group by u.name
			""",
			[member_emails],
			as_dict=True,
		)
		for user in users:
			user.roles = (user.roles or "").split(",")

	return users


def get_default_team(user):
	if frappe.db.exists("Team", user):
		return user


def process_stripe_webhook(doc, method):
	"""This method runs after a Stripe Webhook Log is created"""
	from datetime import datetime

	if doc.event_type not in ["payment_intent.succeeded"]:
		return

	event = frappe.parse_json(doc.payload)
	payment_intent = event["data"]["object"]
	if payment_intent.get("invoice"):
		# ignore payment for invoice
		return

	team = frappe.get_doc("Team", {"stripe_customer_id": payment_intent["customer"]})
	amount = payment_intent["amount"] / 100
	balance_transaction = team.allocate_credit_amount(
		amount, source="Prepaid Credits", remark=payment_intent["id"]
	)
	invoice = frappe.get_doc(
		doctype="Invoice",
		team=team.name,
		type="Prepaid Credits",
		status="Paid",
		due_date=datetime.fromtimestamp(payment_intent["created"]),
		amount_paid=amount,
		amount_due=amount,
		stripe_payment_intent_id=payment_intent["id"],
	)
	invoice.append(
		"items",
		{
			"description": "Prepaid Credits",
			"document_type": "Balance Transaction",
			"document_name": balance_transaction.name,
			"quantity": 1,
			"rate": amount,
		},
	)
	invoice.insert()
	invoice.reload()
	# there should only be one charge object
	charge = payment_intent["charges"]["data"][0]["id"]
	# update transaction amount, fee and exchange rate
	invoice.update_transaction_details(charge)
	invoice.submit()


def get_permission_query_conditions(user):
	from press.utils import get_current_team

	if not user:
		user = frappe.session.user

	user_type = frappe.db.get_value("User", user, "user_type", cache=True)
	if user_type == "System User":
		return ""

	team = get_current_team()

	return f"(`tabTeam`.`name` = {frappe.db.escape(team)})"


def has_permission(doc, ptype, user):
	from press.utils import get_current_team

	if not user:
		user = frappe.session.user

	user_type = frappe.db.get_value("User", user, "user_type", cache=True)
	if user_type == "System User":
		return True

	team = get_current_team()
	if doc.name == team:
		return True

	return False


def validate_site_creation(doc, method):
	if frappe.session.user == "Administrator":
		return
	if not doc.team:
		return

	# validate site creation for team
	team = frappe.get_doc("Team", doc.team)
	[allow_creation, why] = team.can_create_site()
	if not allow_creation:
		frappe.throw(why)<|MERGE_RESOLUTION|>--- conflicted
+++ resolved
@@ -14,16 +14,8 @@
 
 from press.exceptions import FrappeioServerNotSet
 from press.press.doctype.account_request.account_request import AccountRequest
-<<<<<<< HEAD
-from press.utils.billing import (
-	get_erpnext_com_connection,
-	get_frappe_io_connection,
-	get_stripe,
-)
-=======
 from press.utils.billing import (get_erpnext_com_connection,
                                  get_frappe_io_connection, get_stripe)
->>>>>>> ad23e463
 
 
 class Team(Document):
@@ -35,16 +27,12 @@
 		self.set_team_currency()
 		self.set_default_user()
 		self.set_billing_name()
-<<<<<<< HEAD
-		self.validate_disabled_team()
-=======
 		self.validate_notify_email()
 
 	def after_insert(self):
 		if self.send_notifications:
 			self.notify_email = self.name
 		self.save()
->>>>>>> ad23e463
 
 	def delete(self, force=False, workflow=False):
 		if force:
