--- conflicted
+++ resolved
@@ -116,11 +116,8 @@
 		"is_developer",
 		"enable_performance_tuning",
 		"enable_inplace_updates",
-<<<<<<< HEAD
+		"servers_enabled",
 		"devboxes_enabled"
-=======
-		"servers_enabled",
->>>>>>> 3e14845b
 	)
 
 	def get_doc(self, doc):
