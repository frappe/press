# -*- coding: utf-8 -*-
# Copyright (c) 2020, Frappe and contributors
# For license information, please see license.txt

import os
import frappe

from frappe import _
from frappe.core.utils import find
from typing import List
from hashlib import blake2b
from press.utils import log_error, get_valid_teams_for_user
from frappe.utils import get_fullname
from frappe.utils import get_url_to_form, random_string
from press.telegram_utils import Telegram
from frappe.model.document import Document
from press.exceptions import FrappeioServerNotSet
from frappe.contacts.address_and_contact import load_address_and_contact
from press.press.doctype.account_request.account_request import AccountRequest
from press.utils.billing import (
	get_erpnext_com_connection,
	get_frappe_io_connection,
	get_stripe,
	process_micro_debit_test_charge,
)
from press.utils.telemetry import capture


class Team(Document):
	# begin: auto-generated types
	# This code is auto-generated. Do not modify anything in this block.

	from typing import TYPE_CHECKING

	if TYPE_CHECKING:
		from frappe.types import DF
		from press.press.doctype.child_team_member.child_team_member import ChildTeamMember
		from press.press.doctype.communication_email.communication_email import (
			CommunicationEmail,
		)
		from press.press.doctype.invoice_discount.invoice_discount import InvoiceDiscount
		from press.press.doctype.team_member.team_member import TeamMember

		account_request: DF.Link | None
		benches_enabled: DF.Check
		billing_address: DF.Link | None
		billing_name: DF.Data | None
		billing_team: DF.Link | None
		child_team_members: DF.Table[ChildTeamMember]
		code_servers_enabled: DF.Check
		communication_emails: DF.Table[CommunicationEmail]
		country: DF.Link | None
		currency: DF.Link | None
		database_access_enabled: DF.Check
		default_payment_method: DF.Link | None
		discounts: DF.Table[InvoiceDiscount]
		enabled: DF.Check
		erpnext_partner: DF.Check
		frappe_partnership_date: DF.Date | None
		free_account: DF.Check
		free_credits_allocated: DF.Check
		github_access_token: DF.Data | None
		is_code_server_user: DF.Check
		is_developer: DF.Check
		is_saas_user: DF.Check
		is_us_eu: DF.Check
		last_used_team: DF.Link | None
		notify_email: DF.Data | None
		parent_team: DF.Link | None
		partner_email: DF.Data | None
		partner_referral_code: DF.Data | None
		partnership_date: DF.Date | None
		payment_mode: DF.Literal[
			"", "Card", "Prepaid Credits", "Partner Credits", "Paid By Partner"
		]
		razorpay_enabled: DF.Check
		referrer_id: DF.Data | None
		security_portal_enabled: DF.Check
		self_hosted_servers_enabled: DF.Check
		send_notifications: DF.Check
		servers_enabled: DF.Check
		skip_backups: DF.Check
		ssh_access_enabled: DF.Check
		stripe_customer_id: DF.Data | None
		team_members: DF.Table[TeamMember]
		team_title: DF.Data | None
		user: DF.Link | None
		via_erpnext: DF.Check
	# end: auto-generated types

	dashboard_fields = [
		"enabled",
		"team_title",
		"user",
		"partner_email",
		"erpnext_partner",
		"billing_team",
		"team_members",
		"child_team_members",
		"notify_email",
		"country",
		"currency",
		"payment_mode",
		"default_payment_method",
		"skip_backups",
		"is_saas_user",
		"billing_name",
		"referrer_id",
		"partner_referral_code",
	]
	dashboard_actions = [
		"get_team_members",
		"remove_team_member",
<<<<<<< HEAD
=======
		"change_default_dashboard",
		"invite_team_member",
>>>>>>> dd45c7f3
	]

	def get_doc(self, doc):
		if (
			not frappe.local.system_user()
			and self.user != frappe.session.user
			and frappe.session.user not in self.get_user_list()
		):
			frappe.throw("You are not allowed to access this document")

		user = frappe.db.get_value(
			"User",
			frappe.session.user,
			["name", "first_name", "last_name", "user_image", "user_type", "email", "api_key"],
			as_dict=True,
		)
		doc.user_info = user
		doc.balance = self.get_balance()
		doc.is_desk_user = user.user_type == "System User"
		doc.valid_teams = get_valid_teams_for_user(frappe.session.user)
		doc.onboarding = self.get_onboarding()
		doc.billing_info = self.billing_info()
		doc.billing_details = self.billing_details()
		doc.trial_sites = self.get_trial_sites()
		doc.pending_site_request = self.get_pending_saas_site_request()
		doc.payment_method = frappe.db.get_value(
			"Stripe Payment Method",
			{"team": self.name, "name": self.default_payment_method},
			[
				"name",
				"last_4",
				"name_on_card",
				"expiry_month",
				"expiry_year",
				"brand",
			],
			as_dict=True,
		)

	def onload(self):
		load_address_and_contact(self)

	@frappe.whitelist()
	def get_home_data(self):
		return {
			"sites": frappe.db.get_all(
				"Site",
				{"team": self.name, "status": ["!=", "Archived"]},
				["name", "host_name", "status"],
			),
		}

	def validate(self):
		self.validate_duplicate_members()
		self.set_team_currency()
		self.set_default_user()
		self.set_billing_name()
		self.set_partner_email()
		self.validate_disable()

	def before_insert(self):
		if not self.notify_email:
			self.notify_email = self.user

		if not self.referrer_id:
			self.set_referrer_id()

	def set_referrer_id(self):
		h = blake2b(digest_size=4)
		h.update(self.user.encode())
		self.referrer_id = h.hexdigest()

	def set_partner_email(self):
		if self.erpnext_partner and not self.partner_email:
			self.partner_email = self.user

	def validate_disable(self):
		if self.has_value_changed("enabled"):
			has_unpaid_invoices = frappe.get_all(
				"Invoice",
				{"team": self.name, "status": ("in", ["Draft", "Unpaid"]), "type": "Subscription"},
			)
			if self.enabled == 0 and has_unpaid_invoices:
				frappe.throw(
					"Cannot disable team with Draft or Unpaid invoices. Please finalize and settle the pending invoices first"
				)

	def delete(self, force=False, workflow=False):
		if force:
			return super().delete()

		if workflow:
			return frappe.get_doc(
				{"doctype": "Team Deletion Request", "team": self.name}
			).insert()

		frappe.throw(
			f"You are only deleting the Team Document for {self.name}. To continue to"
			" do so, pass force=True with this call. Else, pass workflow=True to raise"
			" a Team Deletion Request to trigger complete team deletion process."
		)

	def disable_account(self):
		self.suspend_sites("Account disabled")
		self.enabled = False
		self.save()
		self.add_comment("Info", "disabled account")

	def enable_account(self):
		self.unsuspend_sites("Account enabled")
		self.enabled = True
		self.save()
		self.add_comment("Info", "enabled account")

	@classmethod
	def create_new(
		cls,
		account_request: AccountRequest,
		first_name: str,
		last_name: str,
		password: str = None,
		country: str = None,
		is_us_eu: bool = False,
		via_erpnext: bool = False,
		user_exists: bool = False,
	):
		"""Create new team along with user (user created first)."""
		team = frappe.get_doc(
			{
				"doctype": "Team",
				"user": account_request.email,
				"country": country,
				"enabled": 1,
				"via_erpnext": via_erpnext,
				"is_us_eu": is_us_eu,
				"account_request": account_request.name,
			}
		)

		if not user_exists:
			user = team.create_user(
				first_name, last_name, account_request.email, password, account_request.role
			)
		else:
			user = frappe.get_doc("User", account_request.email)
			user.append_roles(account_request.role)
			user.save(ignore_permissions=True)

		team.team_title = "Parent Team"
		team.insert(ignore_permissions=True, ignore_links=True)
		team.append("team_members", {"user": user.name})
		if not account_request.invited_by_parent_team:
			team.append("communication_emails", {"type": "invoices", "value": user.name})
			team.append(
				"communication_emails", {"type": "marketplace_notifications", "value": user.name}
			)
		else:
			team.parent_team = account_request.invited_by

		if account_request.saas_product:
			team.is_saas_user = 1

		team.save(ignore_permissions=True)

		team.create_stripe_customer()

		if account_request.referrer_id:
			team.create_referral_bonus(account_request.referrer_id)

		if not team.via_erpnext:
			if not account_request.invited_by_parent_team:
				team.create_upcoming_invoice()
			# TODO: Partner account moved to PRM
			if team.has_partner_account_on_erpnext_com():
				team.enable_erpnext_partner_privileges()

		return team

	@staticmethod
	def create_user(first_name=None, last_name=None, email=None, password=None, role=None):
		user = frappe.new_doc("User")
		user.first_name = first_name
		user.last_name = last_name
		user.email = email
		user.owner = email
		user.new_password = password
		user.append_roles(role)
		user.flags.no_welcome_mail = True
		user.save(ignore_permissions=True)
		return user

	def create_user_for_member(
		self, first_name=None, last_name=None, email=None, password=None, role=None
	):
		user = frappe.db.get_value("User", email, ["name"], as_dict=True)
		if not user:
			user = self.create_user(first_name, last_name, email, password, role)

		self.append("team_members", {"user": user.name})
		self.save(ignore_permissions=True)

	@frappe.whitelist()
	def remove_team_member(self, member):
		member_to_remove = find(self.team_members, lambda x: x.user == member)
		if member_to_remove:
			self.remove(member_to_remove)
		else:
			frappe.throw(f"Team member {frappe.bold(member)} does not exists")

		self.save(ignore_permissions=True)

	def set_billing_name(self):
		if not self.billing_name:
			self.billing_name = frappe.utils.get_fullname(self.user)

	def set_default_user(self):
		if not self.user and self.team_members:
			self.user = self.team_members[0].user

	def set_team_currency(self):
		if not self.currency and self.country:
			self.currency = "INR" if self.country == "India" else "USD"

	def get_user_list(self):
		return [row.user for row in self.team_members]

	def get_users_only_in_this_team(self):
		return [
			user
			for user in self.get_user_list()
			if not frappe.db.exists("Team Member", {"user": user, "parent": ("!=", self.name)})
		]

	def validate_duplicate_members(self):
		team_users = self.get_user_list()
		duplicate_members = [m for m in team_users if team_users.count(m) > 1]
		duplicate_members = list(set(duplicate_members))
		if duplicate_members:
			frappe.throw(
				_("Duplicate Team Members: {0}").format(", ".join(duplicate_members)),
				frappe.DuplicateEntryError,
			)

	def validate_payment_mode(self):
		if not self.payment_mode and self.get_balance() > 0:
			self.payment_mode = "Prepaid Credits"

		if self.has_value_changed("payment_mode"):
			if self.payment_mode == "Card":
				if frappe.db.count("Stripe Payment Method", {"team": self.name}) == 0:
					frappe.throw("No card added")
			if self.payment_mode == "Prepaid Credits":
				if self.get_balance() <= 0:
					frappe.throw("Account does not have sufficient balance")

		if not self.is_new() and not self.default_payment_method:
			# if default payment method is unset
			# then set the is_default field for Stripe Payment Method to 0
			payment_methods = frappe.db.get_list(
				"Stripe Payment Method", {"team": self.name, "is_default": 1}
			)
			for pm in payment_methods:
				doc = frappe.get_doc("Stripe Payment Method", pm.name)
				doc.is_default = 0
				doc.save()

	def on_update(self):
		self.validate_payment_mode()
		self.update_draft_invoice_payment_mode()
		self.validate_partnership_date()

		if not self.is_new() and self.billing_name and not frappe.conf.allow_tests:
			if self.has_value_changed("billing_name"):
				self.update_billing_details_on_frappeio()

	def validate_partnership_date(self):
		if self.erpnext_partner or not self.partnership_date:
			return

		if partner_email := self.partner_email:
			frappe_partnership_date = frappe.db.get_value(
				"Team",
				{"enabled": 1, "erpnext_partner": 1, "partner_email": partner_email},
				"frappe_partnership_date",
			)
			if frappe_partnership_date and frappe_partnership_date > self.partnership_date:
				frappe.throw(
					"Partnership date cannot be less than the partnership date of the partner"
				)

	def update_draft_invoice_payment_mode(self):
		if self.has_value_changed("payment_mode"):
			draft_invoices = frappe.get_all(
				"Invoice", filters={"docstatus": 0, "team": self.name}, pluck="name"
			)

			for invoice in draft_invoices:
				frappe.db.set_value("Invoice", invoice, "payment_mode", self.payment_mode)

	@frappe.whitelist()
	def impersonate(self, member, reason):
		user = frappe.db.get_value("Team Member", member, "user")
		impersonation = frappe.get_doc(
			{
				"doctype": "Team Member Impersonation",
				"user": user,
				"impersonator": frappe.session.user,
				"team": self.name,
				"member": member,
				"reason": reason,
			}
		)
		impersonation.save()
		frappe.local.login_manager.login_as(user)

	@frappe.whitelist()
	def enable_erpnext_partner_privileges(self):
		self.erpnext_partner = 1
		self.partner_email = self.user
		self.frappe_partnership_date = self.get_partnership_start_date()
		self.servers_enabled = 1
		self.save(ignore_permissions=True)
		self.create_partner_referral_code()
		self.create_new_invoice()

	@frappe.whitelist()
	def disable_erpnext_partner_privileges(self):
		self.erpnext_partner = 0
		self.save(ignore_permissions=True)

	def create_partner_referral_code(self):
		if not self.partner_referral_code:
			self.partner_referral_code = random_string(10)
			self.save(ignore_permissions=True)

	def get_partnership_start_date(self):
		if frappe.flags.in_test:
			return frappe.utils.getdate()

		client = get_frappe_io_connection()
		data = client.get_value("Partner", "start_date", {"email": self.partner_email})
		if not data:
			frappe.throw("Partner not found on frappe.io")
		start_date = frappe.utils.getdate(data.get("start_date"))
		return start_date

	def create_new_invoice(self):
		"""
		After enabling partner privileges, new invoice should be created
		to track the partner achivements
		"""
		# check if any active user with an invoice
		if not frappe.get_all(
			"Invoice", {"team": self.name, "docstatus": ("<", 2)}, pluck="name"
		):
			return
		today = frappe.utils.getdate()
		current_invoice = frappe.db.get_value(
			"Invoice",
			{
				"team": self.name,
				"type": "Subscription",
				"docstatus": 0,
				"period_end": frappe.utils.get_last_day(today),
			},
			"name",
		)

		if not current_invoice:
			return

		current_inv_doc = frappe.get_doc("Invoice", current_invoice)

		if (
			current_inv_doc.partner_email and current_inv_doc.partner_email == self.partner_email
		):
			# don't create new invoice if partner email is set
			return

		if (
			not current_invoice
			or today == frappe.utils.get_last_day(today)
			or today == current_inv_doc.period_start
		):
			# don't create invoice if new team or today is the last day of the month
			return
		else:
			current_inv_doc.period_end = frappe.utils.add_days(today, -1)
			current_inv_doc.flags.on_partner_conversion = True
			current_inv_doc.save()
			current_inv_doc.finalize_invoice()

		# create invoice
		invoice = frappe.get_doc(
			{
				"doctype": "Invoice",
				"team": self.name,
				"type": "Subscription",
				"period_start": today,
			}
		)
		invoice.insert()

	def allocate_free_credits(self):
		if self.via_erpnext or self.is_saas_user:
			# dont allocate free credits for signups via erpnext
			# since they get a 14 day free trial site
			return

		if not self.free_credits_allocated:
			# allocate free credits on signup
			credits_field = "free_credits_inr" if self.currency == "INR" else "free_credits_usd"
			credit_amount = frappe.db.get_single_value("Press Settings", credits_field)
			if not credit_amount:
				return
			self.allocate_credit_amount(credit_amount, source="Free Credits")
			self.free_credits_allocated = 1
			self.save()
			self.reload()

	def create_referral_bonus(self, referrer_id):
		# Get team name with this this referrer id
		referrer_team = frappe.db.get_value("Team", {"referrer_id": referrer_id})
		frappe.get_doc(
			{"doctype": "Referral Bonus", "for_team": self.name, "referred_by": referrer_team}
		).insert(ignore_permissions=True)

	def has_member(self, user):
		return user in self.get_user_list()

	def is_defaulter(self):
		if self.free_account:
			return False

		try:
			unpaid_invoices = frappe.get_all(
				"Invoice",
				{
					"status": "Unpaid",
					"team": self.name,
					"docstatus": ("<", 2),
					"type": "Subscription",
				},
				pluck="name",
			)
		except frappe.DoesNotExistError:
			return False

		return unpaid_invoices

	def create_stripe_customer(self):
		if not self.stripe_customer_id:
			stripe = get_stripe()
			customer = stripe.Customer.create(email=self.user, name=get_fullname(self.user))
			self.stripe_customer_id = customer.id
			self.save()

	@frappe.whitelist()
	def update_billing_details(self, billing_details):
		if self.billing_address:
			address_doc = frappe.get_doc("Address", self.billing_address)
		else:
			address_doc = frappe.new_doc("Address")
			address_doc.address_title = billing_details.billing_name or self.billing_name
			address_doc.append(
				"links",
				{"link_doctype": self.doctype, "link_name": self.name, "link_title": self.name},
			)

		address_doc.update(
			{
				"address_line1": billing_details.address,
				"city": billing_details.city,
				"state": billing_details.state,
				"pincode": billing_details.postal_code,
				"country": billing_details.country,
				"gstin": billing_details.gstin,
			}
		)
		address_doc.save()
		address_doc.reload()

		self.billing_name = billing_details.billing_name or self.billing_name
		self.billing_address = address_doc.name
		self.save()
		self.reload()

		self.update_billing_details_on_stripe(address_doc)
		self.update_billing_details_on_frappeio()
		self.update_billing_details_on_draft_invoices()

	def update_billing_details_on_draft_invoices(self):
		draft_invoices = frappe.get_all(
			"Invoice", {"team": self.name, "docstatus": 0}, pluck="name"
		)
		for draft_invoice in draft_invoices:
			# Invoice.customer_name set by Invoice.validate()
			frappe.get_doc("Invoice", draft_invoice).save()

	def update_billing_details_on_frappeio(self):
		if frappe.flags.in_install:
			return

		try:
			frappeio_client = get_frappe_io_connection()
		except FrappeioServerNotSet as e:
			if frappe.conf.developer_mode or os.environ.get("CI"):
				return
			else:
				raise e

		previous_version = self.get_doc_before_save()

		if not previous_version:
			self.load_doc_before_save()
			previous_version = self.get_doc_before_save()

		previous_billing_name = previous_version.billing_name

		if previous_billing_name and previous_billing_name != self.billing_name:
			try:
				frappeio_client.rename_doc("Customer", previous_billing_name, self.billing_name)
				frappe.msgprint(
					f"Renamed customer from {previous_billing_name} to {self.billing_name}"
				)
			except Exception:
				log_error(
					"Failed to rename customer on frappe.io", traceback=frappe.get_traceback()
				)

	def update_billing_details_on_stripe(self, address=None):
		stripe = get_stripe()
		if not address:
			address = frappe.get_doc("Address", self.billing_address)

		country_code = frappe.db.get_value("Country", address.country, "code")
		stripe.Customer.modify(
			self.stripe_customer_id,
			address={
				"line1": address.address_line1,
				"postal_code": address.pincode,
				"city": address.city,
				"state": address.state,
				"country": country_code.upper(),
			},
		)

	def create_payment_method(self, payment_method_id, set_default=False):
		stripe = get_stripe()
		payment_method = stripe.PaymentMethod.retrieve(payment_method_id)

		doc = frappe.get_doc(
			{
				"doctype": "Stripe Payment Method",
				"stripe_payment_method_id": payment_method["id"],
				"last_4": payment_method["card"]["last4"],
				"name_on_card": payment_method["billing_details"]["name"],
				"expiry_month": payment_method["card"]["exp_month"],
				"expiry_year": payment_method["card"]["exp_year"],
				"brand": payment_method["card"]["brand"] or "",
				"team": self.name,
			}
		)
		doc.insert()

		# unsuspend sites on payment method added
		self.unsuspend_sites(reason="Payment method added")
		if set_default:
			doc.set_default()
			self.reload()

		# allocate credits if not already allocated
		self.allocate_free_credits()
		# Telemetry: Added card
		capture("added_card_or_prepaid_credits", "fc_signup", self.account_request)
		self.remove_subscription_config_in_trial_sites()

		return doc

	def get_payment_methods(self):
		return frappe.db.get_all(
			"Stripe Payment Method",
			{"team": self.name},
			[
				"name",
				"last_4",
				"name_on_card",
				"expiry_month",
				"expiry_year",
				"brand",
				"is_default",
				"creation",
			],
			order_by="creation desc",
		)

	def get_past_invoices(self):
		invoices = frappe.db.get_all(
			"Invoice",
			filters={
				"team": self.name,
				"status": ("not in", ("Draft", "Refunded")),
				"docstatus": ("!=", 2),
			},
			fields=[
				"name",
				"total",
				"amount_due",
				"status",
				"type",
				"stripe_invoice_url",
				"period_start",
				"period_end",
				"due_date",
				"payment_date",
				"currency",
				"invoice_pdf",
				"due_date as date",
			],
			order_by="due_date desc",
		)

		for invoice in invoices:
			invoice.formatted_total = frappe.utils.fmt_money(invoice.total, 2, invoice.currency)
			invoice.stripe_link_expired = False
			if invoice.status == "Unpaid":
				invoice.formatted_amount_due = frappe.utils.fmt_money(
					invoice.amount_due, 2, invoice.currency
				)
				days_diff = frappe.utils.date_diff(frappe.utils.now(), invoice.due_date)
				if days_diff > 30:
					invoice.stripe_link_expired = True
		return invoices

	def allocate_credit_amount(self, amount, source, remark=None):
		doc = frappe.get_doc(
			doctype="Balance Transaction",
			team=self.name,
			type="Adjustment",
			source=source,
			amount=amount,
			description=remark,
		)
		doc.insert(ignore_permissions=True)
		doc.submit()

		self.reload()
		if not self.default_payment_method:
			# change payment mode to prepaid credits if default is card or not set
			self.payment_mode = (
				"Prepaid Credits" if self.payment_mode != "Partner Credits" else self.payment_mode
			)
			self.save()
		return doc

	def get_available_credits(self):
		def get_stripe_balance():
			return self.get_stripe_balance()

		return frappe.cache().hget(
			"customer_available_credits", self.name, generator=get_stripe_balance
		)

	def get_stripe_balance(self):
		stripe = get_stripe()
		customer_object = stripe.Customer.retrieve(self.stripe_customer_id)
		balance = (customer_object["balance"] * -1) / 100
		return balance

	@frappe.whitelist()
	def get_team_members(self):
		return get_team_members(self.name)

	@frappe.whitelist()
	def invite_team_member(self, email):
		from press.api.account import add_team_member

		add_team_member(email)

	@frappe.whitelist()
	def get_balance(self):
		res = frappe.get_all(
			"Balance Transaction",
			filters={"team": self.name, "docstatus": 1},
			order_by="creation desc",
			limit=1,
			pluck="ending_balance",
		)
		if not res:
			return 0
		return res[0]

	@frappe.whitelist()
	def get_available_partner_credits(self):
		client = get_frappe_io_connection()
		response = client.session.post(
			f"{client.url}/api/method/partner_relationship_management.api.get_partner_credit_balance",
			data={"email": self.partner_email},
			headers=client.headers,
		)

		if response.ok:
			res = response.json()
			message = res.get("message")

			if message.get("credit_balance") is not None:
				return message.get("credit_balance")
			else:
				error_message = message.get("error_message")
				log_error(
					"Partner Credit Fetch Error",
					team=self.name,
					email=self.partner_email,
					error_message=error_message,
				)
				frappe.throw(error_message)

		else:
			log_error(
				"Problem fetching partner credit balance from frappe.io",
				team=self.name,
				email=self.partner_email,
				response=response.text,
			)
			frappe.throw("Problem fetching partner credit balance.")

	def is_partner_and_has_enough_credits(self):
		return self.erpnext_partner and self.get_balance() > 0

	def has_partner_account_on_erpnext_com(self):
		if frappe.conf.developer_mode:
			return False
		try:
			erpnext_com = get_erpnext_com_connection()
		except Exception:
			self.log_error("Cannot connect to erpnext.com to check partner account")
			return False
		res = erpnext_com.get_value(
			"ERPNext Partner", "name", filters={"email": self.user, "status": "Approved"}
		)
		return res["name"] if res else None

	def can_create_site(self):
		why = ""
		allow = (True, "")

		if not self.enabled:
			why = "You cannot create a new site because your account is disabled"
			return (False, why)

		if self.free_account or self.parent_team or self.billing_team:
			return allow

		if self.is_saas_user and not self.payment_mode:
			if not frappe.db.get_all("Site", {"team": self.name}, limit=1):
				return allow
			else:
				why = "You have already created trial site in the past"

		if not self.payment_mode:
			why = "You cannot create a new site because your account doesn't have a valid payment method."
			return (False, why)

		if self.payment_mode == "Partner Credits":
			if self.get_available_partner_credits() > 0:
				return allow
			else:
				why = "Cannot create site due to insufficient partner credits"

		if self.payment_mode == "Prepaid Credits":
			if self.get_balance() > 0:
				return allow
			else:
				why = "Cannot create site due to insufficient balance"

		if self.payment_mode == "Card":
			if self.default_payment_method:
				return allow
			else:
				why = "Cannot create site without adding a card"

		return (False, why)

	def can_install_paid_apps(self):
		if self.free_account or self.payment_mode == "Partner Credits" or self.billing_team:
			return True

		return bool(
			frappe.db.exists(
				"Invoice", {"team": self.name, "amount_paid": (">", 0), "status": "Paid"}
			)
		)

	def billing_info(self):
		return {
			"gst_percentage": frappe.db.get_single_value("Press Settings", "gst_percentage"),
			"balance": self.get_balance(),
			"verified_micro_charge": bool(
				frappe.db.exists(
					"Stripe Payment Method", {"team": self.name, "is_verified_with_micro_charge": 1}
				)
			),
			"has_paid_before": bool(
				frappe.db.exists(
					"Invoice", {"team": self.name, "amount_paid": (">", 0), "status": "Paid"}
				)
			),
			"has_unpaid_invoices": bool(
				frappe.db.exists(
					"Invoice", {"team": self.name, "status": "Unpaid", "type": "Subscription"}
				)
			),
		}

	def billing_details(self, timezone=None):
		billing_details = frappe._dict()
		if self.billing_address:
			billing_details = frappe.get_doc("Address", self.billing_address).as_dict()
			billing_details.billing_name = self.billing_name

		if not billing_details.country and timezone:
			from press.utils.country_timezone import get_country_from_timezone

			billing_details.country = get_country_from_timezone(timezone)

		return billing_details

	def get_partner_level(self):
		# fetch partner level from frappe.io
		client = get_frappe_io_connection()
		response = client.session.get(
			f"{client.url}/api/method/get_partner_level",
			headers=client.headers,
			params={"email": self.partner_email},
		)

		if response.ok:
			res = response.json()
			partner_level = res.get("message")
			legacy_contract = res.get("legacy_contract")
			if partner_level:
				return partner_level, legacy_contract
		else:
			self.add_comment(text="Failed to fetch partner level" + "<br><br>" + response.text)

	def get_onboarding(self):
		if self.payment_mode in ("Partner Credits", "Prepaid Credits", "Paid By Partner"):
			billing_setup = True
		elif (
			self.payment_mode == "Card" and self.default_payment_method and self.billing_address
		):
			billing_setup = True
		else:
			billing_setup = False

		site_created = frappe.db.count("Site", {"team": self.name}) > 0

		if self.via_erpnext:
			erpnext_domain = frappe.db.get_single_value("Press Settings", "erpnext_domain")
			erpnext_site = frappe.db.get_value(
				"Site",
				{"domain": erpnext_domain, "team": self.name, "status": ("!=", "Archived")},
				["name", "plan"],
				as_dict=1,
			)

			if erpnext_site is None:
				# Case: They have archived their ERPNext trial site
				# and created a frappe.cloud site now
				erpnext_site_plan_set = True
			else:
				erpnext_site_plan_set = erpnext_site.plan != "ERPNext Trial"
		else:
			erpnext_site = None
			erpnext_site_plan_set = True

		saas_site_request = self.get_pending_saas_site_request()
		complete = False
		if frappe.local.system_user():
			complete = True
		elif saas_site_request:
			complete = False
		elif billing_setup:
			complete = True

		return frappe._dict(
			{
				"account_created": True,
				"billing_setup": billing_setup,
				"erpnext_site": erpnext_site,
				"erpnext_site_plan_set": erpnext_site_plan_set,
				"site_created": site_created,
				"saas_site_request": saas_site_request,
				"complete": complete,
			}
		)

	def get_route_on_login(self):
		if self.payment_mode:
			return "/sites"

		if self.is_saas_user:
			pending_site_request = self.get_pending_saas_site_request()
			if pending_site_request:
				saas_product = pending_site_request.saas_product
			else:
				saas_product = frappe.db.get_value(
					"Account Request", self.account_request, "saas_product"
				)
			if saas_product:
				return f"/app-trial/{saas_product}"

		return "/welcome"

	def get_pending_saas_site_request(self):
		return frappe.db.get_value(
			"SaaS Product Site Request",
			{"team": self.name, "status": ("in", ["Pending", "Wait for Site", "Error"])},
			["name", "saas_product", "saas_product.title", "status"],
			order_by="creation desc",
			as_dict=True,
		)

	def get_trial_sites(self):
		return frappe.db.get_all(
			"Site",
			{
				"team": self.name,
				"is_standby": False,
				"trial_end_date": ("is", "set"),
				"status": ("!=", "Archived"),
			},
			["name", "trial_end_date", "standby_for_product.title as product_title"],
			order_by="`tabSite`.`modified` desc",
		)

	@frappe.whitelist()
	def suspend_sites(self, reason=None):
		sites_to_suspend = self.get_sites_to_suspend()
		for site in sites_to_suspend:
			try:
				frappe.get_doc("Site", site).suspend(reason)
			except Exception:
				log_error("Failed to Suspend Sites", traceback=frappe.get_traceback())
		return sites_to_suspend

	def get_sites_to_suspend(self):
		plan = frappe.qb.DocType("Site Plan")
		query = (
			frappe.qb.from_(plan)
			.select(plan.name)
			.where((plan.enabled == 1) & (plan.is_frappe_plan == 1))
		).run(as_dict=True)
		frappe_plans = [d.name for d in query]

		return frappe.db.get_all(
			"Site",
			{
				"team": self.name,
				"status": ("in", ("Active", "Inactive")),
				"free": 0,
				"plan": ("not in", frappe_plans),
			},
			pluck="name",
		)

	@frappe.whitelist()
	def unsuspend_sites(self, reason=None):
		suspended_sites = [
			d.name for d in frappe.db.get_all("Site", {"team": self.name, "status": "Suspended"})
		]
		for site in suspended_sites:
			frappe.get_doc("Site", site).unsuspend(reason)
		return suspended_sites

	def remove_subscription_config_in_trial_sites(self):
		for site in frappe.db.get_all(
			"Site",
			{"team": self.name, "status": ("!=", "Archived"), "trial_end_date": ("is", "set")},
			pluck="name",
		):
			try:
				frappe.get_doc("Site", site).update_site_config(
					{
						"subscription": {"status": "Subscribed"},
					}
				)
			except Exception:
				log_error("Failed to remove subscription config in trial sites")

	def get_upcoming_invoice(self):
		# get the current period's invoice
		today = frappe.utils.today()
		result = frappe.db.get_all(
			"Invoice",
			filters={
				"status": "Draft",
				"team": self.name,
				"type": "Subscription",
				"period_start": ("<=", today),
				"period_end": (">=", today),
			},
			order_by="creation desc",
			limit=1,
			pluck="name",
		)
		if result:
			return frappe.get_doc("Invoice", result[0])

	def create_upcoming_invoice(self):
		today = frappe.utils.today()
		return frappe.get_doc(
			doctype="Invoice", team=self.name, period_start=today, type="Subscription"
		).insert()

	def notify_with_email(self, recipients: List[str], **kwargs):
		if not self.send_notifications:
			return
		if not recipients:
			recipients = [self.notify_email]

		frappe.sendmail(recipients=recipients, **kwargs)

	@frappe.whitelist()
	def send_telegram_alert_for_failed_payment(self, invoice):
		telegram = Telegram()
		team_url = get_url_to_form("Team", self.name)
		invoice_url = get_url_to_form("Invoice", invoice)
		telegram.send(
			f"Failed Invoice Payment [{invoice}]({invoice_url}) of"
			f" Partner: [{self.name}]({team_url})"
		)

	@frappe.whitelist()
	def send_email_for_failed_payment(self, invoice, sites=None):
		invoice = frappe.get_doc("Invoice", invoice)
		email = (
			frappe.db.get_value(
				"Communication Email", {"parent": self.name, "type": "invoices"}, "value"
			)
			or self.user
		)
		payment_method = self.default_payment_method
		last_4 = frappe.db.get_value("Stripe Payment Method", payment_method, "last_4")
		account_update_link = frappe.utils.get_url("/dashboard")
		subject = "Invoice Payment Failed for Frappe Cloud Subscription"

		frappe.sendmail(
			recipients=email,
			subject=subject,
			template="payment_failed_partner" if self.erpnext_partner else "payment_failed",
			args={
				"subject": subject,
				"payment_link": invoice.stripe_invoice_url,
				"amount": invoice.get_formatted("amount_due"),
				"account_update_link": account_update_link,
				"last_4": last_4 or "",
				"card_not_added": not payment_method,
				"sites": sites,
				"team": self,
			},
		)


def get_team_members(team):
	if not frappe.db.exists("Team", team):
		return []

	r = frappe.db.get_all("Team Member", filters={"parent": team}, fields=["user"])
	member_emails = [d.user for d in r]

	users = []
	if member_emails:
		users = frappe.db.sql(
			"""
				select
					u.name,
					u.first_name,
					u.last_name,
					u.full_name,
					u.user_image,
					u.name as email,
					GROUP_CONCAT(r.`role`) as roles
				from `tabUser` u
				left join `tabHas Role` r
				on (r.parent = u.name)
				where u.name in %s
				group by u.name
			""",
			[member_emails],
			as_dict=True,
		)
		for user in users:
			user.roles = (user.roles or "").split(",")

	return users


def get_child_team_members(team):
	if not frappe.db.exists("Team", team):
		return []

	# a child team cannot be parent to another child team
	if frappe.get_value("Team", team, "parent_team"):
		return []

	child_team_members = [
		d.name for d in frappe.db.get_all("Team", {"parent_team": team}, ["name"])
	]

	child_teams = []
	if child_team_members:
		child_teams = frappe.db.sql(
			"""
				select t.name, t.team_title, t.parent_team, t.user
				from `tabTeam` t
				where t.name in %s
				and t.enabled = 1
			""",
			[child_team_members],
			as_dict=True,
		)

	return child_teams


def get_default_team(user):
	if frappe.db.exists("Team", user):
		return user


def process_stripe_webhook(doc, method):
	"""This method runs after a Stripe Webhook Log is created"""

	if doc.event_type not in ["payment_intent.succeeded"]:
		return

	event = frappe.parse_json(doc.payload)
	payment_intent = event["data"]["object"]
	if payment_intent.get("invoice"):
		# ignore payment for invoice
		return

	metadata = payment_intent.get("metadata")
	payment_for = metadata.get("payment_for")

	if payment_for and payment_for == "micro_debit_test_charge":
		process_micro_debit_test_charge(event)
		return

	handle_payment_intent_succeeded(payment_intent)


def handle_payment_intent_succeeded(payment_intent):
	from datetime import datetime

	if isinstance(payment_intent, str):
		stripe = get_stripe()
		payment_intent = stripe.PaymentIntent.retrieve(payment_intent)

	metadata = payment_intent.get("metadata")
	if frappe.db.exists(
		"Invoice", {"stripe_payment_intent_id": payment_intent["id"], "status": "Paid"}
	):
		# ignore creating if already allocated
		return

	team: Team = frappe.get_doc("Team", {"stripe_customer_id": payment_intent["customer"]})
	amount = payment_intent["amount"] / 100
	gst = float(metadata.get("gst", 0))
	balance_transaction = team.allocate_credit_amount(
		amount - gst if gst else amount, source="Prepaid Credits", remark=payment_intent["id"]
	)

	# Telemetry: Added prepaid credits
	capture("added_card_or_prepaid_credits", "fc_signup", team.account_request)
	team.remove_subscription_config_in_trial_sites()
	invoice = frappe.get_doc(
		doctype="Invoice",
		team=team.name,
		type="Prepaid Credits",
		status="Paid",
		due_date=datetime.fromtimestamp(payment_intent["created"]),
		amount_paid=amount,
		gst=gst or 0,
		total_before_tax=amount - gst,
		amount_due=amount,
		stripe_payment_intent_id=payment_intent["id"],
	)
	invoice.append(
		"items",
		{
			"description": "Prepaid Credits",
			"document_type": "Balance Transaction",
			"document_name": balance_transaction.name,
			"quantity": 1,
			"rate": amount,
		},
	)
	invoice.insert()
	invoice.reload()

	# latest stripe API sets charge id in latest_charge
	charge = payment_intent.get("latest_charge")
	if not charge:
		# older stripe API sets charge id in charges.data
		charges = payment_intent.get("charges", {}).get("data", [])
		charge = charges[0]["id"] if charges else None
	if charge:
		# update transaction amount, fee and exchange rate
		invoice.update_transaction_details(charge)
		invoice.submit()

	enqueue_finalize_unpaid_for_team(team.name)


def enqueue_finalize_unpaid_for_team(team: str):
	# get a list of unpaid invoices for the team
	invoices = frappe.get_all(
		"Invoice",
		filters={"team": team, "status": "Unpaid", "type": "Subscription"},
		pluck="name",
	)

	# Enqueue a background job to call finalize_draft_invoice
	for invoice in invoices:
		frappe.enqueue(
			"press.press.doctype.invoice.invoice.finalize_draft_invoice",
			invoice=invoice,
		)


def get_permission_query_conditions(user):
	from press.utils import get_current_team

	if not user:
		user = frappe.session.user

	user_type = frappe.db.get_value("User", user, "user_type", cache=True)
	if user_type == "System User":
		return ""

	team = get_current_team()

	return f"(`tabTeam`.`name` = {frappe.db.escape(team)})"


def has_permission(doc, ptype, user):
	from press.utils import get_current_team

	if not user:
		user = frappe.session.user

	user_type = frappe.db.get_value("User", user, "user_type", cache=True)
	if user_type == "System User":
		return True

	team = get_current_team(True)
	child_team_members = [
		d.name for d in frappe.db.get_all("Team", {"parent_team": team.name}, ["name"])
	]
	if doc.name == team.name or doc.name in child_team_members:
		return True

	return False


def validate_site_creation(doc, method):
	if frappe.session.user == "Administrator":
		return
	if not doc.team:
		return

	# validate site creation for team
	team = frappe.get_doc("Team", doc.team)
	[allow_creation, why] = team.can_create_site()
	if not allow_creation:
		frappe.throw(why)


def has_unsettled_invoices(team):
	return frappe.db.exists(
		"Invoice",
		{"team": team, "status": ("in", ("Unpaid", "Draft")), "type": "Subscription"},
	)


def is_us_eu():
	"""Is the customer from U.S. or European Union"""
	from press.utils import get_current_team

	countrygroup = [
		"United States",
		"United Kingdom",
		"Austria",
		"Belgium",
		"Bulgaria",
		"Croatia",
		"Republic of Cyprus",
		"Czech Republic",
		"Denmark",
		"Estonia",
		"Finland",
		"France",
		"Germany",
		"Greece",
		"Hungary",
		"Ireland",
		"Italy",
		"Latvia",
		"Lithuania",
		"Luxembourg",
		"Malta",
		"Netherlands",
		"Poland",
		"Portugal",
		"Romania",
		"Slovakia",
		"Slovenia",
		"Spain",
		"Sweden",
		"Switzerland",
		"Australia",
		"New Zealand",
		"Canada",
		"Mexico",
	]
	return frappe.db.get_value("Team", get_current_team(), "country") in countrygroup<|MERGE_RESOLUTION|>--- conflicted
+++ resolved
@@ -111,11 +111,7 @@
 	dashboard_actions = [
 		"get_team_members",
 		"remove_team_member",
-<<<<<<< HEAD
-=======
-		"change_default_dashboard",
 		"invite_team_member",
->>>>>>> dd45c7f3
 	]
 
 	def get_doc(self, doc):
