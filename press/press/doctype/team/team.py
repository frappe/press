--- conflicted
+++ resolved
@@ -112,11 +112,8 @@
 		"is_developer",
 		"enable_performance_tuning",
 		"enable_inplace_updates",
-<<<<<<< HEAD
+		"servers_enabled",
 		"is_product_trial_user",
-=======
-		"servers_enabled",
->>>>>>> 6b962e09
 	)
 
 	def get_doc(self, doc):
