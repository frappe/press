--- conflicted
+++ resolved
@@ -119,65 +119,21 @@
 		create_test_press_settings()
 		server_plan = create_test_server_plan()
 		server = create_test_server(plan=server_plan.name)
-<<<<<<< HEAD
-<<<<<<< HEAD
-		server.create_subscription(server.plan)
-		subscription = frappe.get_doc(
-			"Subscription",
-			{"document_type": "Server", "document_name": server.name, "enabled": 1},
-		)
-		self.assertEqual(server.team, subscription.team)
-		self.assertEqual(server.plan, subscription.plan)
-=======
 		self.assertEqual(server.team, server.subscription.team)
 		self.assertEqual(server.plan, server.subscription.plan)
->>>>>>> 3a9813a8e (test(server): Don't create subscription explicitly)
-=======
-		server.create_subscription(server_plan.name)
-		self.assertEqual(server.team, server.subscription.team)
-		self.assertEqual(server.plan, server.subscription.plan)
->>>>>>> 906f1add
 
 	def test_subscription_team_update_on_server_team_update(self):
 		create_test_press_settings()
 		server_plan = create_test_server_plan()
 		server = create_test_server(plan=server_plan.name)
-<<<<<<< HEAD
-<<<<<<< HEAD
-		server.create_subscription(server.plan)
-		subscription = frappe.get_doc(
-			"Subscription",
-			{"document_type": "Server", "document_name": server.name, "enabled": 1},
-		)
-		self.assertEqual(server.team, subscription.team)
-		self.assertEqual(server.plan, subscription.plan)
-=======
 
 		self.assertEqual(server.team, server.subscription.team)
 		self.assertEqual(server.plan, server.subscription.plan)
->>>>>>> 3a9813a8e (test(server): Don't create subscription explicitly)
-=======
-		server.create_subscription(server_plan.name)
-
-		self.assertEqual(server.team, server.subscription.team)
-		self.assertEqual(server.plan, server.subscription.plan)
->>>>>>> 906f1add
 
 		# update server team
 		team2 = create_test_team()
 		server.team = team2.name
 		server.save()
-<<<<<<< HEAD
-<<<<<<< HEAD
-		subscription = frappe.get_doc(
-			"Subscription",
-			{"document_type": "Server", "document_name": server.name, "enabled": 1},
-		)
-		self.assertEqual(server.team, subscription.team)
-		self.assertEqual(server.plan, subscription.plan)
-=======
-=======
->>>>>>> 906f1add
 		self.assertEqual(server.team, server.subscription.team)
 
 	def test_db_server_team_update_on_server_team_update(self):
@@ -189,13 +145,7 @@
 		db_server.plan = db_server_plan.name
 		db_server.save()
 
-<<<<<<< HEAD
-=======
-		server.create_subscription(server_plan.name)
-		db_server.create_subscription(db_server_plan.name)
-
->>>>>>> 906f1add
-		self.assertEqual(server.team, db_server.team)
+    self.assertEqual(server.team, db_server.team)
 
 		# update server team
 		team2 = create_test_team()
@@ -206,10 +156,6 @@
 		self.assertEqual(server.team, db_server.team)
 		self.assertEqual(server.subscription.team, server.team)
 		self.assertEqual(server.subscription.team, db_server.subscription.team)
-<<<<<<< HEAD
->>>>>>> 3a9813a8e (test(server): Don't create subscription explicitly)
-=======
->>>>>>> 906f1add
 
 	def tearDown(self):
 		frappe.db.rollback()