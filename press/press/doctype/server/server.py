--- conflicted
+++ resolved
@@ -84,12 +84,9 @@
 		"auto_add_storage_min",
 		"auto_add_storage_max",
 		"auto_increase_storage",
-<<<<<<< HEAD
 		"auto_purge_binlog_based_on_size",
 		"binlog_max_disk_usage_percent",
-=======
 		"is_monitoring_disabled",
->>>>>>> 1bc011df
 	)
 
 	@staticmethod
