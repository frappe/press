--- conflicted
+++ resolved
@@ -209,15 +209,10 @@
 		self.hostname_abbreviation = get_hostname_abbreviation(self.hostname)
 
 	def after_insert(self):
-<<<<<<< HEAD
 		if (
 			self.ip
 			and self.doctype not in ["Database Server", "Server", "Proxy Server"]
 			or not self.is_self_hosted
-=======
-		if self.ip and (
-			self.doctype not in ["Database Server", "Server", "Proxy Server"] or not self.is_self_hosted
->>>>>>> 0a7689af
 		):
 			self.create_dns_record()
 			self.update_virtual_machine_name()
@@ -1516,7 +1511,6 @@
 	def get_all_primary_prod(cls) -> list[str]:
 		"""Active primary prod servers."""
 		return frappe.get_all("Server", {"status": "Active", "is_primary": True}, pluck="name")
-<<<<<<< HEAD
 
 	@classmethod
 	def get_prod_for_new_bench(cls, extra_filters=None) -> str | None:
@@ -1524,24 +1518,6 @@
 			extra_filters = {}
 		filters = {"status": "Active", "use_for_new_benches": True}
 		servers = frappe.get_all("Server", {**filters, **extra_filters}, pluck="name", limit=1)
-=======
-
-	@classmethod
-	def get_all_staging(cls, **kwargs) -> list[str]:
-		"""Active staging servers."""
-		return frappe.get_all("Server", {"status": "Active", "staging": True}, pluck="name", **kwargs)
-
-	@classmethod
-	def get_one_staging(cls) -> str:
-		return cls.get_all_staging(limit=1)[0]
-
-	@classmethod
-	def get_prod_for_new_bench(cls, extra_filters=None) -> str | None:
-		filters = {"status": "Active", "use_for_new_benches": True}
-		if extra_filters:
-			filters.update(extra_filters)
-		servers = frappe.get_all("Server", {**filters}, pluck="name", limit=1)
->>>>>>> 0a7689af
 		if servers:
 			return servers[0]
 		return None
@@ -1720,17 +1696,6 @@
 		except Exception:
 			log_error("Earlyoom Install Exception", server=self.as_dict())
 
-<<<<<<< HEAD
-	@property
-	def is_shared(self) -> bool:
-		public_groups = frappe.get_all("Release Group", {"public": True}, pluck="name")
-		return bool(
-			frappe.db.exists("Release Group Server", {"server": self.name, "parent": ("in", public_groups)})
-		)
-
-=======
->>>>>>> 0a7689af
-
 def scale_workers(now=False):
 	servers = frappe.get_all("Server", {"status": "Active", "is_primary": True})
 	for server in servers:
