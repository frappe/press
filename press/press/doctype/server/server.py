--- conflicted
+++ resolved
@@ -522,17 +522,8 @@
 			}
 		).insert()
 
-	def get_certificate(self):
-<<<<<<< HEAD
-		# if self.is_self_hosted:
-		# 	certificate_name = frappe.db.get_value(
-		# 		"TLS Certificate",
-		# 		{"domain": f"{self.hostname}.{self.self_hosted_server_domain}"},
-		# 		"name",
-		# 	)
-		# else:
 		certificate_name = frappe.db.get_value(
-=======
+
 		if self.is_self_hosted:
 			self_hosted = frappe.db.get_value(
 				"Self Hosted Server", {"server": self.name}, ["hostname", "domain"], as_dict=1
@@ -545,7 +536,6 @@
 			)
 		else:
 			certificate_name = frappe.db.get_value(
->>>>>>> 98caf07e
 				"TLS Certificate", {"wildcard": True, "domain": self.domain}, "name"
 			)
 		return frappe.get_doc("TLS Certificate", certificate_name)
