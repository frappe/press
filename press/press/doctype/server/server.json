--- conflicted
+++ resolved
@@ -528,7 +528,6 @@
    "non_negative": 1
   },
   {
-<<<<<<< HEAD
    "fieldname": "mounts_section",
    "fieldtype": "Section Break",
    "label": "Mounts"
@@ -538,11 +537,8 @@
    "fieldtype": "Table",
    "label": "Mounts",
    "options": "Server Mount"
-  }
- ],
- "links": [],
- "modified": "2024-11-12 14:45:00.123456",
-=======
+  },
+  {
    "default": "0",
    "fieldname": "is_devbox_server",
    "fieldtype": "Check",
@@ -552,7 +548,6 @@
  ],
  "links": [],
  "modified": "2024-10-08 12:33:27.346822",
->>>>>>> 4ce5cb1a
  "modified_by": "Administrator",
  "module": "Press",
  "name": "Server",
