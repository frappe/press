{
 "actions": [],
 "creation": "2019-12-09 12:34:13.844800",
 "doctype": "DocType",
 "editable_grid": 1,
 "engine": "InnoDB",
 "field_order": [
  "status",
  "hostname",
  "hostname_abbreviation",
  "domain",
  "self_hosted_server_domain",
  "title",
  "column_break_4",
  "cluster",
  "provider",
  "virtual_machine",
  "ignore_incidents_since",
  "is_server_prepared",
  "is_server_setup",
  "is_self_hosted",
  "is_server_renamed",
  "public",
  "is_devbox_server",
  "billing_section",
  "team",
  "column_break_11",
  "plan",
  "auto_add_storage_min",
  "auto_add_storage_max",
  "networking_section",
  "ip",
  "column_break_3",
  "private_ip",
  "private_mac_address",
  "private_vlan_id",
  "agent_section",
  "agent_password",
  "column_break_pdbx",
  "disable_agent_job_auto_retry",
  "reverse_proxy_section",
  "proxy_server",
  "column_break_12",
  "is_upstream_setup",
  "database_section",
  "database_server",
  "self_hosted_mariadb_server",
  "is_managed_database",
  "column_break_jdiy",
  "self_hosted_mariadb_root_password",
  "managed_database_service",
  "replication",
  "is_primary",
  "is_replication_setup",
  "column_break_24",
  "primary",
  "ssh_section",
  "ssh_user",
  "ssh_port",
  "frappe_user_password",
  "frappe_public_key",
  "column_break_20",
  "root_public_key",
  "section_break_22",
  "use_for_new_benches",
  "use_for_new_sites",
  "staging",
  "use_for_build",
  "column_break_ktkv",
  "new_worker_allocation",
  "set_bench_memory_limits",
  "ram",
  "backups_section",
  "skip_scheduled_backups",
  "standalone_section",
  "is_standalone",
  "column_break_edyf",
  "is_standalone_setup",
  "tags_section",
  "tags",
  "mounts_section",
  "has_data_volume",
  "mounts"
 ],
 "fields": [
  {
   "fetch_from": "virtual_machine.public_ip_address",
   "fieldname": "ip",
   "fieldtype": "Data",
   "in_list_view": 1,
   "label": "IP",
   "set_only_once": 1
  },
  {
   "fieldname": "proxy_server",
   "fieldtype": "Link",
   "label": "Proxy Server",
   "options": "Proxy Server"
  },
  {
   "fetch_from": "virtual_machine.private_ip_address",
   "fieldname": "private_ip",
   "fieldtype": "Data",
   "label": "Private IP"
  },
  {
   "fieldname": "agent_password",
   "fieldtype": "Password",
   "label": "Agent Password",
   "set_only_once": 1
  },
  {
   "collapsible": 1,
   "fieldname": "agent_section",
   "fieldtype": "Section Break",
   "label": "Agent"
  },
  {
   "default": "0",
   "fieldname": "is_server_setup",
   "fieldtype": "Check",
   "label": "Server Setup",
   "read_only": 1
  },
  {
   "default": "0",
   "fieldname": "is_upstream_setup",
   "fieldtype": "Check",
   "label": "Upstream Setup",
   "read_only": 1
  },
  {
   "default": "Pending",
   "fieldname": "status",
   "fieldtype": "Select",
   "in_list_view": 1,
   "in_standard_filter": 1,
   "label": "Status",
   "options": "Pending\nInstalling\nActive\nBroken\nArchived",
   "read_only": 1,
   "reqd": 1
  },
  {
   "fieldname": "column_break_3",
   "fieldtype": "Column Break"
  },
  {
   "fieldname": "column_break_12",
   "fieldtype": "Column Break"
  },
  {
   "collapsible": 1,
   "fieldname": "reverse_proxy_section",
   "fieldtype": "Section Break",
   "label": "Reverse Proxy"
  },
  {
   "fieldname": "database_section",
   "fieldtype": "Section Break",
   "label": "Database"
  },
  {
   "depends_on": "eval:!doc.is_managed_database",
   "fieldname": "database_server",
   "fieldtype": "Link",
   "label": "Database Server",
   "options": "Database Server"
  },
  {
   "collapsible": 1,
   "fieldname": "ssh_section",
   "fieldtype": "Section Break",
   "label": "SSH"
  },
  {
   "fieldname": "root_public_key",
   "fieldtype": "Code",
   "label": "Root Public Key",
   "read_only": 1
  },
  {
   "fieldname": "frappe_public_key",
   "fieldtype": "Code",
   "label": "Frappe Public Key",
   "read_only": 1
  },
  {
   "fieldname": "column_break_20",
   "fieldtype": "Column Break"
  },
  {
   "fieldname": "section_break_22",
   "fieldtype": "Section Break"
  },
  {
   "default": "0",
   "fieldname": "use_for_new_benches",
   "fieldtype": "Check",
   "label": "Use For New Benches",
   "read_only": 1
  },
  {
   "fieldname": "hostname",
   "fieldtype": "Data",
   "label": "Hostname",
   "reqd": 1,
   "set_only_once": 1
  },
  {
   "fieldname": "domain",
   "fieldtype": "Link",
   "hidden": 1,
   "label": "Domain",
   "options": "Root Domain",
   "set_only_once": 1
  },
  {
   "default": "0",
   "fieldname": "use_for_new_sites",
   "fieldtype": "Check",
   "label": "Use For New Sites",
   "read_only": 1
  },
  {
   "fieldname": "cluster",
   "fieldtype": "Link",
   "in_list_view": 1,
   "in_standard_filter": 1,
   "label": "Cluster",
   "options": "Cluster",
   "set_only_once": 1
  },
  {
   "fieldname": "column_break_4",
   "fieldtype": "Column Break"
  },
  {
   "collapsible": 1,
   "fieldname": "networking_section",
   "fieldtype": "Section Break",
   "label": "Networking"
  },
  {
   "depends_on": "eval: doc.provider === \"Scaleway\"",
   "fieldname": "private_mac_address",
   "fieldtype": "Data",
   "label": "Private Mac Address",
   "mandatory_depends_on": "eval: doc.provider === \"Scaleway\"",
   "set_only_once": 1
  },
  {
   "depends_on": "eval: doc.provider === \"Scaleway\"",
   "fieldname": "private_vlan_id",
   "fieldtype": "Data",
   "label": "Private VLAN ID",
   "mandatory_depends_on": "eval: doc.provider === \"Scaleway\"",
   "set_only_once": 1
  },
  {
   "default": "Generic",
   "fieldname": "provider",
   "fieldtype": "Select",
   "label": "Provider",
   "options": "Generic\nScaleway\nAWS EC2\nOCI\nHetzner",
   "set_only_once": 1
  },
  {
   "fieldname": "frappe_user_password",
   "fieldtype": "Password",
   "label": "Frappe User Password",
   "set_only_once": 1
  },
  {
   "collapsible": 1,
   "fieldname": "replication",
   "fieldtype": "Section Break",
   "label": "Replication"
  },
  {
   "default": "1",
   "fieldname": "is_primary",
   "fieldtype": "Check",
   "label": "Is Primary"
  },
  {
   "fieldname": "column_break_24",
   "fieldtype": "Column Break"
  },
  {
   "depends_on": "eval: !doc.is_primary",
   "fieldname": "primary",
   "fieldtype": "Link",
   "label": "Primary",
   "mandatory_depends_on": "eval: !doc.is_primary",
   "options": "Server"
  },
  {
   "default": "0",
   "depends_on": "eval: !doc.is_primary",
   "fieldname": "is_replication_setup",
   "fieldtype": "Check",
   "label": "Is Replication Setup",
   "read_only": 1
  },
  {
   "default": "0",
   "fieldname": "staging",
   "fieldtype": "Check",
   "label": "Staging"
  },
  {
   "depends_on": "eval:[\"AWS EC2\", \"OCI\"].includes(doc.provider)",
   "fieldname": "virtual_machine",
   "fieldtype": "Link",
   "label": "Virtual Machine",
   "mandatory_depends_on": "eval:[\"AWS EC2\", \"OCI\"].includes(doc.provider)",
   "options": "Virtual Machine"
  },
  {
   "default": "0",
   "fieldname": "new_worker_allocation",
   "fieldtype": "Check",
   "label": "New Worker Allocation"
  },
  {
   "fieldname": "ram",
   "fieldtype": "Float",
   "label": "RAM"
  },
  {
   "fieldname": "team",
   "fieldtype": "Link",
   "label": "Team",
   "options": "Team"
  },
  {
   "fieldname": "billing_section",
   "fieldtype": "Section Break",
   "label": "Billing"
  },
  {
   "fieldname": "column_break_11",
   "fieldtype": "Column Break"
  },
  {
   "fieldname": "plan",
   "fieldtype": "Link",
   "label": "Plan",
   "options": "Server Plan"
  },
  {
   "default": "0",
   "fieldname": "is_server_prepared",
   "fieldtype": "Check",
   "label": "Is Server Prepared",
   "read_only": 1
  },
  {
   "default": "0",
   "fieldname": "is_server_renamed",
   "fieldtype": "Check",
   "label": "Is Server Renamed",
   "read_only": 1
  },
  {
   "fieldname": "title",
   "fieldtype": "Data",
   "label": "Title"
  },
  {
   "default": "0",
   "fieldname": "is_self_hosted",
   "fieldtype": "Check",
   "label": "Is Self Hosted"
  },
  {
   "default": "root",
   "depends_on": "eval:doc.is_self_hosted",
   "fieldname": "ssh_user",
   "fieldtype": "Data",
   "label": "SSH User"
  },
  {
   "depends_on": "eval:doc.is_self_hosted==true && !doc.is_managed_database",
   "fieldname": "self_hosted_mariadb_server",
   "fieldtype": "Data",
   "label": "Self Hosted MariaDB Server IP"
  },
  {
   "depends_on": "eval:doc.is_self_hosted==true",
   "fieldname": "column_break_jdiy",
   "fieldtype": "Column Break"
  },
  {
   "depends_on": "eval:doc.is_self_hosted==true && !doc.is_managed_database",
   "fieldname": "self_hosted_mariadb_root_password",
   "fieldtype": "Password",
   "label": "Self Hosted MariaDB Root Password"
  },
  {
   "depends_on": "eval:doc.is_self_hosted",
   "fieldname": "self_hosted_server_domain",
   "fieldtype": "Data",
   "label": "Self Hosted Server Domain"
  },
  {
   "default": "22",
   "fieldname": "ssh_port",
   "fieldtype": "Int",
   "label": "SSH Port"
  },
  {
   "collapsible": 1,
   "fieldname": "standalone_section",
   "fieldtype": "Section Break",
   "label": "Standalone"
  },
  {
   "default": "0",
   "fieldname": "is_standalone",
   "fieldtype": "Check",
   "label": "Is Standalone"
  },
  {
   "fieldname": "column_break_edyf",
   "fieldtype": "Column Break"
  },
  {
   "default": "0",
   "fieldname": "is_standalone_setup",
   "fieldtype": "Check",
   "label": "Is Standalone Setup",
   "read_only": 1
  },
  {
   "fieldname": "tags_section",
   "fieldtype": "Section Break",
   "label": "Tags"
  },
  {
   "fieldname": "tags",
   "fieldtype": "Table",
   "label": "Tags",
   "options": "Resource Tag"
  },
  {
   "fieldname": "column_break_ktkv",
   "fieldtype": "Column Break"
  },
  {
   "default": "0",
   "fieldname": "set_bench_memory_limits",
   "fieldtype": "Check",
   "label": "Set Bench Memory Limits"
  },
  {
   "fieldname": "hostname_abbreviation",
   "fieldtype": "Data",
   "label": "Hostname Abbreviation"
  },
  {
   "collapsible": 1,
   "fieldname": "backups_section",
   "fieldtype": "Section Break",
   "label": "Backups"
  },
  {
   "default": "0",
   "fieldname": "skip_scheduled_backups",
   "fieldtype": "Check",
   "label": "Skip Scheduled Backups"
  },
  {
   "fieldname": "column_break_pdbx",
   "fieldtype": "Column Break"
  },
  {
   "default": "0",
   "fieldname": "disable_agent_job_auto_retry",
   "fieldtype": "Check",
   "label": "Disable Agent Job Auto Retry"
  },
  {
   "default": "0",
   "description": "If user opts DBaaS eg. RDS",
   "fieldname": "is_managed_database",
   "fieldtype": "Check",
   "label": "Is Managed Database"
  },
  {
   "fieldname": "managed_database_service",
   "fieldtype": "Link",
   "label": "Managed Database Service",
   "options": "Managed Database Service"
  },
  {
   "default": "0",
   "fieldname": "public",
   "fieldtype": "Check",
   "label": "Public"
  },
  {
   "fieldname": "ignore_incidents_since",
   "fieldtype": "Datetime",
   "label": "Ignore Incidents Since"
  },
  {
   "default": "0",
   "description": "If checked, server will be used to run Docker builds.",
   "fieldname": "use_for_build",
   "fieldtype": "Check",
   "label": "Use For Build",
   "search_index": 1
  },
  {
   "default": "50",
   "description": "Minimum storage to add automatically each time",
   "fieldname": "auto_add_storage_min",
   "fieldtype": "Int",
   "label": "Auto Add Storage Min",
   "non_negative": 1
  },
  {
   "default": "250",
   "description": "Maximum storage to add automatically each time",
   "fieldname": "auto_add_storage_max",
   "fieldtype": "Int",
   "label": "Auto Add Storage Max",
   "non_negative": 1
  },
  {
   "fieldname": "mounts_section",
   "fieldtype": "Section Break",
   "label": "Mounts"
  },
  {
   "fieldname": "mounts",
   "fieldtype": "Table",
   "label": "Mounts",
   "options": "Server Mount"
  },
  {
   "default": "0",
<<<<<<< HEAD
   "fieldname": "is_devbox_server",
   "fieldtype": "Check",
   "label": "Is Devbox Server",
   "set_only_once": 1
  }
 ],
 "links": [],
 "modified": "2024-10-08 12:33:27.346822",
=======
   "fetch_from": "virtual_machine.has_data_volume",
   "fieldname": "has_data_volume",
   "fieldtype": "Check",
   "label": "Has Data Volume",
   "read_only": 1
  }
 ],
 "links": [],
 "modified": "2025-01-02 16:52:55.927591",
>>>>>>> 0a771e12
 "modified_by": "Administrator",
 "module": "Press",
 "name": "Server",
 "owner": "Administrator",
 "permissions": [
  {
   "create": 1,
   "delete": 1,
   "email": 1,
   "export": 1,
   "print": 1,
   "read": 1,
   "report": 1,
   "role": "System Manager",
   "share": 1,
   "write": 1
  },
  {
   "create": 1,
   "read": 1,
   "role": "Press Admin",
   "write": 1
  },
  {
   "create": 1,
   "read": 1,
   "role": "Press Member",
   "write": 1
  }
 ],
 "sort_field": "modified",
 "sort_order": "DESC",
 "states": [],
 "title_field": "title",
 "track_changes": 1
}<|MERGE_RESOLUTION|>--- conflicted
+++ resolved
@@ -541,16 +541,13 @@
   },
   {
    "default": "0",
-<<<<<<< HEAD
    "fieldname": "is_devbox_server",
    "fieldtype": "Check",
    "label": "Is Devbox Server",
    "set_only_once": 1
-  }
- ],
- "links": [],
- "modified": "2024-10-08 12:33:27.346822",
-=======
+  },
+  {
+   "default": "0",
    "fetch_from": "virtual_machine.has_data_volume",
    "fieldname": "has_data_volume",
    "fieldtype": "Check",
@@ -560,7 +557,6 @@
  ],
  "links": [],
  "modified": "2025-01-02 16:52:55.927591",
->>>>>>> 0a771e12
  "modified_by": "Administrator",
  "module": "Press",
  "name": "Server",
