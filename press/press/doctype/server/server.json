--- conflicted
+++ resolved
@@ -648,7 +648,6 @@
    "read_only": 1
   },
   {
-<<<<<<< HEAD
    "fieldname": "notifications_section",
    "fieldtype": "Section Break",
    "label": "Notifications"
@@ -658,11 +657,8 @@
    "fieldtype": "Table",
    "label": "Communication Infos",
    "options": "Communication Info"
-  }
- ],
- "links": [],
- "modified": "2025-09-26 18:12:36.754235",
-=======
+  },
+  {
    "fieldname": "bastion_server",
    "fieldtype": "Link",
    "label": "Bastion Server",
@@ -670,8 +666,9 @@
   }
  ],
  "links": [],
+ "modified": "2025-09-26 18:12:36.754235",
+ "links": [],
  "modified": "2025-09-24 12:18:04.983230",
->>>>>>> 81b21889
  "modified_by": "Administrator",
  "module": "Press",
  "name": "Server",
