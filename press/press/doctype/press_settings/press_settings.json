--- conflicted
+++ resolved
@@ -705,12 +705,12 @@
    "label": "Backup Offset"
   },
   {
-<<<<<<< HEAD
    "description": "Number of backups to take per ScheduledBackupJob",
    "fieldname": "backup_limit",
    "fieldtype": "Int",
    "label": "Backup Limit"
-=======
+	},
+	{
    "collapsible": 1,
    "fieldname": "marketplace_settings_section",
    "fieldtype": "Section Break",
@@ -728,16 +728,11 @@
    "fieldtype": "Int",
    "label": "Max number of Allowed Screenshots",
    "non_negative": 1
->>>>>>> e5b9014b
   }
  ],
  "issingle": 1,
  "links": [],
-<<<<<<< HEAD
  "modified": "2021-09-07 07:21:48.653733",
-=======
- "modified": "2021-09-02 19:27:23.424212",
->>>>>>> e5b9014b
  "modified_by": "Administrator",
  "module": "Press",
  "name": "Press Settings",
