--- conflicted
+++ resolved
@@ -1378,7 +1378,6 @@
    "label": "Max Concurrent Physical Restorations"
   },
   {
-<<<<<<< HEAD
    "default": "1",
    "fieldname": "send_telegram_notifications",
    "fieldtype": "Check",
@@ -1399,12 +1398,12 @@
    "fieldname": "email_recipients",
    "fieldtype": "Small Text",
    "label": "Email Recipients"
-=======
+  },
+  {
     "default": "0",
     "fieldname": "disable_frappe_auth",
     "fieldtype": "Check",
     "label": "Disable Frappe Auth"
->>>>>>> 804d5439
   }
  ],
  "issingle": 1,
