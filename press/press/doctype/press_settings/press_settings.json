{
 "actions": [],
 "creation": "2022-02-08 15:13:48.372783",
 "doctype": "DocType",
 "editable_grid": 1,
 "engine": "InnoDB",
 "field_order": [
  "domain",
  "cluster",
  "trial_sites_count",
  "column_break_2",
  "bench_configuration",
  "billing_tab",
  "free_credits_usd",
  "free_credits_inr",
  "column_break_cpry",
  "micro_debit_charge_usd",
  "micro_debit_charge_inr",
  "column_break_wrqp",
  "usage_record_creation_batch_size",
  "invoicing_section",
  "invoicing_column",
  "gst_percentage",
  "column_break_qfwx",
  "print_format",
  "stripe_settings_section",
  "stripe_publishable_key",
  "stripe_secret_key",
  "column_break_26",
  "create_stripe_plans",
  "stripe_product_id",
  "stripe_usd_plan_id",
  "stripe_inr_plan_id",
  "column_break_yhwz",
  "create_stripe_webhook",
  "stripe_webhook_endpoint_id",
  "stripe_webhook_secret",
  "ngrok_auth_token",
  "razorpay_settings_section",
  "razorpay_key_id",
  "razorpay_webhook_secret",
  "column_break_123",
  "razorpay_key_secret",
  "erpnext_authentication",
  "erpnext_url",
  "erpnext_api_key",
  "erpnext_api_secret",
  "column_break_38",
  "frappeio_authentication_section",
  "frappe_url",
  "frappeio_api_key",
  "column_break_39",
  "frappeio_api_secret",
  "backups_tab",
  "offsite_backups_section",
  "backup_region",
  "offsite_backups_provider",
  "aws_s3_bucket",
  "data_40",
  "backup_rotation_scheme",
  "column_break_35",
  "offsite_backups_access_key_id",
  "offsite_backups_secret_access_key",
  "offsite_backups_count",
  "backups_section",
  "backup_interval",
  "backup_offset",
  "column_break_48",
  "backup_limit",
  "docker_tab",
  "section_break_59",
  "docker_registry_url",
  "docker_registry_namespace",
  "column_break_64",
  "docker_registry_username",
  "docker_registry_password",
  "docker_build_section",
  "suspend_builds",
  "clone_directory",
  "build_directory",
  "build_server",
  "column_break_66",
  "code_server",
  "code_server_password",
  "use_app_cache",
  "compress_app_cache",
  "use_delta_builds",
  "auto_update_section",
  "auto_update_queue_size",
  "remote_files_section",
  "remote_uploads_bucket",
  "remote_link_expiry",
  "column_break_51",
  "remote_access_key_id",
  "remote_secret_access_key",
  "product_documentation_section",
  "publish_docs",
  "storage_and_disk_limits_section",
  "enforce_storage_limits",
  "erpnext_tab",
  "erpnext_signups_section",
  "erpnext_domain",
  "erpnext_cluster",
  "erpnext_plan",
  "erpnext_group",
  "column_break_89",
  "erpnext_apps",
  "central_migration_server",
  "staging_sites_section",
  "staging_plan",
  "staging_expiry",
  "erpnext_site_pool_section",
  "enable_site_pooling",
  "standby_pool_size",
  "column_break_95",
  "standby_queue_size",
  "integrations_tab",
  "telegram_section",
  "telegram_chat_id",
  "column_break_65",
  "telegram_bot_token",
  "mailgun_settings_section",
  "mailgun_api_key",
  "root_domain",
  "column_break_117",
  "default_outgoing_id",
  "default_outgoing_pass",
  "section_break_33",
  "create_github_app",
  "github_app_id",
  "github_app_client_id",
  "github_app_client_secret",
  "column_break_36",
  "github_app_public_link",
  "github_webhook_secret",
  "github_access_token",
  "section_break_41",
  "column_break_tcmy",
  "column_break_edst",
  "github_app_private_key",
  "aws_section",
  "aws_access_key_id",
  "column_break_agig",
  "aws_secret_access_key",
  "twilio_section",
  "twilio_account_sid",
  "twilio_api_key_sid",
  "twilio_api_key_secret",
  "column_break_kxuj",
  "twilio_phone_number",
  "marketplace_tab",
  "marketplace_settings_section",
  "max_allowed_screenshots",
  "threshold",
  "commission",
  "usd_rate",
  "app_include_script",
  "plausible_column",
  "plausible_url",
  "plausible_site_id",
  "plausible_api_key",
  "infrastructure_tab",
  "agent_section",
  "agent_repository_owner",
  "agent_sentry_dsn",
  "column_break_105",
  "agent_github_access_token",
  "branch",
  "lets_encrypt_section",
  "certbot_directory",
  "webroot_directory",
  "rsa_key_size",
  "column_break_15",
  "eff_registration_email",
  "use_staging_ca",
  "ssh_section",
  "ssh_certificate_authority",
  "monitoring_section",
  "monitor_server",
  "monitor_token",
  "press_monitoring_password",
  "column_break_100",
  "log_server",
  "telegram_alert_chat_id",
  "telegram_alerts_chat_group",
  "feature_flags_tab",
  "verify_cards_with_micro_charge",
  "enable_google_oauth",
  "realtime_job_updates",
  "column_break_rdlr",
  "disable_auto_retry",
  "disable_agent_job_deduplication",
  "code_spaces_tab",
  "spaces_domain",
  "hybrid_server_tab",
  "hybrid_cluster",
  "hybrid_domain",
  "tls_renewal_queue_size"
 ],
 "fields": [
  {
   "fieldname": "domain",
   "fieldtype": "Link",
   "label": "Domain",
   "options": "Root Domain"
  },
  {
   "fieldname": "cluster",
   "fieldtype": "Link",
   "label": "Cluster",
   "options": "Cluster"
  },
  {
   "default": "1",
   "fieldname": "trial_sites_count",
   "fieldtype": "Int",
   "label": "Number of Sites in Trial"
  },
  {
   "fieldname": "column_break_2",
   "fieldtype": "Column Break"
  },
  {
   "default": "{}",
   "fieldname": "bench_configuration",
   "fieldtype": "Code",
   "in_list_view": 1,
   "label": "Bench Confguration",
   "options": "JSON",
   "reqd": 1
  },
  {
   "fieldname": "billing_tab",
   "fieldtype": "Tab Break",
   "label": "Billing"
  },
  {
   "collapsible": 1,
   "fieldname": "stripe_settings_section",
   "fieldtype": "Section Break",
   "label": "Stripe Settings"
  },
  {
   "fieldname": "stripe_inr_plan_id",
   "fieldtype": "Data",
   "label": "Stripe INR Plan ID",
   "read_only": 1
  },
  {
   "fieldname": "stripe_publishable_key",
   "fieldtype": "Data",
   "label": "Stripe Publishable Key"
  },
  {
   "fieldname": "create_stripe_plans",
   "fieldtype": "Button",
   "label": "Create Stripe Plans"
  },
  {
   "fieldname": "stripe_product_id",
   "fieldtype": "Data",
   "label": "Stripe Product ID",
   "read_only": 1
  },
  {
   "fieldname": "stripe_usd_plan_id",
   "fieldtype": "Data",
   "label": "Stripe USD Plan ID",
   "read_only": 1
  },
  {
   "fieldname": "create_stripe_webhook",
   "fieldtype": "Button",
   "label": "Create Stripe Webhook"
  },
  {
   "fieldname": "stripe_webhook_endpoint_id",
   "fieldtype": "Data",
   "label": "Stripe Webhook Endpoint ID",
   "read_only": 1
  },
  {
   "fieldname": "stripe_webhook_secret",
   "fieldtype": "Data",
   "label": "Stripe Webhook Secret",
   "read_only": 1
  },
  {
   "fieldname": "column_break_26",
   "fieldtype": "Column Break"
  },
  {
   "fieldname": "stripe_secret_key",
   "fieldtype": "Password",
   "label": "Stripe Secret Key"
  },
  {
   "fieldname": "free_credits_inr",
   "fieldtype": "Currency",
   "label": "Credits on Signup (INR)",
   "options": "INR"
  },
  {
   "fieldname": "free_credits_usd",
   "fieldtype": "Currency",
   "label": "Credits on Signup (USD)",
   "options": "USD"
  },
  {
   "description": "Sign up on ngrok.com to get one for free",
   "fieldname": "ngrok_auth_token",
   "fieldtype": "Data",
   "label": "Ngrok Auth Token"
  },
  {
   "collapsible": 1,
   "fieldname": "razorpay_settings_section",
   "fieldtype": "Section Break",
   "label": "Razorpay Settings"
  },
  {
   "fieldname": "razorpay_key_id",
   "fieldtype": "Data",
   "label": "Razorpay Key ID"
  },
  {
   "fieldname": "razorpay_webhook_secret",
   "fieldtype": "Data",
   "label": "Razorpay Webhook Secret"
  },
  {
   "fieldname": "column_break_123",
   "fieldtype": "Column Break"
  },
  {
   "fieldname": "razorpay_key_secret",
   "fieldtype": "Password",
   "label": "Razorpay Key Secret"
  },
  {
   "collapsible": 1,
   "fieldname": "erpnext_authentication",
   "fieldtype": "Section Break",
   "label": "ERPNext Authentication"
  },
  {
   "fieldname": "erpnext_url",
   "fieldtype": "Data",
   "label": "ERPNext URL"
  },
  {
   "fieldname": "erpnext_api_key",
   "fieldtype": "Data",
   "label": "ERPNext API Key"
  },
  {
   "fieldname": "erpnext_api_secret",
   "fieldtype": "Password",
   "label": "ERPNext API Secret"
  },
  {
   "fieldname": "column_break_38",
   "fieldtype": "Column Break"
  },
  {
   "collapsible": 1,
   "fieldname": "frappeio_authentication_section",
   "fieldtype": "Section Break",
   "label": "Frappe.io Authentication"
  },
  {
   "fieldname": "frappe_url",
   "fieldtype": "Data",
   "label": "URL"
  },
  {
   "fieldname": "frappeio_api_key",
   "fieldtype": "Data",
   "label": "Frappe.io API Key"
  },
  {
   "fieldname": "column_break_39",
   "fieldtype": "Column Break"
  },
  {
   "fieldname": "frappeio_api_secret",
   "fieldtype": "Password",
   "label": "Frappe.io API Secret"
  },
  {
   "fieldname": "backups_tab",
   "fieldtype": "Tab Break",
   "label": "Backups"
  },
  {
   "fieldname": "offsite_backups_section",
   "fieldtype": "Section Break",
   "label": "Offsite Backups"
  },
  {
   "fieldname": "backup_region",
   "fieldtype": "Data",
   "label": "Backup Region"
  },
  {
   "default": "AWS S3",
   "fieldname": "offsite_backups_provider",
   "fieldtype": "Select",
   "label": "Backup Provider",
   "options": "AWS S3"
  },
  {
   "fieldname": "aws_s3_bucket",
   "fieldtype": "Data",
   "label": "Bucket Name"
  },
  {
   "fieldname": "data_40",
   "fieldtype": "Data"
  },
  {
   "fieldname": "backup_rotation_scheme",
   "fieldtype": "Select",
   "label": "Backup Rotation Scheme",
   "options": "FIFO\nGrandfather-father-son"
  },
  {
   "fieldname": "column_break_35",
   "fieldtype": "Column Break"
  },
  {
   "fieldname": "offsite_backups_access_key_id",
   "fieldtype": "Data",
   "label": "Access Key ID"
  },
  {
   "fieldname": "offsite_backups_secret_access_key",
   "fieldtype": "Password",
   "label": "Secret Access Key"
  },
  {
   "depends_on": "eval:doc.backup_rotation_scheme==\"FIFO\"",
   "description": "The max number of Offsite backups that will be retained at any given time (for each site)",
   "fieldname": "offsite_backups_count",
   "fieldtype": "Int",
   "label": "Total Backups Count"
  },
  {
   "fieldname": "backups_section",
   "fieldtype": "Section Break",
   "label": "Backups"
  },
  {
   "fieldname": "backup_interval",
   "fieldtype": "Int",
   "label": "Backup Interval"
  },
  {
   "default": "0",
   "fieldname": "backup_offset",
   "fieldtype": "Int",
   "label": "Backup Offset"
  },
  {
   "fieldname": "column_break_48",
   "fieldtype": "Column Break"
  },
  {
   "description": "Number of backups to take per ScheduledBackupJob",
   "fieldname": "backup_limit",
   "fieldtype": "Int",
   "label": "Backup Limit"
  },
  {
   "fieldname": "docker_tab",
   "fieldtype": "Tab Break",
   "label": "Docker"
  },
  {
   "fieldname": "section_break_59",
   "fieldtype": "Section Break",
   "label": "Docker Registry"
  },
  {
   "fieldname": "docker_registry_url",
   "fieldtype": "Data",
   "label": "Docker Registry URL"
  },
  {
   "fieldname": "docker_registry_namespace",
   "fieldtype": "Data",
   "label": "Docker Registry Namespace"
  },
  {
   "fieldname": "column_break_64",
   "fieldtype": "Column Break"
  },
  {
   "fieldname": "docker_registry_username",
   "fieldtype": "Data",
   "label": "Docker Registry Username"
  },
  {
   "fieldname": "docker_registry_password",
   "fieldtype": "Data",
   "label": "Docker Registry Password"
  },
  {
   "collapsible": 1,
   "fieldname": "docker_build_section",
   "fieldtype": "Section Break",
   "label": "Docker Build"
  },
  {
   "fieldname": "clone_directory",
   "fieldtype": "Data",
   "label": "Clone Directory"
  },
  {
   "fieldname": "build_directory",
   "fieldtype": "Data",
   "label": "Build Directory"
  },
  {
   "fieldname": "column_break_66",
   "fieldtype": "Column Break"
  },
  {
   "fieldname": "code_server",
   "fieldtype": "Data",
   "label": "Code Server"
  },
  {
   "fieldname": "code_server_password",
   "fieldtype": "Data",
   "label": "Code Server Password"
  },
  {
   "collapsible": 1,
   "fieldname": "auto_update_section",
   "fieldtype": "Section Break",
   "label": "Auto Update"
  },
  {
   "default": "4",
   "fieldname": "auto_update_queue_size",
   "fieldtype": "Int",
   "label": "Auto Update Queue Size"
  },
  {
   "collapsible": 1,
   "fieldname": "remote_files_section",
   "fieldtype": "Section Break",
   "label": "Remote Files"
  },
  {
   "fieldname": "remote_uploads_bucket",
   "fieldtype": "Data",
   "label": "Uploads Bucket Name"
  },
  {
   "fieldname": "remote_link_expiry",
   "fieldtype": "Int",
   "label": "Link Expiry"
  },
  {
   "fieldname": "column_break_51",
   "fieldtype": "Column Break"
  },
  {
   "fieldname": "remote_access_key_id",
   "fieldtype": "Data",
   "label": "Remote Access Key ID"
  },
  {
   "fieldname": "remote_secret_access_key",
   "fieldtype": "Password",
   "label": "Remote Secret Access Key"
  },
  {
   "collapsible": 1,
   "fieldname": "product_documentation_section",
   "fieldtype": "Section Break",
   "label": "Product Documentation"
  },
  {
   "default": "0",
   "fieldname": "publish_docs",
   "fieldtype": "Check",
   "label": "Published"
  },
  {
   "collapsible": 1,
   "fieldname": "storage_and_disk_limits_section",
   "fieldtype": "Section Break",
   "label": "Storage and Disk Limits"
  },
  {
   "default": "0",
   "description": "Setting this to true will start suspending sites that cross the Site Usages with respect to their existing plans.",
   "fieldname": "enforce_storage_limits",
   "fieldtype": "Check",
   "label": "Enforce Storage and Disk Limits"
  },
  {
   "fieldname": "erpnext_tab",
   "fieldtype": "Tab Break",
   "label": "ERPNext"
  },
  {
   "fieldname": "erpnext_signups_section",
   "fieldtype": "Section Break",
   "label": "ERPNext Signups"
  },
  {
   "fieldname": "erpnext_domain",
   "fieldtype": "Link",
   "label": "ERPNext Domain",
   "options": "Root Domain"
  },
  {
   "fetch_from": "erpnext_domain.default_cluster",
   "fetch_if_empty": 1,
   "fieldname": "erpnext_cluster",
   "fieldtype": "Link",
   "label": "ERPNext Cluster",
   "options": "Cluster"
  },
  {
   "fieldname": "erpnext_plan",
   "fieldtype": "Link",
   "label": "ERPNext Plan",
   "options": "Site Plan"
  },
  {
   "fieldname": "erpnext_group",
   "fieldtype": "Link",
   "label": "ERPNext Group",
   "options": "Release Group"
  },
  {
   "fieldname": "column_break_89",
   "fieldtype": "Column Break"
  },
  {
   "fieldname": "erpnext_apps",
   "fieldtype": "Table",
   "label": "ERPNext Apps",
   "options": "ERPNext App"
  },
  {
   "fieldname": "central_migration_server",
   "fieldtype": "Link",
   "label": "Central Migration Server",
   "options": "Server"
  },
  {
   "collapsible": 1,
   "fieldname": "staging_sites_section",
   "fieldtype": "Section Break",
   "label": "Staging Sites"
  },
  {
   "fieldname": "staging_plan",
   "fieldtype": "Link",
   "label": "Staging Plan",
   "options": "Site Plan"
  },
  {
   "default": "24",
   "fieldname": "staging_expiry",
   "fieldtype": "Int",
   "label": "Staging Expiry"
  },
  {
   "collapsible": 1,
   "fieldname": "erpnext_site_pool_section",
   "fieldtype": "Section Break",
   "label": "ERPNext Site Pool"
  },
  {
   "default": "0",
   "fieldname": "enable_site_pooling",
   "fieldtype": "Check",
   "label": "Enable Site Pooling"
  },
  {
   "default": "5",
   "fieldname": "standby_pool_size",
   "fieldtype": "Int",
   "label": "Standby Pool Size"
  },
  {
   "fieldname": "column_break_95",
   "fieldtype": "Column Break"
  },
  {
   "default": "1",
   "fieldname": "standby_queue_size",
   "fieldtype": "Int",
   "label": "Standby Queue Size"
  },
  {
   "fieldname": "integrations_tab",
   "fieldtype": "Tab Break",
   "label": "Integrations"
  },
  {
   "fieldname": "telegram_section",
   "fieldtype": "Section Break",
   "label": "Telegram"
  },
  {
   "fieldname": "telegram_chat_id",
   "fieldtype": "Data",
   "label": "Telegram Chat ID"
  },
  {
   "fieldname": "column_break_65",
   "fieldtype": "Column Break"
  },
  {
   "fieldname": "telegram_bot_token",
   "fieldtype": "Data",
   "label": "Telegram Bot Token"
  },
  {
   "fieldname": "mailgun_settings_section",
   "fieldtype": "Section Break",
   "label": "Mailgun"
  },
  {
   "fieldname": "mailgun_api_key",
   "fieldtype": "Data",
   "label": "Api Key"
  },
  {
   "fieldname": "root_domain",
   "fieldtype": "Data",
   "label": "Root Domain"
  },
  {
   "fieldname": "column_break_117",
   "fieldtype": "Column Break"
  },
  {
   "fieldname": "default_outgoing_id",
   "fieldtype": "Data",
   "label": "Default outgoing id"
  },
  {
   "fieldname": "default_outgoing_pass",
   "fieldtype": "Data",
   "label": "Default outgoing pass"
  },
  {
   "collapsible": 1,
   "fieldname": "section_break_33",
   "fieldtype": "Section Break",
   "label": "GitHub"
  },
  {
   "depends_on": "eval: !doc.github_app_id",
   "fieldname": "create_github_app",
   "fieldtype": "Button",
   "label": "Create GitHub App",
   "mandatory_depends_on": "eval"
  },
  {
   "fieldname": "github_app_id",
   "fieldtype": "Data",
   "label": "GitHub App ID",
   "read_only": 1
  },
  {
   "fieldname": "github_app_client_id",
   "fieldtype": "Data",
   "label": "GitHub App Client ID",
   "read_only": 1
  },
  {
   "fieldname": "github_app_client_secret",
   "fieldtype": "Data",
   "label": "GitHub App Client Secret",
   "read_only": 1
  },
  {
   "fieldname": "column_break_36",
   "fieldtype": "Column Break"
  },
  {
   "fieldname": "github_app_public_link",
   "fieldtype": "Data",
   "label": "GitHub App Public Link",
   "read_only": 1
  },
  {
   "fieldname": "github_webhook_secret",
   "fieldtype": "Data",
   "label": "GitHub Webhook Secret",
   "read_only": 1
  },
  {
   "fieldname": "github_access_token",
   "fieldtype": "Data",
   "label": "GitHub Access Token"
  },
  {
   "collapsible": 1,
   "fieldname": "section_break_41",
   "fieldtype": "Section Break",
   "hide_border": 1
  },
  {
   "fieldname": "github_app_private_key",
   "fieldtype": "Code",
   "hidden": 1,
   "label": "GitHub App Private Key",
   "read_only": 1
  },
  {
   "fieldname": "marketplace_tab",
   "fieldtype": "Tab Break",
   "label": "Marketplace"
  },
  {
   "fieldname": "marketplace_settings_section",
   "fieldtype": "Section Break",
   "label": "Marketplace Settings"
  },
  {
   "default": "6",
   "fieldname": "max_allowed_screenshots",
   "fieldtype": "Int",
   "label": "Max number of Allowed Screenshots",
   "non_negative": 1
  },
  {
   "fieldname": "infrastructure_tab",
   "fieldtype": "Tab Break",
   "label": "Infrastructure"
  },
  {
   "fieldname": "agent_section",
   "fieldtype": "Section Break",
   "label": "Agent"
  },
  {
   "default": "frappe",
   "fieldname": "agent_repository_owner",
   "fieldtype": "Data",
   "label": "Agent Repository Owner"
  },
  {
   "fieldname": "column_break_105",
   "fieldtype": "Column Break"
  },
  {
   "fieldname": "agent_github_access_token",
   "fieldtype": "Data",
   "label": "Agent GitHub Access Token"
  },
  {
   "fieldname": "lets_encrypt_section",
   "fieldtype": "Section Break",
   "label": "Let's Encrypt"
  },
  {
   "fieldname": "certbot_directory",
   "fieldtype": "Data",
   "label": "Certbot Directory",
   "reqd": 1
  },
  {
   "fieldname": "webroot_directory",
   "fieldtype": "Data",
   "label": "Webroot Directory"
  },
  {
   "default": "2048",
   "fieldname": "rsa_key_size",
   "fieldtype": "Select",
   "label": "RSA Key Size",
   "options": "2048\n3072\n4096",
   "reqd": 1
  },
  {
   "fieldname": "column_break_15",
   "fieldtype": "Column Break"
  },
  {
   "fieldname": "eff_registration_email",
   "fieldtype": "Data",
   "label": "EFF Registration Email",
   "reqd": 1
  },
  {
   "default": "0",
   "fieldname": "use_staging_ca",
   "fieldtype": "Check",
   "label": "Use Staging CA"
  },
  {
   "collapsible": 1,
   "fieldname": "ssh_section",
   "fieldtype": "Section Break",
   "label": "SSH"
  },
  {
   "fieldname": "ssh_certificate_authority",
   "fieldtype": "Link",
   "label": "SSH Certificate Authority",
   "options": "SSH Certificate Authority"
  },
  {
   "collapsible": 1,
   "fieldname": "monitoring_section",
   "fieldtype": "Section Break",
   "label": "Monitoring"
  },
  {
   "fieldname": "telegram_alert_chat_id",
   "fieldtype": "Data",
   "label": "Telegram Alert Chat ID"
  },
  {
   "fieldname": "monitor_server",
   "fieldtype": "Link",
   "label": "Monitor Server",
   "options": "Monitor Server"
  },
  {
   "fieldname": "column_break_100",
   "fieldtype": "Column Break"
  },
  {
   "fieldname": "monitor_token",
   "fieldtype": "Data",
   "label": "Monitor Token"
  },
  {
   "fieldname": "log_server",
   "fieldtype": "Link",
   "label": "Log Server",
   "options": "Log Server"
  },
  {
   "fieldname": "feature_flags_tab",
   "fieldtype": "Tab Break",
   "label": "Feature Flags"
  },
  {
   "default": "No",
   "fieldname": "verify_cards_with_micro_charge",
   "fieldtype": "Select",
   "label": "Verify Cards with Micro Charge",
   "options": "No\nOnly INR\nOnly USD\nBoth INR and USD"
  },
  {
   "fieldname": "threshold",
   "fieldtype": "Float",
   "label": "Marketplace Payout Threshold"
  },
  {
   "fieldname": "commission",
   "fieldtype": "Float",
   "label": "Marketplace Commission"
  },
  {
   "fieldname": "usd_rate",
   "fieldtype": "Float",
   "label": "USD Rate"
  },
  {
   "fieldname": "press_monitoring_password",
   "fieldtype": "Password",
   "label": "Press Monitoring Password"
  },
  {
   "description": "Adds this script to app_include_js via site config. Used for in-site billing",
   "fieldname": "app_include_script",
   "fieldtype": "Data",
   "label": "App Include Script"
  },
  {
   "fieldname": "telegram_alerts_chat_group",
   "fieldtype": "Link",
   "label": "Telegram Alerts Chat Group",
   "options": "Telegram Group"
  },
  {
   "default": "0",
   "fieldname": "enable_google_oauth",
   "fieldtype": "Check",
   "label": "Enable Google Oauth "
  },
  {
   "fieldname": "plausible_api_key",
   "fieldtype": "Password",
   "label": "Plausible API Key"
  },
  {
   "fieldname": "plausible_column",
   "fieldtype": "Column Break",
   "label": "Plausible"
  },
  {
   "fieldname": "plausible_url",
   "fieldtype": "Data",
   "label": "Plausible URL"
  },
  {
   "fieldname": "plausible_site_id",
   "fieldtype": "Data",
   "label": "Plausible site id"
  },
  {
   "fieldname": "code_spaces_tab",
   "fieldtype": "Tab Break",
   "label": "Code Spaces"
  },
  {
   "fieldname": "spaces_domain",
   "fieldtype": "Link",
   "label": "Spaces Domain",
   "options": "Root Domain"
  },
  {
   "default": "0",
   "fieldname": "suspend_builds",
   "fieldtype": "Check",
   "label": "Suspend Builds",
   "read_only": 1
  },
  {
   "fieldname": "aws_section",
   "fieldtype": "Section Break",
   "label": "AWS"
  },
  {
   "fieldname": "aws_access_key_id",
   "fieldtype": "Data",
   "label": "AWS Access Key ID"
  },
  {
   "fieldname": "column_break_agig",
   "fieldtype": "Column Break"
  },
  {
   "fieldname": "aws_secret_access_key",
   "fieldtype": "Password",
   "label": "AWS Secret Access Key"
  },
  {
   "fieldname": "twilio_section",
   "fieldtype": "Section Break",
   "label": "Twilio"
  },
  {
   "fieldname": "twilio_account_sid",
   "fieldtype": "Data",
   "label": "Twilio Account SID"
  },
  {
   "fieldname": "column_break_kxuj",
   "fieldtype": "Column Break"
  },
  {
   "fieldname": "twilio_phone_number",
   "fieldtype": "Phone",
   "label": "Twilio Phone Number"
  },
  {
   "fieldname": "invoicing_column",
   "fieldtype": "Column Break"
  },
  {
   "fieldname": "gst_percentage",
   "fieldtype": "Float",
   "label": "GST Percentage"
  },
  {
   "fieldname": "column_break_tcmy",
   "fieldtype": "Column Break"
  },
  {
   "fieldname": "column_break_edst",
   "fieldtype": "Column Break"
  },
  {
   "fieldname": "twilio_api_key_sid",
   "fieldtype": "Data",
   "label": "Twilio API Key SID"
  },
  {
   "fieldname": "twilio_api_key_secret",
   "fieldtype": "Password",
   "label": "Twilio API Key Secret"
  },
  {
   "fieldname": "invoicing_section",
   "fieldtype": "Section Break",
   "label": "Invoicing"
  },
  {
   "fieldname": "column_break_qfwx",
   "fieldtype": "Column Break"
  },
  {
   "description": "Fetched from frappe.io",
   "fieldname": "print_format",
   "fieldtype": "Data",
   "label": "Print Format"
  },
  {
   "default": "0",
   "description": "Uses Bench get-app cache for faster image builds. Will be set only if Bench version is 5.22.1 or later.",
   "fieldname": "use_app_cache",
   "fieldtype": "Check",
   "label": "Use App Cache"
  },
  {
   "default": "0",
   "depends_on": "eval: doc.use_app_cache",
   "description": "Use Gzip to compress bench get-app artifacts before caching.",
   "fieldname": "compress_app_cache",
   "fieldtype": "Check",
   "label": "Compress App Cache"
  },
  {
   "fieldname": "column_break_rdlr",
   "fieldtype": "Column Break"
  },
  {
   "default": "0",
   "fieldname": "realtime_job_updates",
   "fieldtype": "Check",
   "label": "Realtime Job Updates"
  },
  {
   "default": "0",
   "description": "Quickens builds by fetching app changes without rebuilding app if app rebuild is not required.",
   "fieldname": "use_delta_builds",
   "fieldtype": "Check",
   "label": "Use Delta Builds"
  },
  {
   "fieldname": "hybrid_server_tab",
   "fieldtype": "Tab Break",
   "label": "Hybrid Server"
  },
  {
   "fieldname": "hybrid_cluster",
   "fieldtype": "Link",
   "label": "Hybrid Cluster",
   "options": "Cluster"
  },
  {
   "fieldname": "hybrid_domain",
   "fieldtype": "Link",
   "label": "Hybrid Domain",
   "options": "Root Domain"
  },
  {
   "default": "0",
   "fieldname": "disable_auto_retry",
   "fieldtype": "Check",
   "label": "Disable Auto Retry"
  },
  {
   "default": "1",
   "fieldname": "disable_agent_job_deduplication",
   "fieldtype": "Check",
   "label": "Disable Agent Job Deduplication"
  },
  {
   "fieldname": "agent_sentry_dsn",
   "fieldtype": "Data",
   "label": "Agent Sentry DSN"
  },
  {
   "fieldname": "build_server",
   "fieldtype": "Link",
   "label": "Build Server",
   "options": "Server"
  },
  {
   "default": "10",
   "fieldname": "tls_renewal_queue_size",
   "fieldtype": "Int",
   "label": "TLS Renewal Queue Size"
  },
  {
   "default": "80",
   "fieldname": "micro_debit_charge_inr",
   "fieldtype": "Currency",
   "label": "Micro Debit Charge (INR)",
   "precision": "0"
  },
  {
   "default": "1",
   "fieldname": "micro_debit_charge_usd",
   "fieldtype": "Currency",
   "label": "Micro Debit Charge (USD)",
   "precision": "0"
  },
  {
   "default": "master",
   "fieldname": "branch",
   "fieldtype": "Data",
   "label": "Branch"
  },
  {
   "fieldname": "column_break_yhwz",
   "fieldtype": "Column Break"
  },
  {
   "fieldname": "column_break_cpry",
   "fieldtype": "Column Break"
  },
  {
   "fieldname": "column_break_wrqp",
   "fieldtype": "Column Break"
  },
  {
   "default": "500",
   "fieldname": "usage_record_creation_batch_size",
   "fieldtype": "Int",
   "label": "Usage Record Creation Batch Size"
  }
 ],
 "issingle": 1,
 "links": [],
<<<<<<< HEAD
 "modified": "2024-09-02 12:32:53.863352",
=======
 "modified": "2024-08-19 17:47:53.603250",
>>>>>>> f7bbc3c5
 "modified_by": "Administrator",
 "module": "Press",
 "name": "Press Settings",
 "owner": "Administrator",
 "permissions": [
  {
   "create": 1,
   "delete": 1,
   "email": 1,
   "print": 1,
   "read": 1,
   "role": "System Manager",
   "share": 1,
   "write": 1
  }
 ],
 "quick_entry": 1,
 "sort_field": "modified",
 "sort_order": "DESC",
 "states": [],
 "track_changes": 1
}<|MERGE_RESOLUTION|>--- conflicted
+++ resolved
@@ -1231,11 +1231,7 @@
  ],
  "issingle": 1,
  "links": [],
-<<<<<<< HEAD
- "modified": "2024-09-02 12:32:53.863352",
-=======
  "modified": "2024-08-19 17:47:53.603250",
->>>>>>> f7bbc3c5
  "modified_by": "Administrator",
  "module": "Press",
  "name": "Press Settings",
