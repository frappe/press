{
 "actions": [],
 "creation": "2022-02-08 15:13:48.372783",
 "doctype": "DocType",
 "editable_grid": 1,
 "engine": "InnoDB",
 "field_order": [
  "domain",
  "cluster",
  "trial_sites_count",
  "press_trial_plan",
  "column_break_2",
  "bench_configuration",
  "billing_tab",
  "free_credits_usd",
  "free_credits_inr",
  "column_break_cpry",
  "micro_debit_charge_usd",
  "micro_debit_charge_inr",
  "column_break_wrqp",
  "usage_record_creation_batch_size",
  "invoicing_section",
  "invoicing_column",
  "gst_percentage",
  "npo_discount",
  "autoscale_discount",
  "column_break_qfwx",
  "print_format",
  "ic_key",
  "stripe_settings_section",
  "stripe_publishable_key",
  "stripe_secret_key",
  "column_break_26",
  "create_stripe_plans",
  "stripe_product_id",
  "stripe_usd_plan_id",
  "stripe_inr_plan_id",
  "column_break_yhwz",
  "create_stripe_webhook",
  "stripe_webhook_endpoint_id",
  "stripe_webhook_secret",
  "ngrok_auth_token",
  "razorpay_settings_section",
  "razorpay_key_id",
  "razorpay_webhook_secret",
  "paypal_enabled",
  "column_break_123",
  "razorpay_key_secret",
  "erpnext_authentication",
  "erpnext_url",
  "erpnext_api_key",
  "erpnext_api_secret",
  "column_break_38",
  "frappeio_authentication_section",
  "disable_frappe_auth",
  "frappe_url",
  "frappeio_api_key",
  "column_break_39",
  "frappeio_api_secret",
  "backups_tab",
  "offsite_backups_section",
  "backup_region",
  "offsite_backups_provider",
  "aws_s3_bucket",
  "data_40",
  "backup_rotation_scheme",
  "column_break_35",
  "offsite_backups_access_key_id",
  "offsite_backups_secret_access_key",
  "offsite_backups_count",
  "backups_section",
  "backup_interval",
  "backup_offset",
  "column_break_48",
  "backup_limit",
  "max_failed_backup_attempts_in_a_day",
  "physical_backups_section",
  "disable_physical_backup",
  "max_concurrent_physical_restorations",
  "docker_tab",
  "section_break_59",
  "docker_registry_url",
  "docker_registry_namespace",
  "docker_s3_access_key",
  "column_break_64",
  "docker_registry_username",
  "docker_registry_password",
  "docker_s3_secret_key",
  "docker_build_section",
  "suspend_builds",
  "clone_directory",
  "build_directory",
  "build_server",
  "minimum_rebuild_memory",
  "column_break_66",
  "code_server",
  "code_server_password",
  "use_app_cache",
  "compress_app_cache",
  "use_delta_builds",
  "use_agent_job_callbacks",
  "auto_update_section",
  "auto_update_queue_size",
  "remote_files_section",
  "remote_uploads_bucket",
  "remote_link_expiry",
  "column_break_51",
  "remote_access_key_id",
  "remote_secret_access_key",
  "product_documentation_section",
  "publish_docs",
  "storage_and_disk_limits_section",
  "enforce_storage_limits",
  "erpnext_tab",
  "erpnext_signups_section",
  "erpnext_domain",
  "erpnext_cluster",
  "erpnext_plan",
  "erpnext_group",
  "column_break_89",
  "erpnext_apps",
  "central_migration_server",
  "staging_sites_section",
  "staging_plan",
  "staging_expiry",
  "erpnext_site_pool_section",
  "enable_site_pooling",
  "standby_pool_size",
  "column_break_95",
  "standby_queue_size",
  "integrations_tab",
  "telegram_section",
  "telegram_chat_id",
  "column_break_65",
  "telegram_bot_token",
  "mailgun_settings_section",
  "mailgun_api_key",
  "root_domain",
  "column_break_117",
  "default_outgoing_id",
  "default_outgoing_pass",
  "section_break_33",
  "create_github_app",
  "github_app_id",
  "github_app_client_id",
  "github_app_client_secret",
  "column_break_36",
  "github_app_public_link",
  "github_webhook_secret",
  "github_access_token",
  "deploy_marker",
  "section_break_41",
  "column_break_tcmy",
  "column_break_edst",
  "github_app_private_key",
  "aws_section",
  "aws_access_key_id",
  "column_break_agig",
  "aws_secret_access_key",
  "hetzner_section",
  "hetzner_api_token",
  "twilio_section",
  "twilio_account_sid",
  "twilio_api_key_sid",
  "twilio_api_key_secret",
  "column_break_kxuj",
  "twilio_phone_number",
  "spamd_section",
  "enable_spam_check",
  "spamd_endpoint",
  "column_break_xhfy",
  "spamd_api_key",
  "spamd_api_secret",
  "marketplace_tab",
  "marketplace_settings_section",
  "max_allowed_screenshots",
  "threshold",
  "commission",
  "usd_rate",
  "app_include_script",
  "github_pat_token",
  "plausible_column",
  "plausible_url",
  "plausible_site_id",
  "plausible_api_key",
  "infrastructure_tab",
  "agent_section",
  "agent_repository_owner",
  "agent_sentry_dsn",
  "column_break_105",
  "agent_github_access_token",
  "branch",
  "lets_encrypt_section",
  "certbot_directory",
  "webroot_directory",
  "rsa_key_size",
  "column_break_15",
  "eff_registration_email",
  "use_staging_ca",
  "ssh_section",
  "ssh_certificate_authority",
  "bench_section",
  "redis_cache_size",
  "set_redis_password",
  "monitoring_section",
  "monitor_server",
  "monitor_token",
  "press_monitoring_password",
  "send_telegram_notifications",
  "column_break_jlzi",
  "log_server",
  "telegram_alert_chat_id",
  "telegram_alerts_chat_group",
  "send_email_notifications",
  "email_recipients",
  "section_break_nloq",
  "servers_using_alternative_http_port_for_communication",
  "auto_scale_section",
  "shared_directory",
  "cool_off_period",
  "feature_flags_tab",
  "verify_cards_with_micro_charge",
  "enable_google_oauth",
  "realtime_job_updates",
  "disable_agent_job_deduplication",
  "disable_binlog_indexer_jobs",
  "column_break_rdlr",
  "disable_auto_retry",
  "disallow_disposable_emails",
  "enable_email_pre_verification",
  "execute_incident_action",
  "enable_server_snapshot_recovery",
  "section_break_jstu",
  "enable_app_grouping",
  "default_apps",
  "partner_tab",
  "partnership_fees_section",
  "partnership_fee_usd",
  "column_break_yxrj",
  "partnership_fee_inr",
  "section_break_dhzi",
  "drive_resource_link",
  "hybrid_server_tab",
  "hybrid_cluster",
  "hybrid_domain",
  "tls_renewal_queue_size",
  "code_spaces_tab",
  "spaces_domain",
  "security_tab",
  "wazuh_server"
 ],
 "fields": [
  {
   "fieldname": "domain",
   "fieldtype": "Link",
   "label": "Domain",
   "options": "Root Domain"
  },
  {
   "fieldname": "cluster",
   "fieldtype": "Link",
   "label": "Cluster",
   "options": "Cluster"
  },
  {
   "default": "1",
   "fieldname": "trial_sites_count",
   "fieldtype": "Int",
   "label": "Number of Sites in Trial"
  },
  {
   "fieldname": "column_break_2",
   "fieldtype": "Column Break"
  },
  {
   "default": "{}",
   "fieldname": "bench_configuration",
   "fieldtype": "Code",
   "in_list_view": 1,
   "label": "Bench Confguration",
   "options": "JSON",
   "reqd": 1
  },
  {
   "fieldname": "billing_tab",
   "fieldtype": "Tab Break",
   "label": "Billing"
  },
  {
   "collapsible": 1,
   "fieldname": "stripe_settings_section",
   "fieldtype": "Section Break",
   "label": "Stripe Settings"
  },
  {
   "fieldname": "stripe_inr_plan_id",
   "fieldtype": "Data",
   "label": "Stripe INR Plan ID",
   "read_only": 1
  },
  {
   "fieldname": "stripe_publishable_key",
   "fieldtype": "Data",
   "label": "Stripe Publishable Key"
  },
  {
   "fieldname": "create_stripe_plans",
   "fieldtype": "Button",
   "label": "Create Stripe Plans"
  },
  {
   "fieldname": "stripe_product_id",
   "fieldtype": "Data",
   "label": "Stripe Product ID",
   "read_only": 1
  },
  {
   "fieldname": "stripe_usd_plan_id",
   "fieldtype": "Data",
   "label": "Stripe USD Plan ID",
   "read_only": 1
  },
  {
   "fieldname": "create_stripe_webhook",
   "fieldtype": "Button",
   "label": "Create Stripe Webhook"
  },
  {
   "fieldname": "stripe_webhook_endpoint_id",
   "fieldtype": "Data",
   "label": "Stripe Webhook Endpoint ID",
   "read_only": 1
  },
  {
   "fieldname": "stripe_webhook_secret",
   "fieldtype": "Data",
   "label": "Stripe Webhook Secret",
   "read_only": 1
  },
  {
   "fieldname": "column_break_26",
   "fieldtype": "Column Break"
  },
  {
   "fieldname": "stripe_secret_key",
   "fieldtype": "Password",
   "label": "Stripe Secret Key"
  },
  {
   "fieldname": "free_credits_inr",
   "fieldtype": "Currency",
   "label": "Credits on Signup (INR)",
   "options": "INR"
  },
  {
   "fieldname": "free_credits_usd",
   "fieldtype": "Currency",
   "label": "Credits on Signup (USD)",
   "options": "USD"
  },
  {
   "description": "Sign up on ngrok.com to get one for free",
   "fieldname": "ngrok_auth_token",
   "fieldtype": "Data",
   "label": "Ngrok Auth Token"
  },
  {
   "collapsible": 1,
   "fieldname": "razorpay_settings_section",
   "fieldtype": "Section Break",
   "label": "Razorpay Settings"
  },
  {
   "fieldname": "razorpay_key_id",
   "fieldtype": "Data",
   "label": "Razorpay Key ID"
  },
  {
   "fieldname": "razorpay_webhook_secret",
   "fieldtype": "Data",
   "label": "Razorpay Webhook Secret"
  },
  {
   "fieldname": "column_break_123",
   "fieldtype": "Column Break"
  },
  {
   "fieldname": "razorpay_key_secret",
   "fieldtype": "Password",
   "label": "Razorpay Key Secret"
  },
  {
   "collapsible": 1,
   "fieldname": "erpnext_authentication",
   "fieldtype": "Section Break",
   "label": "ERPNext Authentication"
  },
  {
   "fieldname": "erpnext_url",
   "fieldtype": "Data",
   "label": "ERPNext URL"
  },
  {
   "fieldname": "erpnext_api_key",
   "fieldtype": "Data",
   "label": "ERPNext API Key"
  },
  {
   "fieldname": "erpnext_api_secret",
   "fieldtype": "Password",
   "label": "ERPNext API Secret"
  },
  {
   "fieldname": "column_break_38",
   "fieldtype": "Column Break"
  },
  {
   "collapsible": 1,
   "fieldname": "frappeio_authentication_section",
   "fieldtype": "Section Break",
   "label": "Frappe.io Authentication"
  },
  {
   "fieldname": "frappe_url",
   "fieldtype": "Data",
   "label": "URL"
  },
  {
   "fieldname": "frappeio_api_key",
   "fieldtype": "Data",
   "label": "Frappe.io API Key"
  },
  {
   "fieldname": "column_break_39",
   "fieldtype": "Column Break"
  },
  {
   "fieldname": "frappeio_api_secret",
   "fieldtype": "Password",
   "label": "Frappe.io API Secret"
  },
  {
   "fieldname": "backups_tab",
   "fieldtype": "Tab Break",
   "label": "Backups"
  },
  {
   "fieldname": "offsite_backups_section",
   "fieldtype": "Section Break",
   "label": "Offsite Backups"
  },
  {
   "fieldname": "backup_region",
   "fieldtype": "Data",
   "label": "Backup Region"
  },
  {
   "default": "AWS S3",
   "fieldname": "offsite_backups_provider",
   "fieldtype": "Select",
   "label": "Backup Provider",
   "options": "AWS S3"
  },
  {
   "fieldname": "aws_s3_bucket",
   "fieldtype": "Data",
   "label": "Bucket Name"
  },
  {
   "fieldname": "data_40",
   "fieldtype": "Data"
  },
  {
   "fieldname": "backup_rotation_scheme",
   "fieldtype": "Select",
   "label": "Backup Rotation Scheme",
   "options": "FIFO\nGrandfather-father-son"
  },
  {
   "fieldname": "column_break_35",
   "fieldtype": "Column Break"
  },
  {
   "fieldname": "offsite_backups_access_key_id",
   "fieldtype": "Data",
   "label": "Access Key ID"
  },
  {
   "fieldname": "offsite_backups_secret_access_key",
   "fieldtype": "Password",
   "label": "Secret Access Key"
  },
  {
   "depends_on": "eval:doc.backup_rotation_scheme==\"FIFO\"",
   "description": "The max number of Offsite backups that will be retained at any given time (for each site)",
   "fieldname": "offsite_backups_count",
   "fieldtype": "Int",
   "label": "Total Backups Count"
  },
  {
   "fieldname": "backups_section",
   "fieldtype": "Section Break",
   "label": "Backups"
  },
  {
   "fieldname": "backup_interval",
   "fieldtype": "Int",
   "label": "Backup Interval"
  },
  {
   "default": "0",
   "fieldname": "backup_offset",
   "fieldtype": "Int",
   "label": "Backup Offset"
  },
  {
   "fieldname": "column_break_48",
   "fieldtype": "Column Break"
  },
  {
   "description": "Number of backups to take per ScheduledBackupJob",
   "fieldname": "backup_limit",
   "fieldtype": "Int",
   "label": "Backup Limit"
  },
  {
   "fieldname": "docker_tab",
   "fieldtype": "Tab Break",
   "label": "Docker"
  },
  {
   "fieldname": "section_break_59",
   "fieldtype": "Section Break",
   "label": "Docker Registry"
  },
  {
   "fieldname": "docker_registry_url",
   "fieldtype": "Data",
   "label": "Docker Registry URL"
  },
  {
   "fieldname": "docker_registry_namespace",
   "fieldtype": "Data",
   "label": "Docker Registry Namespace"
  },
  {
   "fieldname": "column_break_64",
   "fieldtype": "Column Break"
  },
  {
   "fieldname": "docker_registry_username",
   "fieldtype": "Data",
   "label": "Docker Registry Username"
  },
  {
   "fieldname": "docker_registry_password",
   "fieldtype": "Data",
   "label": "Docker Registry Password"
  },
  {
   "collapsible": 1,
   "fieldname": "docker_build_section",
   "fieldtype": "Section Break",
   "label": "Docker Build"
  },
  {
   "fieldname": "clone_directory",
   "fieldtype": "Data",
   "label": "Clone Directory"
  },
  {
   "fieldname": "build_directory",
   "fieldtype": "Data",
   "label": "Build Directory"
  },
  {
   "fieldname": "column_break_66",
   "fieldtype": "Column Break"
  },
  {
   "fieldname": "code_server",
   "fieldtype": "Data",
   "label": "Code Server"
  },
  {
   "fieldname": "code_server_password",
   "fieldtype": "Data",
   "label": "Code Server Password"
  },
  {
   "collapsible": 1,
   "fieldname": "auto_update_section",
   "fieldtype": "Section Break",
   "label": "Auto Update"
  },
  {
   "default": "4",
   "fieldname": "auto_update_queue_size",
   "fieldtype": "Int",
   "label": "Auto Update Queue Size"
  },
  {
   "collapsible": 1,
   "fieldname": "remote_files_section",
   "fieldtype": "Section Break",
   "label": "Remote Files"
  },
  {
   "fieldname": "remote_uploads_bucket",
   "fieldtype": "Data",
   "label": "Uploads Bucket Name"
  },
  {
   "fieldname": "remote_link_expiry",
   "fieldtype": "Int",
   "label": "Link Expiry"
  },
  {
   "fieldname": "column_break_51",
   "fieldtype": "Column Break"
  },
  {
   "fieldname": "remote_access_key_id",
   "fieldtype": "Data",
   "label": "Remote Access Key ID"
  },
  {
   "fieldname": "remote_secret_access_key",
   "fieldtype": "Password",
   "label": "Remote Secret Access Key"
  },
  {
   "collapsible": 1,
   "fieldname": "product_documentation_section",
   "fieldtype": "Section Break",
   "label": "Product Documentation"
  },
  {
   "default": "0",
   "fieldname": "publish_docs",
   "fieldtype": "Check",
   "label": "Published"
  },
  {
   "collapsible": 1,
   "fieldname": "storage_and_disk_limits_section",
   "fieldtype": "Section Break",
   "label": "Storage and Disk Limits"
  },
  {
   "default": "0",
   "description": "Setting this to true will start suspending sites that cross the Site Usages with respect to their existing plans.",
   "fieldname": "enforce_storage_limits",
   "fieldtype": "Check",
   "label": "Enforce Storage and Disk Limits"
  },
  {
   "fieldname": "erpnext_tab",
   "fieldtype": "Tab Break",
   "label": "ERPNext"
  },
  {
   "fieldname": "erpnext_signups_section",
   "fieldtype": "Section Break",
   "label": "ERPNext Signups"
  },
  {
   "fieldname": "erpnext_domain",
   "fieldtype": "Link",
   "label": "ERPNext Domain",
   "options": "Root Domain"
  },
  {
   "fetch_from": "erpnext_domain.default_cluster",
   "fetch_if_empty": 1,
   "fieldname": "erpnext_cluster",
   "fieldtype": "Link",
   "label": "ERPNext Cluster",
   "options": "Cluster"
  },
  {
   "fieldname": "erpnext_plan",
   "fieldtype": "Link",
   "label": "ERPNext Plan",
   "options": "Site Plan"
  },
  {
   "fieldname": "erpnext_group",
   "fieldtype": "Link",
   "label": "ERPNext Group",
   "options": "Release Group"
  },
  {
   "fieldname": "column_break_89",
   "fieldtype": "Column Break"
  },
  {
   "fieldname": "erpnext_apps",
   "fieldtype": "Table",
   "label": "ERPNext Apps",
   "options": "ERPNext App"
  },
  {
   "fieldname": "central_migration_server",
   "fieldtype": "Link",
   "label": "Central Migration Server",
   "options": "Server"
  },
  {
   "collapsible": 1,
   "fieldname": "staging_sites_section",
   "fieldtype": "Section Break",
   "label": "Staging Sites"
  },
  {
   "fieldname": "staging_plan",
   "fieldtype": "Link",
   "label": "Staging Plan",
   "options": "Site Plan"
  },
  {
   "default": "24",
   "fieldname": "staging_expiry",
   "fieldtype": "Int",
   "label": "Staging Expiry"
  },
  {
   "collapsible": 1,
   "fieldname": "erpnext_site_pool_section",
   "fieldtype": "Section Break",
   "label": "ERPNext Site Pool"
  },
  {
   "default": "0",
   "fieldname": "enable_site_pooling",
   "fieldtype": "Check",
   "label": "Enable Site Pooling"
  },
  {
   "default": "5",
   "fieldname": "standby_pool_size",
   "fieldtype": "Int",
   "label": "Standby Pool Size"
  },
  {
   "fieldname": "column_break_95",
   "fieldtype": "Column Break"
  },
  {
   "default": "1",
   "fieldname": "standby_queue_size",
   "fieldtype": "Int",
   "label": "Standby Queue Size"
  },
  {
   "fieldname": "integrations_tab",
   "fieldtype": "Tab Break",
   "label": "Integrations"
  },
  {
   "fieldname": "telegram_section",
   "fieldtype": "Section Break",
   "label": "Telegram"
  },
  {
   "fieldname": "telegram_chat_id",
   "fieldtype": "Data",
   "label": "Telegram Chat ID"
  },
  {
   "fieldname": "column_break_65",
   "fieldtype": "Column Break"
  },
  {
   "fieldname": "telegram_bot_token",
   "fieldtype": "Data",
   "label": "Telegram Bot Token"
  },
  {
   "fieldname": "mailgun_settings_section",
   "fieldtype": "Section Break",
   "label": "Mailgun"
  },
  {
   "fieldname": "mailgun_api_key",
   "fieldtype": "Data",
   "label": "Api Key"
  },
  {
   "fieldname": "root_domain",
   "fieldtype": "Data",
   "label": "Root Domain"
  },
  {
   "fieldname": "column_break_117",
   "fieldtype": "Column Break"
  },
  {
   "fieldname": "default_outgoing_id",
   "fieldtype": "Data",
   "label": "Default outgoing id"
  },
  {
   "fieldname": "default_outgoing_pass",
   "fieldtype": "Data",
   "label": "Default outgoing pass"
  },
  {
   "collapsible": 1,
   "fieldname": "section_break_33",
   "fieldtype": "Section Break",
   "label": "GitHub"
  },
  {
   "depends_on": "eval: !doc.github_app_id",
   "fieldname": "create_github_app",
   "fieldtype": "Button",
   "label": "Create GitHub App",
   "mandatory_depends_on": "eval"
  },
  {
   "fieldname": "github_app_id",
   "fieldtype": "Data",
   "label": "GitHub App ID",
   "read_only": 1
  },
  {
   "fieldname": "github_app_client_id",
   "fieldtype": "Data",
   "label": "GitHub App Client ID",
   "read_only": 1
  },
  {
   "fieldname": "github_app_client_secret",
   "fieldtype": "Data",
   "label": "GitHub App Client Secret",
   "read_only": 1
  },
  {
   "default": "fc-deploy",
   "fieldname": "column_break_36",
   "fieldtype": "Column Break"
  },
  {
   "fieldname": "github_app_public_link",
   "fieldtype": "Data",
   "label": "GitHub App Public Link",
   "read_only": 1
  },
  {
   "fieldname": "github_webhook_secret",
   "fieldtype": "Data",
   "label": "GitHub Webhook Secret",
   "read_only": 1
  },
  {
   "fieldname": "github_access_token",
   "fieldtype": "Data",
   "label": "GitHub Access Token"
  },
  {
   "collapsible": 1,
   "fieldname": "section_break_41",
   "fieldtype": "Section Break",
   "hide_border": 1
  },
  {
   "fieldname": "github_app_private_key",
   "fieldtype": "Code",
   "hidden": 1,
   "label": "GitHub App Private Key",
   "read_only": 1
  },
  {
   "fieldname": "marketplace_tab",
   "fieldtype": "Tab Break",
   "label": "Marketplace"
  },
  {
   "fieldname": "marketplace_settings_section",
   "fieldtype": "Section Break",
   "label": "Marketplace Settings"
  },
  {
   "default": "6",
   "fieldname": "max_allowed_screenshots",
   "fieldtype": "Int",
   "label": "Max number of Allowed Screenshots",
   "non_negative": 1
  },
  {
   "fieldname": "infrastructure_tab",
   "fieldtype": "Tab Break",
   "label": "Infrastructure"
  },
  {
   "fieldname": "agent_section",
   "fieldtype": "Section Break",
   "label": "Agent"
  },
  {
   "default": "frappe",
   "fieldname": "agent_repository_owner",
   "fieldtype": "Data",
   "label": "Agent Repository Owner"
  },
  {
   "fieldname": "column_break_105",
   "fieldtype": "Column Break"
  },
  {
   "fieldname": "agent_github_access_token",
   "fieldtype": "Data",
   "label": "Agent GitHub Access Token"
  },
  {
   "fieldname": "lets_encrypt_section",
   "fieldtype": "Section Break",
   "label": "Let's Encrypt"
  },
  {
   "fieldname": "certbot_directory",
   "fieldtype": "Data",
   "label": "Certbot Directory",
   "reqd": 1
  },
  {
   "fieldname": "webroot_directory",
   "fieldtype": "Data",
   "label": "Webroot Directory"
  },
  {
   "default": "2048",
   "fieldname": "rsa_key_size",
   "fieldtype": "Select",
   "label": "RSA Key Size",
   "options": "2048\n3072\n4096",
   "reqd": 1
  },
  {
   "fieldname": "column_break_15",
   "fieldtype": "Column Break"
  },
  {
   "fieldname": "eff_registration_email",
   "fieldtype": "Data",
   "label": "EFF Registration Email",
   "reqd": 1
  },
  {
   "default": "0",
   "fieldname": "use_staging_ca",
   "fieldtype": "Check",
   "label": "Use Staging CA"
  },
  {
   "collapsible": 1,
   "fieldname": "ssh_section",
   "fieldtype": "Section Break",
   "label": "SSH"
  },
  {
   "fieldname": "ssh_certificate_authority",
   "fieldtype": "Link",
   "label": "SSH Certificate Authority",
   "options": "SSH Certificate Authority"
  },
  {
   "collapsible": 1,
   "fieldname": "monitoring_section",
   "fieldtype": "Section Break",
   "label": "Monitoring"
  },
  {
   "fieldname": "telegram_alert_chat_id",
   "fieldtype": "Data",
   "label": "Telegram Alert Chat ID"
  },
  {
   "fieldname": "monitor_server",
   "fieldtype": "Link",
   "label": "Monitor Server",
   "options": "Monitor Server"
  },
  {
   "fieldname": "monitor_token",
   "fieldtype": "Data",
   "label": "Monitor Token"
  },
  {
   "fieldname": "log_server",
   "fieldtype": "Link",
   "label": "Log Server",
   "options": "Log Server"
  },
  {
   "fieldname": "feature_flags_tab",
   "fieldtype": "Tab Break",
   "label": "Feature Flags"
  },
  {
   "default": "No",
   "fieldname": "verify_cards_with_micro_charge",
   "fieldtype": "Select",
   "label": "Verify Cards with Micro Charge",
   "options": "No\nOnly INR\nOnly USD\nBoth INR and USD"
  },
  {
   "fieldname": "threshold",
   "fieldtype": "Float",
   "label": "Marketplace Payout Threshold"
  },
  {
   "fieldname": "commission",
   "fieldtype": "Float",
   "label": "Marketplace Commission"
  },
  {
   "fieldname": "usd_rate",
   "fieldtype": "Float",
   "label": "USD Rate"
  },
  {
   "fieldname": "press_monitoring_password",
   "fieldtype": "Password",
   "label": "Press Monitoring Password"
  },
  {
   "description": "Adds this script to app_include_js via site config. Used for in-site billing",
   "fieldname": "app_include_script",
   "fieldtype": "Data",
   "label": "App Include Script"
  },
  {
   "fieldname": "telegram_alerts_chat_group",
   "fieldtype": "Link",
   "label": "Telegram Alerts Chat Group",
   "options": "Telegram Group"
  },
  {
   "default": "0",
   "fieldname": "enable_google_oauth",
   "fieldtype": "Check",
   "label": "Enable Google Oauth "
  },
  {
   "fieldname": "plausible_api_key",
   "fieldtype": "Password",
   "label": "Plausible API Key"
  },
  {
   "fieldname": "plausible_column",
   "fieldtype": "Column Break",
   "label": "Plausible"
  },
  {
   "fieldname": "plausible_url",
   "fieldtype": "Data",
   "label": "Plausible URL"
  },
  {
   "fieldname": "plausible_site_id",
   "fieldtype": "Data",
   "label": "Plausible site id"
  },
  {
   "fieldname": "code_spaces_tab",
   "fieldtype": "Tab Break",
   "label": "Code Spaces"
  },
  {
   "fieldname": "spaces_domain",
   "fieldtype": "Link",
   "label": "Spaces Domain",
   "options": "Root Domain"
  },
  {
   "default": "0",
   "fieldname": "suspend_builds",
   "fieldtype": "Check",
   "label": "Suspend Builds",
   "read_only": 1
  },
  {
   "fieldname": "aws_section",
   "fieldtype": "Section Break",
   "label": "AWS"
  },
  {
   "fieldname": "aws_access_key_id",
   "fieldtype": "Data",
   "label": "AWS Access Key ID"
  },
  {
   "fieldname": "column_break_agig",
   "fieldtype": "Column Break"
  },
  {
   "fieldname": "aws_secret_access_key",
   "fieldtype": "Password",
   "label": "AWS Secret Access Key"
  },
  {
   "fieldname": "twilio_section",
   "fieldtype": "Section Break",
   "label": "Twilio"
  },
  {
   "fieldname": "twilio_account_sid",
   "fieldtype": "Data",
   "label": "Twilio Account SID"
  },
  {
   "fieldname": "column_break_kxuj",
   "fieldtype": "Column Break"
  },
  {
   "fieldname": "twilio_phone_number",
   "fieldtype": "Phone",
   "label": "Twilio Phone Number"
  },
  {
   "fieldname": "invoicing_column",
   "fieldtype": "Column Break"
  },
  {
   "fieldname": "gst_percentage",
   "fieldtype": "Float",
   "label": "GST Percentage"
  },
  {
   "fieldname": "column_break_tcmy",
   "fieldtype": "Column Break"
  },
  {
   "fieldname": "column_break_edst",
   "fieldtype": "Column Break"
  },
  {
   "fieldname": "twilio_api_key_sid",
   "fieldtype": "Data",
   "label": "Twilio API Key SID"
  },
  {
   "fieldname": "twilio_api_key_secret",
   "fieldtype": "Password",
   "label": "Twilio API Key Secret"
  },
  {
   "fieldname": "invoicing_section",
   "fieldtype": "Section Break",
   "label": "Invoicing"
  },
  {
   "fieldname": "column_break_qfwx",
   "fieldtype": "Column Break"
  },
  {
   "description": "Fetched from frappe.io",
   "fieldname": "print_format",
   "fieldtype": "Data",
   "label": "Print Format"
  },
  {
   "default": "0",
   "description": "Uses Bench get-app cache for faster image builds. Will be set only if Bench version is 5.22.1 or later.",
   "fieldname": "use_app_cache",
   "fieldtype": "Check",
   "label": "Use App Cache"
  },
  {
   "default": "0",
   "depends_on": "eval: doc.use_app_cache",
   "description": "Use Gzip to compress bench get-app artifacts before caching.",
   "fieldname": "compress_app_cache",
   "fieldtype": "Check",
   "label": "Compress App Cache"
  },
  {
   "fieldname": "column_break_rdlr",
   "fieldtype": "Column Break"
  },
  {
   "default": "0",
   "fieldname": "realtime_job_updates",
   "fieldtype": "Check",
   "label": "Realtime Job Updates"
  },
  {
   "default": "0",
   "description": "Quickens builds by fetching app changes without rebuilding app if app rebuild is not required.",
   "fieldname": "use_delta_builds",
   "fieldtype": "Check",
   "label": "Use Delta Builds"
  },
  {
   "fieldname": "hybrid_server_tab",
   "fieldtype": "Tab Break",
   "label": "Hybrid Server"
  },
  {
   "fieldname": "hybrid_cluster",
   "fieldtype": "Link",
   "label": "Hybrid Cluster",
   "options": "Cluster"
  },
  {
   "fieldname": "hybrid_domain",
   "fieldtype": "Link",
   "label": "Hybrid Domain",
   "options": "Root Domain"
  },
  {
   "default": "0",
   "fieldname": "disable_auto_retry",
   "fieldtype": "Check",
   "label": "Disable Auto Retry"
  },
  {
   "default": "1",
   "fieldname": "disable_agent_job_deduplication",
   "fieldtype": "Check",
   "label": "Disable Agent Job Deduplication"
  },
  {
   "fieldname": "agent_sentry_dsn",
   "fieldtype": "Data",
   "label": "Agent Sentry DSN"
  },
  {
   "fieldname": "build_server",
   "fieldtype": "Link",
   "label": "Build Server",
   "options": "Server"
  },
  {
   "default": "10",
   "fieldname": "tls_renewal_queue_size",
   "fieldtype": "Int",
   "label": "TLS Renewal Queue Size"
  },
  {
   "default": "80",
   "fieldname": "micro_debit_charge_inr",
   "fieldtype": "Currency",
   "label": "Micro Debit Charge (INR)",
   "precision": "0"
  },
  {
   "default": "1",
   "fieldname": "micro_debit_charge_usd",
   "fieldtype": "Currency",
   "label": "Micro Debit Charge (USD)",
   "precision": "0"
  },
  {
   "default": "master",
   "fieldname": "branch",
   "fieldtype": "Data",
   "label": "Branch"
  },
  {
   "fieldname": "column_break_yhwz",
   "fieldtype": "Column Break"
  },
  {
   "fieldname": "column_break_cpry",
   "fieldtype": "Column Break"
  },
  {
   "fieldname": "column_break_wrqp",
   "fieldtype": "Column Break"
  },
  {
   "default": "500",
   "fieldname": "usage_record_creation_batch_size",
   "fieldtype": "Int",
   "label": "Usage Record Creation Batch Size"
  },
  {
   "fieldname": "hetzner_section",
   "fieldtype": "Section Break",
   "label": "Hetzner"
  },
  {
   "fieldname": "hetzner_api_token",
   "fieldtype": "Password",
   "label": "Hetzner API Token"
  },
  {
   "fieldname": "press_trial_plan",
   "fieldtype": "Link",
   "label": "Press Trial Plan",
   "options": "Site Plan"
  },
  {
   "fieldname": "section_break_jstu",
   "fieldtype": "Section Break"
  },
  {
   "default": "0",
   "fieldname": "enable_app_grouping",
   "fieldtype": "Check",
   "label": "Enable App Grouping"
  },
  {
   "fieldname": "default_apps",
   "fieldtype": "Table",
   "label": "Default Apps",
   "options": "App Group"
  },
  {
   "default": "0",
   "fieldname": "enable_email_pre_verification",
   "fieldtype": "Check",
   "label": "Enable Email Pre-Verification"
  },
  {
   "fieldname": "bench_section",
   "fieldtype": "Section Break",
   "label": "Bench"
  },
  {
   "default": "512",
   "fieldname": "redis_cache_size",
   "fieldtype": "Int",
   "label": "Redis Cache Size (MB)"
  },
  {
   "fieldname": "partner_tab",
   "fieldtype": "Tab Break",
   "label": "Partner"
  },
  {
   "fieldname": "partnership_fees_section",
   "fieldtype": "Section Break",
   "label": "Partnership Fees"
  },
  {
   "fieldname": "partnership_fee_usd",
   "fieldtype": "Int",
   "label": "Partnership Fee USD"
  },
  {
   "fieldname": "column_break_yxrj",
   "fieldtype": "Column Break"
  },
  {
   "fieldname": "partnership_fee_inr",
   "fieldtype": "Int",
   "label": "Partnership Fee INR"
  },
  {
   "fieldname": "github_pat_token",
   "fieldtype": "Data",
   "label": "Github PAT Token"
  },
  {
   "default": "1",
   "fieldname": "disable_physical_backup",
   "fieldtype": "Check",
   "label": "Disable Physical Backup"
  },
  {
   "fieldname": "physical_backups_section",
   "fieldtype": "Section Break",
   "label": "Physical Backups"
  },
  {
   "fieldname": "spamd_section",
   "fieldtype": "Section Break",
   "label": "Spamd"
  },
  {
   "default": "0",
   "fieldname": "enable_spam_check",
   "fieldtype": "Check",
   "label": "Enable Spam Check"
  },
  {
   "fieldname": "spamd_endpoint",
   "fieldtype": "Data",
   "label": "Spamd Endpoint"
  },
  {
   "fieldname": "column_break_xhfy",
   "fieldtype": "Column Break"
  },
  {
   "fieldname": "spamd_api_key",
   "fieldtype": "Data",
   "label": "Spamd API Key"
  },
  {
   "fieldname": "spamd_api_secret",
   "fieldtype": "Password",
   "label": "Spamd API Secret"
  },
  {
   "default": "2",
   "fieldname": "max_concurrent_physical_restorations",
   "fieldtype": "Int",
   "label": "Max Concurrent Physical Restorations"
  },
  {
   "default": "1",
   "fieldname": "send_telegram_notifications",
   "fieldtype": "Check",
   "label": "Send Telegram Notifications"
  },
  {
   "fieldname": "column_break_jlzi",
   "fieldtype": "Column Break"
  },
  {
   "default": "0",
   "fieldname": "send_email_notifications",
   "fieldtype": "Check",
   "label": "Send Email Notifications"
  },
  {
   "depends_on": "eval: doc.send_email_notifications== true",
   "fieldname": "email_recipients",
   "fieldtype": "Small Text",
   "label": "Email Recipients"
  },
  {
   "default": "1",
   "fieldname": "use_agent_job_callbacks",
   "fieldtype": "Check",
   "label": "Use Agent Job Callbacks"
  },
  {
   "default": "2",
   "fieldname": "minimum_rebuild_memory",
   "fieldtype": "Int",
   "label": "Minimum Rebuild Memory (GB)",
   "non_negative": 1
  },
  {
   "description": "Max attempts we will do on a site with failed attempts",
   "fieldname": "max_failed_backup_attempts_in_a_day",
   "fieldtype": "Int",
   "label": "Max Failed Backup Attempts In A Day"
  },
  {
   "default": "0",
   "fieldname": "disable_frappe_auth",
   "fieldtype": "Check",
   "label": "Disable Frappe Auth"
  },
  {
   "fieldname": "section_break_nloq",
   "fieldtype": "Section Break"
  },
  {
   "fieldname": "servers_using_alternative_http_port_for_communication",
   "fieldtype": "Small Text",
   "label": "Servers Using Alternative HTTP Port For Communication"
  },
  {
   "description": "Add value in percent (%). e.g. 10",
   "fieldname": "npo_discount",
   "fieldtype": "Float",
   "label": "NPO Discount"
  },
  {
   "default": "0",
   "fieldname": "execute_incident_action",
   "fieldtype": "Check",
   "label": "Execute Incident Action"
  },
  {
   "default": "0",
   "fieldname": "enable_server_snapshot_recovery",
   "fieldtype": "Check",
   "label": "Enable Server Snapshot Recovery"
  },
  {
   "fieldname": "docker_s3_access_key",
   "fieldtype": "Data",
   "label": "Docker S3 Access Key"
  },
  {
   "fieldname": "docker_s3_secret_key",
   "fieldtype": "Password",
   "label": "Docker S3 Secret Key"
  },
  {
   "default": "0",
   "description": "Enable via RazorPay dashboard",
   "fieldname": "paypal_enabled",
   "fieldtype": "Check",
   "label": "PayPal Enabled"
  },
  {
   "default": "1",
   "description": "Set redis password common site config and redis configs at release group level",
   "fieldname": "set_redis_password",
   "fieldtype": "Check",
   "label": "Set Redis Password"
  },
  {
   "default": "1",
   "fieldname": "disallow_disposable_emails",
   "fieldtype": "Check",
   "label": "Disallow disposable emails"
  },
  {
   "fieldname": "drive_resource_link",
   "fieldtype": "Data",
   "label": "Drive Resource Link"
  },
  {
   "fieldname": "ic_key",
   "fieldtype": "Password",
   "label": "IC Key"
  },
  {
   "fieldname": "section_break_dhzi",
   "fieldtype": "Section Break"
  },
  {
   "fieldname": "auto_scale_section",
   "fieldtype": "Section Break",
   "label": "Auto Scale"
  },
  {
   "default": "/home/frappe/shared",
   "fieldname": "shared_directory",
   "fieldtype": "Data",
   "label": "Shared Directory"
  },
  {
   "default": "600",
   "description": "Time between two autoscale events (up scale or down scale)",
   "fieldname": "cool_off_period",
   "fieldtype": "Int",
   "label": "Cool off period"
  },
  {
   "fieldname": "deploy_marker",
   "fieldtype": "Data",
   "label": "Deploy Marker",
   "options": "If found in commit message deploy will be triggered"
  },
  {
   "fieldname": "security_tab",
   "fieldtype": "Tab Break",
   "label": "Security"
  },
  {
   "fieldname": "wazuh_server",
   "fieldtype": "Data",
   "label": "Wazuh Server"
  },
  {
<<<<<<< HEAD
   "default": "1",
   "fieldname": "disable_binlog_indexer_jobs",
   "fieldtype": "Check",
   "label": "Disable Binlog Indexer Jobs"
=======
   "fieldname": "autoscale_discount",
   "fieldtype": "Float",
   "label": "Autoscale Discount"
>>>>>>> e9844e42
  }
 ],
 "issingle": 1,
 "links": [],
<<<<<<< HEAD
 "modified": "2025-12-08 17:14:43.589271",
=======
 "modified": "2025-12-08 14:09:36.901183",
>>>>>>> e9844e42
 "modified_by": "Administrator",
 "module": "Press",
 "name": "Press Settings",
 "owner": "Administrator",
 "permissions": [
  {
   "create": 1,
   "delete": 1,
   "email": 1,
   "print": 1,
   "read": 1,
   "role": "System Manager",
   "share": 1,
   "write": 1
  }
 ],
 "quick_entry": 1,
 "row_format": "Dynamic",
 "rows_threshold_for_grid_search": 20,
 "sort_field": "modified",
 "sort_order": "DESC",
 "states": [],
 "track_changes": 1
}<|MERGE_RESOLUTION|>--- conflicted
+++ resolved
@@ -1555,25 +1555,20 @@
    "label": "Wazuh Server"
   },
   {
-<<<<<<< HEAD
-   "default": "1",
-   "fieldname": "disable_binlog_indexer_jobs",
-   "fieldtype": "Check",
-   "label": "Disable Binlog Indexer Jobs"
-=======
    "fieldname": "autoscale_discount",
    "fieldtype": "Float",
    "label": "Autoscale Discount"
->>>>>>> e9844e42
+  },
+  {
+   "default": "1",
+   "fieldname": "disable_binlog_indexer_jobs",
+   "fieldtype": "Check",
+   "label": "Disable Binlog Indexer Jobs"
   }
  ],
  "issingle": 1,
  "links": [],
-<<<<<<< HEAD
  "modified": "2025-12-08 17:14:43.589271",
-=======
- "modified": "2025-12-08 14:09:36.901183",
->>>>>>> e9844e42
  "modified_by": "Administrator",
  "module": "Press",
  "name": "Press Settings",
