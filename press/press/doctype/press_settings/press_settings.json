--- conflicted
+++ resolved
@@ -1491,7 +1491,6 @@
    "label": "Set Redis Password"
   },
   {
-<<<<<<< HEAD
    "fieldname": "nfs_section",
    "fieldtype": "Section Break",
    "label": "NFS"
@@ -1501,21 +1500,16 @@
    "fieldname": "shared_directory",
    "fieldtype": "Data",
    "label": "Shared Directory"
-=======
+  {   
    "default": "1",
    "fieldname": "disallow_disposable_emails",
    "fieldtype": "Check",
    "label": "Disallow disposable emails"
->>>>>>> f2ec0f5d
   }
  ],
  "issingle": 1,
  "links": [],
-<<<<<<< HEAD
  "modified": "2025-11-12 15:26:00.303409",
-=======
- "modified": "2025-11-10 11:17:06.839232",
->>>>>>> f2ec0f5d
  "modified_by": "Administrator",
  "module": "Press",
  "name": "Press Settings",
