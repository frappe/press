# Copyright (c) 2020, Frappe and contributors
# For license information, please see license.txt

from __future__ import annotations

import json
import random
from datetime import datetime
from typing import TYPE_CHECKING, ClassVar, Literal

import frappe
import frappe.utils
import pytz
from frappe.core.utils import find
from frappe.model.document import Document
from frappe.utils import convert_utc_to_system_timezone
from frappe.utils.caching import site_cache

from press.agent import Agent
from press.api.client import dashboard_whitelist
from press.press.doctype.physical_backup_restoration.physical_backup_restoration import (
	get_physical_backup_restoration_steps,
)
from press.utils import log_error

if TYPE_CHECKING:
	from press.press.doctype.agent_job.agent_job import AgentJob
	from press.press.doctype.physical_backup_restoration.physical_backup_restoration import (
		PhysicalBackupRestoration,
	)
	from press.press.doctype.site.site import Site


class SiteUpdate(Document):
	# begin: auto-generated types
	# This code is auto-generated. Do not modify anything in this block.

	from typing import TYPE_CHECKING

	if TYPE_CHECKING:
		from frappe.types import DF

		activate_site_job: DF.Link | None
		backup_type: DF.Literal["Logical", "Physical"]
		cause_of_failure_is_resolved: DF.Check
		deactivate_site_job: DF.Link | None
		deploy_type: DF.Literal["", "Pull", "Migrate"]
		destination_bench: DF.Link | None
		destination_candidate: DF.Link | None
		destination_group: DF.Link | None
		difference: DF.Link | None
		difference_deploy_type: DF.Literal["", "Pull", "Migrate"]
		group: DF.Link | None
		physical_backup_restoration: DF.Link | None
		recover_job: DF.Link | None
		scheduled_time: DF.Datetime | None
		server: DF.Link | None
		site: DF.Link | None
		site_backup: DF.Link | None
		skipped_backups: DF.Check
		skipped_failing_patches: DF.Check
		source_bench: DF.Link | None
		source_candidate: DF.Link | None
		status: DF.Literal[
			"Pending",
			"Running",
			"Success",
			"Failure",
			"Recovering",
			"Recovered",
			"Fatal",
			"Scheduled",
			"Cancelled",
		]
		team: DF.Link | None
		touched_tables: DF.Code | None
		update_duration: DF.Duration | None
		update_end: DF.Datetime | None
		update_job: DF.Link | None
		update_start: DF.Datetime | None
		wait_for_snapshot_before_update: DF.Check
	# end: auto-generated types

	dashboard_fields: ClassVar = [
		"status",
		"site",
		"destination_bench",
		"source_bench",
		"deploy_type",
		"difference",
		"scheduled_time",
		"creation",
		"skipped_backups",
		"skipped_failing_patches",
		"backup_type",
		"physical_backup_restoration",
		"activate_site_job",
		"deactivate_site_job",
		"update_job",
		"recover_job",
		"update_start",
		"update_end",
		"update_duration",
	]

	@staticmethod
	def get_list_query(query):
		results = query.run(as_dict=True)
		for result in results:
			if result.updated_on:
				result.updated_on = convert_utc_to_system_timezone(result.updated_on).replace(tzinfo=None)

		return results

	def get_doc(self, doc):
		doc.steps = self.get_steps()
		return doc

	def validate(self):
		if not self.is_new():
			return

		# Assume same-group migration if destination_group isn't set
		if not self.destination_group:
			self.destination_group = self.group

		if self.group == self.destination_group:
			differences = frappe.get_all(
				"Deploy Candidate Difference",
				fields=["name", "destination", "deploy_type"],
				filters={"group": self.group, "source": self.source_candidate},
			)
			if not differences:
				frappe.throw("Could not find suitable Destination Bench", frappe.ValidationError)

			self.validate_destination_bench(differences)
			self.validate_deploy_candidate_difference(differences)
		else:
			self.validate_destination_bench([])
			# Forcefully migrate since we can't compute deploy_type reasonably
			self.deploy_type = "Migrate"

		self.validate_apps()
		self.validate_pending_updates()
		self.validate_past_failed_updates()
		self.set_physical_backup_mode_if_eligible()

	def validate_destination_bench(self, differences):
		if not self.destination_bench:
			candidates = [d.destination for d in differences]
			try:
				filters = {
					"server": self.server,
					"status": "Active",
					"group": self.destination_group,
				}
				if differences:
					filters["candidate"] = ("in", candidates)
					filters["name"] = ("!=", self.source_bench)

				destination_bench = frappe.get_all(
					"Bench", fields=["name", "candidate"], filters=filters, order_by="creation desc"
				)[0]
				self.destination_bench = destination_bench.name
				self.destination_candidate = destination_bench.candidate
			except Exception:
				frappe.throw("Could not find suitable Destination Bench", frappe.ValidationError)

	def validate_deploy_candidate_difference(self, differences):
		try:
			difference = find(differences, lambda x: x.destination == self.destination_candidate)
			self.difference = difference.name
			self.deploy_type = "Pull"
			difference_doc = frappe.get_doc("Deploy Candidate Difference", self.difference)
			site_doc: "Site" = frappe.get_doc("Site", self.site)
			for site_app in site_doc.apps:
				difference_app = find(difference_doc.apps, lambda x: x.app == site_app.app)
				if difference_app and difference_app.deploy_type == "Migrate":
					self.deploy_type = "Migrate"

		except Exception:
			frappe.throw(
				f"Could not find Deploy Candidate Difference from {self.source_bench}"
				f" to {self.destination_bench}",
				frappe.ValidationError,
			)

	def validate_pending_updates(self):
		if self.has_pending_updates():
			frappe.throw("An update is already pending for this site", frappe.ValidationError)

	@property
	def triggered_by_user(self):
		return frappe.session.user != "Administrator"

	@property
	def use_physical_backup(self):
		return self.backup_type == "Physical" and not self.skipped_backups

	def validate_past_failed_updates(self):
		if getattr(self, "ignore_past_failures", False):
			return

		if self.triggered_by_user:
			return  # Allow user to trigger update for same source and destination

		# if not self.skipped_failing_patches and self.have_past_updates_failed():
		# 	frappe.throw(
		# 		f"Update from Source Candidate {self.source_candidate} to Destination"
		# 		f" Candidate {self.destination_candidate} has failed in the past.",
		# 		frappe.ValidationError,
		# 	)

	def validate_apps(self):
		site_apps = [app.app for app in frappe.get_doc("Site", self.site).apps]
		bench_apps = [app.app for app in frappe.get_doc("Bench", self.destination_bench).apps]

		if diff := set(site_apps) - set(bench_apps):
			frappe.throw(
				f"Destination Bench {self.destination_bench} doesn't have some of the apps installed on {self.site}: {', '.join(diff)}",
				frappe.ValidationError,
			)

	def before_insert(self):
		self.backup_type = "Logical"
		site: "Site" = frappe.get_cached_doc("Site", self.site)
		site.check_move_scheduled()

	def after_insert(self):
		if not self.scheduled_time:
			self.start()

	def set_physical_backup_mode_if_eligible(self):
		from press.press.doctype.site.site import is_eligible_for_physical_backup

		if self.skipped_backups:
			return

		if self.deploy_type != "Migrate":
			return

		if is_eligible_for_physical_backup(self.site):
			self.backup_type = "Physical"

	@dashboard_whitelist()
	def start(self):
		self.status = "Pending"
		self.update_start = frappe.utils.now()
		self.save()
		site: "Site" = frappe.get_cached_doc("Site", self.site)
		site.ready_for_move()
		if self.use_physical_backup:
			self.deactivate_site()
		else:
			self.create_update_site_agent_request()

	@dashboard_whitelist()
	def cancel(self):
		if self.backup_type != "Physical" or self.skipped_backups:
			if self.status != "Scheduled":
				frappe.throw(
					"Site Update can only be cancelled if it is scheduled or waiting for snapshot",
				)

			# If the update is scheduled, we can just cancel it
			update_status(self.name, "Cancelled")
			return

		# Cancellation is only allowed for physical backup
		if self.backup_type != "Physical":
			frappe.throw("Site Update can only be cancelled for Physical Backup", frappe.ValidationError)

		if not self.wait_for_snapshot_before_update:
			frappe.throw(
				"Site Update can only be cancelled if it is waiting for snapshot", frappe.ValidationError
			)

		if self.status not in ("Pending", "Running"):
			frappe.throw(
				"Site Update can only be cancelled if it is Pending or Running", frappe.ValidationError
			)

		# Ensure there is no update or recovery job running
		if self.update_job or self.recover_job:
			frappe.throw(
				"Site Update cannot be cancelled while an update or recovery job exists regarding this update",
				frappe.ValidationError,
			)

		# Set status to Cancelled
		update_status(self.name, "Cancelled")

		# Set site status to active
		self.activate_site()

	def get_before_migrate_scripts(self, rollback=False):
		site_apps = [app.app for app in frappe.get_doc("Site", self.site).apps]

		script_field = "before_migrate_script"
		if rollback:
			script_field = "rollback_script"

		scripts = {}
		for app_rename in frappe.get_all(
			"App Rename", {"new_name": ["in", site_apps]}, ["old_name", "new_name", script_field]
		):
			scripts[app_rename.old_name] = app_rename.get(script_field)

		return scripts

	@property
	def is_destination_above_v12(self):
		version = frappe.get_cached_value("Release Group", self.destination_group, "version")
		return frappe.get_cached_value("Frappe Version", version, "number") > 12

	def create_update_site_agent_request(self):
		agent = Agent(self.server)
		site = frappe.get_doc("Site", self.site)
		job = agent.update_site(
			site,
			self.destination_bench,
			self.deploy_type,
			skip_failing_patches=self.skipped_failing_patches,
			skip_backups=self.skipped_backups or self.backup_type == "Physical",
			before_migrate_scripts=self.get_before_migrate_scripts(),
			skip_search_index=self.is_destination_above_v12,
		)
		self.set_update_job_value(job)

	def set_update_job_value(self, job):
		frappe.db.set_value("Site Update", self.name, "update_job", job.name)
		site_activity = frappe.db.get_value(
			"Site Activity",
			{
				"site": self.site,
				"action": "Update",
				"job": ("is", "not set"),
			},
			order_by="creation desc",
		)
		if site_activity:
			frappe.db.set_value("Site Activity", site_activity, "job", job.name)

	def activate_site(self, backup_failed=False):
		agent = Agent(self.server)
		job = agent.activate_site(
			frappe.get_doc("Site", self.site), reference_doctype="Site Update", reference_name=self.name
		)
		frappe.db.set_value("Site Update", self.name, "activate_site_job", job.name)
		if backup_failed:
			update_status(self.name, "Fatal")

	def deactivate_site(self):
		agent = Agent(self.server)
		job = agent.deactivate_site(
			frappe.get_doc("Site", self.site), reference_doctype="Site Update", reference_name=self.name
		)
		frappe.db.set_value("Site Update", self.name, "deactivate_site_job", job.name)
		frappe.db.set_value("Site Update", self.name, "status", "Running")

	def create_physical_backup(self):
		site: Site = frappe.get_doc("Site", self.site)
		frappe.db.set_value(
			"Site Update", self.name, "site_backup", site.physical_backup(for_site_update=True).name
		)

	def have_past_updates_failed(self):
		return frappe.db.exists(
			"Site Update",
			{
				"site": self.site,
				"source_candidate": self.source_candidate,
				"destination_candidate": self.destination_candidate,
				"cause_of_failure_is_resolved": False,
			},
		)

	def has_pending_updates(self):
		return frappe.db.exists(
			"Site Update",
			{
				"site": self.site,
				"status": ("in", ("Pending", "Running", "Failure", "Scheduled", "Recovering")),
			},
		)

	def is_workload_diff_high(self) -> bool:
		site_plan = frappe.get_value("Site", self.site, "plan")
		cpu = frappe.get_value("Site Plan", site_plan, "cpu_time_per_day") or 0  # if plan not set, assume 0

		THRESHOLD = 8  # USD 100 site equivalent. (Since workload is based off of CPU)

		workload_diff_high = cpu >= THRESHOLD

		if not workload_diff_high:
			source_bench = frappe.get_doc("Bench", self.source_bench)
			dest_bench = frappe.get_doc("Bench", self.destination_bench)
			workload_diff_high = (dest_bench.workload - source_bench.workload) > THRESHOLD

		return workload_diff_high

	def reallocate_workers(self):
		"""
		Reallocate workers on source and destination benches

		Do it for private benches only now as there'll be too many worker updates for public benches
		"""
		group = frappe.get_doc("Release Group", self.destination_group)

		if group.public or group.central_bench or not self.is_workload_diff_high():
			return

		frappe.enqueue_doc(
			"Server",
			self.server,
			method="auto_scale_workers",
			job_id=f"auto_scale_workers:{self.server}",
			deduplicate=True,
			enqueue_after_commit=True,
			at_front=True,
		)

	@property
	def touched_tables_list(self):
		try:
			return json.loads(self.touched_tables)
		except Exception:
			return []

	@frappe.whitelist()
	def trigger_recovery_job(self):  # noqa: C901
		if self.recover_job:
			return
		agent = Agent(self.server)
		site: "Site" = frappe.get_doc("Site", self.site)
		job = None
		if site.bench == self.destination_bench:
			# The site is already on destination bench
			update_status(self.name, "Recovering")
			frappe.db.set_value("Site", self.site, "status", "Recovering")

			# If physical backup is enabled, we need to first perform physical backup restoration
			if self.use_physical_backup and not self.physical_backup_restoration:
				# Perform Physical Backup Restoration if not already done
				doc: PhysicalBackupRestoration = frappe.get_doc(
					{
						"doctype": "Physical Backup Restoration",
						"site": self.site,
						"status": "Pending",
						"site_backup": self.site_backup,
						"source_database": site.database_name,
						"destination_database": site.database_name,
						"destination_server": frappe.get_value("Server", site.server, "database_server"),
						"restore_specific_tables": len(self.touched_tables_list) > 0,
						"tables_to_restore": json.dumps(self.touched_tables_list),
					}
				)
				doc.insert(ignore_permissions=True)
				frappe.db.set_value(self.doctype, self.name, "physical_backup_restoration", doc.name)
				doc.execute()
				# After physical backup restoration, that will trigger recovery job again
				# via site_update.process_physical_backup_restoration_status_update(...) method
				return

			if not self.skipped_backups and self.physical_backup_restoration:
				physical_backup_restoration_status = frappe.get_value(
					"Physical Backup Restoration", self.physical_backup_restoration, "status"
				)
				if physical_backup_restoration_status == "Failure":
					# mark site update as Fatal
					update_status(self.name, "Fatal")
					# mark site as broken
					frappe.db.set_value("Site", self.site, "status", "Broken")
					return
				if physical_backup_restoration_status != "Success":
					# just to be safe
					frappe.throw("Physical Backup Restoration is still in progress")

			# Attempt to move site to source bench

			# Disable maintenance mode for active sites
			activate = site.status_before_update == "Active"
			job = agent.update_site_recover_move(
				site,
				self.source_bench,
				self.deploy_type,
				activate,
				rollback_scripts=self.get_before_migrate_scripts(rollback=True),
				restore_touched_tables=(not self.skipped_backups and self.backup_type == "Logical"),
			)
		else:
			# Site is already on the source bench
			if site.status_before_update == "Active":
				# Disable maintenance mode for active sites
				job = agent.update_site_recover(site)
			else:
				# Site is already on source bench and maintenance mode is on
				# No need to do anything
				site.reset_previous_status()
		if job:
			frappe.db.set_value("Site Update", self.name, "recover_job", job.name)

	def delete_backup_snapshot(self):
		if self.site_backup:
			snapshot = frappe.get_value("Site Backup", self.site_backup, "database_snapshot")
			if snapshot:
				frappe.get_doc("Virtual Disk Snapshot", snapshot).delete_snapshot()

	@dashboard_whitelist()
	def get_steps(self):
		"""
		{
			"title": "Step Name",
			"status": "Success",
			"output": "Output",
		}
		TODO > Add duration of each step

		Expand the steps of job
		- Steps of Deactivate Job [if exists]
		- Steps of Physical Backup Job [Site Backup] [if exists]
		- Steps of Wait for Snapshot [In case user has opted]
		- Steps of Update Job
		- Steps of Physical Restore Job [if exists]
		- Steps of Recovery Job [if exists]
		- Steps of Activate Job [if exists]
		"""
		steps = []
		if self.deactivate_site_job:
			steps.extend(self.get_job_steps(self.deactivate_site_job, "Deactivate Site"))
		if self.backup_type == "Physical" and self.site_backup:
<<<<<<< HEAD
			agent_job = frappe.get_value("Site Backup", self.site_backup, "job")
			steps.extend(self.get_job_steps(agent_job, "Backup Site"))
		if self.backup_type == "Physical" and self.wait_for_snapshot_before_update and not self.update_job:
			steps.append(
				{
					"name": "wait_for_snapshot",
					"title": "Wait for Snapshot",
					"status": "Success",
					"output": "Waiting for snapshot before update",
					"stage": "Pre-Update",
				}
			)
=======
			if frappe.db.exists("Site Backup", self.site_backup):
				agent_job = frappe.get_value("Site Backup", self.site_backup, "job")
				steps.extend(self.get_job_steps(agent_job, "Backup Site"))
			else:
				steps.append(
					{
						"name": "site_backup_not_found",
						"title": "Backup Cleared",
						"status": "Skipped",
						"output": "",
						"stage": "Physical Backup",
					}
				)
>>>>>>> bf84aa40
		if self.update_job:
			steps.extend(self.get_job_steps(self.update_job, "Update Site"))
		if self.physical_backup_restoration:
			steps.extend(get_physical_backup_restoration_steps(self.physical_backup_restoration))
		if self.recover_job:
			steps.extend(self.get_job_steps(self.recover_job, "Recover Site"))
		if self.activate_site_job:
			steps.extend(self.get_job_steps(self.activate_site_job, "Activate Site"))
		return steps

	def get_job_steps(self, job: str, stage: str):
		agent_steps = frappe.get_all(
			"Agent Job Step",
			filters={"agent_job": job},
			fields=["output", "step_name", "status", "name"],
			order_by="creation asc",
		)
		return [
			{
				"name": step.get("name"),
				"title": step.get("step_name"),
				"status": step.get("status"),
				"output": step.get("output"),
				"stage": stage,
			}
			for step in agent_steps
		]

	@frappe.whitelist()
	def set_cause_of_failure_is_resolved(self):
		frappe.db.set_value("Site Update", self.name, "cause_of_failure_is_resolved", 1)

	@frappe.whitelist()
	def set_status(self, status):
		frappe.db.set_value("Site Update", self.name, "status", status)


def update_status(
	name: str,
	status: Literal[
		"Pending",
		"Running",
		"Success",
		"Failure",
		"Recovering",
		"Recovered",
		"Fatal",
		"Scheduled",
		"Cancelled",
	],
):
	frappe.db.set_value("Site Update", name, "status", status)
	if status in ("Success", "Failure", "Fatal", "Recovered"):
		frappe.db.set_value("Site Update", name, "update_end", frappe.utils.now())
		update_start = frappe.db.get_value("Site Update", name, "update_start")
		if update_start:
			frappe.db.set_value(
				"Site Update",
				name,
				"update_duration",
				frappe.utils.cint(
					frappe.utils.time_diff_in_seconds(frappe.utils.now_datetime(), update_start)
				),
			)
	if status in ["Success", "Recovered", "Cancelled"]:
		backup_type = frappe.db.get_value("Site Update", name, "backup_type")
		if backup_type == "Physical":
			# Remove the snapshot
			frappe.enqueue_doc(
				"Site Update",
				name,
				"delete_backup_snapshot",
				enqueue_after_commit=True,
			)


@site_cache(ttl=60)
def benches_with_available_update(site=None, server=None):
	site_bench = frappe.db.get_value("Site", site, "bench") if site else None
	values = {}
	if site:
		values["site_bench"] = site_bench
	if server:
		values["server"] = server
	source_benches_info = frappe.db.sql(
		f"""
		SELECT sb.name AS source_bench, sb.candidate AS source_candidate, sb.server AS server, dcd.destination AS destination_candidate
		FROM `tabBench` sb, `tabDeploy Candidate Difference` dcd
		WHERE sb.status IN ('Active', 'Broken') AND sb.candidate = dcd.source
		{"AND sb.name = %(site_bench)s" if site else ""}
		{"AND sb.server = %(server)s" if server else ""}
		""",
		values=values,
		as_dict=True,
	)

	destination_candidates = list(set(d["destination_candidate"] for d in source_benches_info))

	destination_benches_info = frappe.get_all(
		"Bench",
		filters={"status": "Active", "candidate": ("in", destination_candidates)},
		fields=["candidate AS destination_candidate", "name AS destination_bench", "server"],
		ignore_ifnull=True,
	)

	destinations = set()
	for bench in destination_benches_info:
		destinations.add((bench.destination_candidate, bench.server))

	updates_available_for_benches = []
	for bench in source_benches_info:
		if (bench.destination_candidate, bench.server) in destinations:
			updates_available_for_benches.append(bench)

	return list(set([bench.source_bench for bench in updates_available_for_benches]))


@frappe.whitelist()
def sites_with_available_update(server=None):
	benches = benches_with_available_update(server=server)
	return frappe.get_all(
		"Site",
		filters={
			"status": ("in", ("Active", "Inactive", "Suspended")),
			"bench": ("in", benches),
			"only_update_at_specified_time": False,  # will be taken care of by another scheduled job
			"skip_auto_updates": False,
		},
		fields=["name", "timezone", "bench", "server", "status"],
	)


def schedule_updates():
	servers = frappe.get_all("Server", {"status": "Active"}, pluck="name")
	for server in servers:
		frappe.enqueue(
			"press.press.doctype.site_update.site_update.schedule_updates_server",
			server=server,
			job_id=f"schedule_updates:{server}",
			deduplicate=True,
			queue="long",
		)


def schedule_updates_server(server):
	# Prevent flooding the queue
	queue_size = frappe.db.get_single_value("Press Settings", "auto_update_queue_size")
	pending_update_count = frappe.db.count(
		"Site Update",
		{
			"status": ("in", ("Pending", "Running")),
			"server": server,
			"creation": (">", frappe.utils.add_to_date(None, hours=-4)),
		},
	)
	if pending_update_count > queue_size:
		return

	sites = sites_with_available_update(server)
	sites = list(filter(is_site_in_deploy_hours, sites))

	# If a site can't be updated for some reason, then we shouldn't get stuck
	# Shuffle sites list, to achieve this
	random.shuffle(sites)

	benches = {}
	update_triggered_count = 0
	for site in sites:
		if site.bench in benches:
			continue
		if update_triggered_count > queue_size:
			break
		if not should_try_update(site) or frappe.db.exists(
			"Site Update",
			{
				"site": site.name,
				"status": ("in", ("Pending", "Running", "Failure", "Scheduled")),
			},
		):
			continue

		try:
			site = frappe.get_doc("Site", site.name)
			if site.site_migration_scheduled():
				continue
			site.schedule_update()
			update_triggered_count += 1
			frappe.db.commit()
			benches[site.bench] = True
		except Exception:
			log_error("Site Update Exception", site=site)
			frappe.db.rollback()


def should_try_update(site):
	source = frappe.db.get_value("Bench", site.bench, "candidate")
	candidates = frappe.get_all(
		"Deploy Candidate Difference", filters={"source": source}, pluck="destination"
	)

	source_apps = [app.app for app in frappe.get_cached_doc("Site", site.name).apps]
	dest_apps = []
	destinations = frappe.get_all(
		"Bench",
		["name", "candidate"],
		{
			"candidate": ("in", candidates),
			"status": "Active",
			"server": site.server,
		},
		limit=1,
		ignore_ifnull=True,
		order_by="creation DESC",
	)
	# Most recent active bench is the destination bench
	if not destinations:
		return False

	destination_bench = frappe.get_cached_doc("Bench", destinations[0].name)
	dest_apps = [app.app for app in destination_bench.apps]

	if set(source_apps) - set(dest_apps):
		return False

	return not frappe.db.exists(
		"Site Update",
		{
			"site": site.name,
			"source_candidate": source,
			"destination_candidate": destination_bench.candidate,
			"cause_of_failure_is_resolved": False,
		},
	)


def is_site_in_deploy_hours(site):
	if site.status in ("Inactive", "Suspended"):
		return True
	server_time = datetime.now()
	timezone = site.timezone or "Asia/Kolkata"
	site_timezone = pytz.timezone(timezone)
	site_time = server_time.astimezone(site_timezone)
	deploy_hours = frappe.get_hooks("deploy_hours")

	if site_time.hour in deploy_hours:
		return True
	return False


def process_physical_backup_restoration_status_update(name: str):
	site_backup_name = frappe.db.exists(
		"Site Update",
		{
			"physical_backup_restoration": name,
		},
	)
	if site_backup_name:
		site_update: SiteUpdate = frappe.get_doc("Site Update", site_backup_name)
		physical_backup_restoration: PhysicalBackupRestoration = frappe.get_doc(
			"Physical Backup Restoration", name
		)
		if physical_backup_restoration.status in ["Success", "Failure"]:
			site_update.trigger_recovery_job()


def process_activate_site_job_update(job: AgentJob):
	if job.reference_doctype != "Site Update":
		return
	if job.status == "Success":
		# If `Site Update` successful, then mark site as `Active`
		if frappe.db.get_value(job.reference_doctype, job.reference_name, "status") == "Success":
			frappe.get_doc("Site", job.site).reset_previous_status(fix_broken=True)
		else:
			# Set status to `status_before_update`
			frappe.get_doc("Site", job.site).reset_previous_status()
	elif job.status in ["Failure", "Delivery Failure"]:
		# Mark the site as broken
		frappe.db.set_value("Site", job.site, "status", "Broken")
		update_status(job.reference_name, "Fatal")


def process_deactivate_site_job_update(job):
	if job.reference_doctype != "Site Update":
		return
	if job.status == "Success":
		# proceed to backup stage
		site_update = frappe.get_doc("Site Update", job.reference_name)
		site_update.create_physical_backup()
	elif job.status in ["Failure", "Delivery Failure"]:
		# mark Site Update as Fatal
		update_status(job.reference_name, "Fatal")
		# Run the activate site to ensure site is active
		site_update = frappe.get_doc("Site Update", job.reference_name)
		site_update.activate_site()


def process_update_site_job_update(job: AgentJob):  # noqa: C901
	site_update = frappe.get_all(
		"Site Update",
		fields=["name", "status", "destination_bench", "destination_group", "backup_type"],
		filters={"update_job": job.name},
	)

	if not site_update:
		return

	site_update = site_update[0]

	updated_status = {
		# For physical backup, we have already deactivated site first
		# So no point in setting status back to Pending
		"Pending": "Running" if site_update.backup_type == "Physical" else "Pending",
		"Running": "Running",
		"Success": "Success",
		"Failure": "Failure",
		"Delivery Failure": "Fatal",
	}[job.status]

	if updated_status != site_update.status:
		site_bench = frappe.db.get_value("Site", job.site, "bench")
		move_site_step_status = frappe.db.get_value(
			"Agent Job Step", {"step_name": "Move Site", "agent_job": job.name}, "status"
		)
		if site_bench != site_update.destination_bench and move_site_step_status == "Success":
			frappe.db.set_value("Site", job.site, "bench", site_update.destination_bench)
			frappe.db.set_value("Site", job.site, "group", site_update.destination_group)
		site_enable_step_status = frappe.db.get_value(
			"Agent Job Step",
			{"step_name": "Disable Maintenance Mode", "agent_job": job.name},
			"status",
		)
		log_touched_tables_step = frappe.db.get_value(
			"Agent Job Step",
			{"step_name": "Log Touched Tables", "agent_job": job.name},
			["status", "data"],
			as_dict=True,
		)
		if site_enable_step_status == "Success":
			SiteUpdate("Site Update", site_update.name).reallocate_workers()

		update_status(site_update.name, updated_status)

		if log_touched_tables_step and log_touched_tables_step.status == "Success":
			frappe.db.set_value(
				"Site Update", site_update.name, "touched_tables", log_touched_tables_step.data
			)
		if updated_status == "Running":
			frappe.db.set_value("Site", job.site, "status", "Updating")
		elif updated_status == "Success":
			frappe.get_doc("Site", job.site).reset_previous_status(fix_broken=True)
		elif updated_status == "Fatal":
			if site_update.backup_type == "Physical":
				# For Physical restore, just do activate site
				# Because we have deactivated site first
				frappe.get_doc("Site Update", site_update.name).activate_site()
			else:
				# For Logical restore, we need to reset site status just
				frappe.get_doc("Site", job.site).reset_previous_status()
		elif updated_status == "Failure":
			frappe.db.set_value("Site", job.site, "status", "Broken")
			frappe.db.set_value(
				"Site Update",
				site_update.name,
				"cause_of_failure_is_resolved",
				job.failed_because_of_agent_update,
			)
			if not frappe.db.get_value("Site Update", site_update.name, "skipped_backups"):
				doc = frappe.get_doc("Site Update", site_update.name)
				doc.trigger_recovery_job()
			else:
				# If user has did Site Update with skipped_backups
				# We have nothing to do here
				update_status(site_update.name, "Fatal")
				SiteUpdate("Site Update", site_update.name).reallocate_workers()


def process_update_site_recover_job_update(job: AgentJob):
	updated_status = {
		"Pending": "Recovering",
		"Running": "Recovering",
		"Success": "Recovered",
		"Failure": "Fatal",
		"Delivery Failure": "Fatal",
	}[job.status]
	site_update = frappe.get_all(
		"Site Update",
		fields=["name", "status", "source_bench", "group"],
		filters={"recover_job": job.name},
	)[0]
	if updated_status != site_update.status:
		site_bench = frappe.db.get_value("Site", job.site, "bench")
		move_site_step_status = frappe.db.get_value(
			"Agent Job Step", {"step_name": "Move Site", "agent_job": job.name}, "status"
		)
		if site_bench != site_update.source_bench and move_site_step_status == "Success":
			frappe.db.set_value("Site", job.site, "bench", site_update.source_bench)
			frappe.db.set_value("Site", job.site, "group", site_update.group)

		update_status(site_update.name, updated_status)

		if updated_status == "Recovering":
			frappe.db.set_value("Site", job.site, "status", "Recovering")
		elif updated_status == "Recovered":
			frappe.get_doc("Site", job.site).reset_previous_status()
		elif updated_status == "Fatal":
			frappe.db.set_value("Site", job.site, "status", "Broken")


def mark_stuck_updates_as_fatal():
	frappe.db.set_value(
		"Site Update",
		{
			"status": ("in", ["Pending", "Running", "Failure"]),
			"modified": ("<", frappe.utils.add_days(None, -2)),
		},
		"status",
		"Fatal",
	)


def run_scheduled_updates():
	updates = frappe.get_all(
		"Site Update",
		{"scheduled_time": ("<=", frappe.utils.now()), "status": "Scheduled"},
		pluck="name",
	)

	for update in updates:
		try:
			doc = frappe.get_doc("Site Update", update)
			doc.validate()
			doc.start()
			frappe.db.commit()
		except Exception:
			log_error("Scheduled Site Update Error", update=update)
			frappe.db.rollback()


def on_doctype_update():
	frappe.db.add_index("Site Update", ["site", "source_candidate", "destination_candidate"])
	frappe.db.add_index("Site Update", ["server", "status"])<|MERGE_RESOLUTION|>--- conflicted
+++ resolved
@@ -528,10 +528,11 @@
 		steps = []
 		if self.deactivate_site_job:
 			steps.extend(self.get_job_steps(self.deactivate_site_job, "Deactivate Site"))
+
 		if self.backup_type == "Physical" and self.site_backup:
-<<<<<<< HEAD
 			agent_job = frappe.get_value("Site Backup", self.site_backup, "job")
 			steps.extend(self.get_job_steps(agent_job, "Backup Site"))
+
 		if self.backup_type == "Physical" and self.wait_for_snapshot_before_update and not self.update_job:
 			steps.append(
 				{
@@ -542,21 +543,20 @@
 					"stage": "Pre-Update",
 				}
 			)
-=======
-			if frappe.db.exists("Site Backup", self.site_backup):
-				agent_job = frappe.get_value("Site Backup", self.site_backup, "job")
-				steps.extend(self.get_job_steps(agent_job, "Backup Site"))
-			else:
-				steps.append(
-					{
-						"name": "site_backup_not_found",
-						"title": "Backup Cleared",
-						"status": "Skipped",
-						"output": "",
-						"stage": "Physical Backup",
-					}
-				)
->>>>>>> bf84aa40
+
+		if frappe.db.exists("Site Backup", self.site_backup):
+			agent_job = frappe.get_value("Site Backup", self.site_backup, "job")
+			steps.extend(self.get_job_steps(agent_job, "Backup Site"))
+		else:
+			steps.append(
+			  {
+			  	"name": "site_backup_not_found",
+			  	"title": "Backup Cleared",
+			  	"status": "Skipped",
+			  	"output": "",
+			  	"stage": "Physical Backup",
+				}
+			)
 		if self.update_job:
 			steps.extend(self.get_job_steps(self.update_job, "Update Site"))
 		if self.physical_backup_restoration:
