--- conflicted
+++ resolved
@@ -36,14 +36,10 @@
 			self.validate_deploy_candidate_difference(differences)
 		else:
 			self.validate_destination_bench([])
-<<<<<<< HEAD
-			compare_apps(self.site, self.destination_group)
-=======
->>>>>>> 0ace9a7e
 			# Forcefully migrate since we can't compute deploy_type reasonably
 			self.deploy_type = "Migrate"
 
-		self.validate_apps()
+		compare_apps(self.site, self.destination_group)
 		self.validate_pending_updates()
 		self.validate_past_failed_updates()
 
