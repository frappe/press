--- conflicted
+++ resolved
@@ -299,10 +299,6 @@
    "label": "Docker"
   },
   {
-<<<<<<< HEAD
-=======
-   "default": "registry.frappe.cloud",
->>>>>>> dd86fac7
    "fieldname": "repository",
    "fieldtype": "Data",
    "label": "Repository"
@@ -342,11 +338,7 @@
    "link_fieldname": "document_name"
   }
  ],
-<<<<<<< HEAD
  "modified": "2025-09-19 16:27:01.820199",
-=======
- "modified": "2025-09-19 11:47:53.571766",
->>>>>>> dd86fac7
  "modified_by": "Administrator",
  "module": "Press",
  "name": "Cluster",
