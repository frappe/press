# Copyright (c) 2020, Frappe and contributors
# For license information, please see license.txt
from __future__ import annotations

import contextlib
import functools
import json
import re
import socket
import ssl
import time
from datetime import datetime, timedelta
from pathlib import Path
from typing import TypedDict, TypeVar
from urllib.parse import urljoin
from urllib.request import urlopen

import frappe
import frappe.data
import frappe.utils
import frappe.utils.data
import pytz
import requests
import wrapt
from babel.dates import format_timedelta
from cryptography import x509
from cryptography.hazmat.backends import default_backend
from cryptography.x509.oid import ExtensionOID
from frappe.utils import get_datetime, get_system_timezone
from frappe.utils.caching import site_cache
from pymysql.err import InterfaceError

from press.utils.email_validator import validate_email


class SupervisorProcess(TypedDict):
	program: str
	name: str
	status: str
	uptime: float | None
	uptime_string: str | None
	message: str | None
	group: str | None
	pid: int | None


def log_error(title, **kwargs):
	if frappe.flags.in_test:
		try:
			raise
		except RuntimeError as e:
			if e.args[0] == "No active exception to reraise":
				pass
			else:
				raise

	reference_doctype = kwargs.get("reference_doctype")
	reference_name = kwargs.get("reference_name")

	# Prevent double logging as `message`
	if reference_doctype and reference_name:
		del kwargs["reference_doctype"]
		del kwargs["reference_name"]

	if doc := kwargs.get("doc"):
		reference_doctype = doc.doctype
		reference_name = doc.name
		del kwargs["doc"]

	with contextlib.suppress(Exception):
		kwargs["user"] = frappe.session.user
		kwargs["team"] = frappe.local.team()

	message = ""
	if serialized := json.dumps(
		kwargs,
		indent=4,
		sort_keys=True,
		default=str,
		skipkeys=True,
	):
		message += f"Data:\n{serialized}\n"

	if traceback := frappe.get_traceback(with_context=True):
		message += f"Exception:\n{traceback}\n"

	with contextlib.suppress(Exception):
		frappe.log_error(
			title=title,
			message=message,
			reference_doctype=reference_doctype,
			reference_name=reference_name,
		)


def get_current_team(get_doc=False):
	if frappe.session.user == "Guest":
		frappe.throw("Not Permitted", frappe.AuthenticationError)

	if not hasattr(frappe.local, "request"):
		# if this is not a request, send the current user as default team
		# always use parent_team for background jobs
		return (
			frappe.get_doc(
				"Team",
				{"user": frappe.session.user, "enabled": 1, "parent_team": ("is", "not set")},
			)
			if get_doc
			else frappe.get_value(
				"Team",
				{"user": frappe.session.user, "enabled": 1, "parent_team": ("is", "not set")},
				"name",
			)
		)

	system_user = frappe.session.data.user_type == "System User"

	# get team passed via request header
	x_press_team = frappe.get_request_header("X-Press-Team")
	# In case if X-Press-Team is not passed, check if `team_name` is available in frappe.local
	# `team_name` getting injected by press.saas.api.whitelist_saas_api decorator
	team = x_press_team if x_press_team else getattr(frappe.local, "team_name", "")

	user_is_press_admin = frappe.db.exists("Has Role", {"parent": frappe.session.user, "role": "Press Admin"})

	if not team and user_is_press_admin and frappe.db.exists("Team", {"user": frappe.session.user}):
		# if user has_role of Press Admin then just return current user as default team
		return (
			frappe.get_doc("Team", {"user": frappe.session.user, "enabled": 1})
			if get_doc
			else frappe.get_value("Team", {"user": frappe.session.user, "enabled": 1}, "name")
		)

	# if team is not passed via header, get the default team for user
	team = team if team else get_default_team_for_user(frappe.session.user)

	if not system_user and not is_user_part_of_team(frappe.session.user, team):
		# if user is not part of the team, get the default team for user
		team = get_default_team_for_user(frappe.session.user)

	if not team:
		frappe.throw(
			f"User {frappe.session.user} is not part of any team",
			frappe.AuthenticationError,
		)

	if not frappe.db.exists("Team", {"name": team, "enabled": 1}):
		frappe.throw("Invalid Team", frappe.AuthenticationError)

	if get_doc:
		return frappe.get_doc("Team", team)

	return team


def _get_current_team():
	if not getattr(frappe.local, "_current_team", None):
		frappe.local._current_team = get_current_team(get_doc=True)
	return frappe.local._current_team


def _system_user():
	return frappe.get_cached_value("User", frappe.session.user, "user_type") == "System User"


def has_role(role, user=None):
	if not user:
		user = frappe.session.user

	return frappe.db.exists("Has Role", {"parenttype": "User", "parent": user, "role": role})


@functools.lru_cache(maxsize=1024)
def get_app_tag(repository, repository_owner, hash):
	return frappe.db.get_value(
		"App Tag",
		{"repository": repository, "repository_owner": repository_owner, "hash": hash},
		"tag",
	)


def get_default_team_for_user(user):
	"""Returns the Team if user has one, or returns the Team in which they belong"""
	if frappe.db.exists("Team", {"user": user, "enabled": 1}):
		return frappe.db.get_value("Team", {"user": user, "enabled": 1}, "name")

	teams = frappe.db.get_values(
		"Team Member",
		filters={"parenttype": "Team", "user": user},
		fieldname="parent",
		pluck="parent",
	)
	for team in teams:
		# if user is part of multiple teams, send the first enabled one
		if frappe.db.exists("Team", {"name": team, "enabled": 1}):
			return team
	return None


def get_valid_teams_for_user(user):
	teams = frappe.db.get_all("Team Member", filters={"user": user}, pluck="parent")
	return frappe.db.get_all("Team", filters={"name": ("in", teams), "enabled": 1}, fields=["name", "user"])


def is_user_part_of_team(user, team):
	"""Returns True if user is part of the team"""
	return frappe.db.exists("Team Member", {"parenttype": "Team", "parent": team, "user": user})


def get_country_info():
	if frappe.flags.in_test:
		return {}

	ip = frappe.local.request_ip
	ip_api_key = frappe.conf.get("ip-api-key")

	def _get_country_info():
		fields = [
			"status",
			"message",
			"continent",
			"continentCode",
			"country",
			"countryCode",
			"region",
			"regionName",
			"city",
			"district",
			"zip",
			"lat",
			"lon",
			"timezone",
			"offset",
			"currency",
			"isp",
			"org",
			"as",
			"asname",
			"reverse",
			"mobile",
			"proxy",
			"hosting",
			"query",
		]

		res = requests.get(
			"https://pro.ip-api.com/json/{ip}?key={key}&fields={fields}".format(
				ip=ip, key=ip_api_key, fields=",".join(fields)
			)
		)
		try:
			data = res.json()
			if data.get("status") != "fail":
				return data
		except Exception:
			pass

		return {}

	return frappe.cache().hget("ip_country_map", ip, generator=_get_country_info)


def get_last_doc(*args, **kwargs):
	"""Wrapper around frappe.get_last_doc but does not throw"""
	try:
		return frappe.get_last_doc(*args, **kwargs)
	except Exception:
		return None


def cache(seconds: int, maxsize: int = 128, typed: bool = False):
	def wrapper_cache(func):
		func = functools.lru_cache(maxsize=maxsize, typed=typed)(func)
		func.delta = timedelta(seconds=seconds)
		func.expiration = datetime.utcnow() + func.delta

		@functools.wraps(func)
		def wrapped_func(*args, **kwargs):
			if datetime.utcnow() >= func.expiration:
				func.cache_clear()
				func.expiration = datetime.utcnow() + func.delta

			return func(*args, **kwargs)

		return wrapped_func

	return wrapper_cache


def chunk(iterable, size):
	"""Creates list of elements split into groups of n."""
	for i in range(0, len(iterable), size):
		yield iterable[i : i + size]


@cache(seconds=1800)
def get_minified_script():
	migration_script = "../apps/press/press/scripts/migrate.py"
	with open(migration_script) as f:
		return f.read()


@cache(seconds=1800)
def get_minified_script_2():
	migration_script = "../apps/press/press/scripts/migrate_2.py"
	with open(migration_script) as f:
		return f.read()


def get_frappe_backups(url, email, password):
	return RemoteFrappeSite(url, email, password).get_backups()


def is_allowed_access_performance_tuning():
	team = get_current_team(get_doc=True)
	return team.enable_performance_tuning


class RemoteFrappeSite:
	def __init__(self, url, usr, pwd):
		if not url.startswith("http"):
			# http will be redirected to https in requests
			url = f"http://{url}"

		self.user_site = url.strip()
		self.user_login = usr.strip()
		self.password_login = pwd
		self._remote_backup_links = {}

		self._validate_frappe_site()
		self._validate_user_permissions()

	@property
	def user_sid(self):
		return self._user_sid

	@property
	def site(self):
		return self._site

	@property
	def backup_links(self):
		return self._remote_backup_links

	def _validate_frappe_site(self):
		"""Validates if Frappe Site and sets RemoteBackupRetrieval.site"""
		res = requests.get(f"{self.user_site}/api/method/frappe.ping", timeout=(5, 10))

		if not res.ok:
			frappe.throw("Invalid Frappe Site")

		if res.json().get("message") == "pong":
			url = res.url.split("/api")[0]
			self._site = url

	def _validate_user_permissions(self):
		"""Validates user permssions on Frappe Site and sets RemoteBackupRetrieval.user_sid"""
		response = requests.post(
			f"{self.site}/api/method/login",
			data={"usr": self.user_login, "pwd": self.password_login},
			timeout=(5, 10),
		)
		if not response.ok:
			if response.status_code == 401:
				frappe.throw("Invalid Credentials")
			else:
				response.raise_for_status()

		self._user_sid = response.cookies.get("sid")

	def _handle_backups_retrieval_failure(self, response):
		log_error(
			"Backups Retreival Error - Magic Migration",
			response=response.text,
			remote_site=self.site,
		)
		if response.status_code == 403:
			error_msg = "Insufficient Permissions"
		else:
			side = "Client" if 400 <= response.status_code < 500 else "Server"
			error_msg = (
				f"{side} Error occurred: {response.status_code} {response.raw.reason}"
				f" recieved from {self.site}"
			)
		frappe.throw(error_msg)

	def get_backups(self):
		self._create_fetch_backups_request()
		self._processed_backups_from_response()
		self._validate_missing_backups()

		return self.backup_links

	def _create_fetch_backups_request(self):
		headers = {"Accept": "application/json", "Content-Type": "application/json"}
		suffix = f"?sid={self.user_sid}" if self.user_sid else ""
		res = requests.get(
			f"{self.site}/api/method/frappe.utils.backups.fetch_latest_backups{suffix}",
			headers=headers,
			timeout=(5, 10),
		)
		if not res.ok:
			self._handle_backups_retrieval_failure(res)
		self._fetch_latest_backups_response = res.json().get("message", {})

	def _validate_missing_backups(self):
		missing_files = []

		for file_type, file_path in self.backup_links.items():
			if not file_path:
				missing_files.append(file_type)

		if missing_files:
			missing_config = "site config and " if not self.backup_links.get("config") else ""
			missing_backups = (
				f"Missing {missing_config}backup files:" f" {', '.join([x.title() for x in missing_files])}"
			)
			frappe.throw(missing_backups)

	def __process_frappe_url(self, path):
		if not path:
			return None
		backup_path = path.split("/private")[1]
		return urljoin(self.site, f"{backup_path}?sid={self.user_sid}")

	def _processed_backups_from_response(self):
		for file_type, file_path in self._fetch_latest_backups_response.items():
			self._remote_backup_links[file_type] = self.__process_frappe_url(file_path)


@site_cache(ttl=5 * 60)
def get_client_blacklisted_keys() -> list:
	"""Returns list of blacklisted Site Config Keys accessible to Press /dashboard users."""
	return list(
		set(
			[
				x.key
				for x in frappe.get_all("Site Config Key Blacklist", fields=["`key`"])
				+ frappe.get_all("Site Config Key", fields=["`key`"], filters={"internal": True})
			]
		)
	)


def sanitize_config(config: dict) -> dict:
	client_blacklisted_keys = get_client_blacklisted_keys()
	sanitized_config = config.copy()

	for key in config:
		if key in client_blacklisted_keys:
			sanitized_config.pop(key)

	return sanitized_config


def developer_mode_only():
	if not frappe.conf.developer_mode:
		frappe.throw("You don't know what you're doing. Go away!", frappe.ValidationError)


def human_readable(num: int) -> str:
	"""Assumes int data to describe size is in Bytes"""
	for unit in ["", "Ki", "Mi", "Gi", "Ti", "Pi", "Ei", "Zi"]:
		if abs(num) < 1024:
			return f"{num:3.1f}{unit}B"
		num /= 1024
	return f"{num:.1f}YiB"


def is_json(string):
	if isinstance(string, str):
		string = string.strip()
		return string.startswith("{") and string.endswith("}")
	if isinstance(string, (dict, list)):
		return True
	return None


def guess_type(value):
	type_dict = {
		int: "Number",
		float: "Number",
		bool: "Boolean",
		dict: "JSON",
		list: "JSON",
		str: "String",
	}
	value_type = type(value)

	if value_type in type_dict:
		return type_dict[value_type]
	if is_json(value):
		return "JSON"
	return "String"


def convert(string):
	if isinstance(string, (dict, list)):
		return json.dumps(string)
	return string


def unique(seq, unique_by=None):
	"""Remove duplicates from a list based on an expression
	Usage:
	unique([{'x': 1, 'y': 2}, {'x': 1, 'y': 2}], lambda d: d['x'])
	# output: [{'x': 1, 'y': 2}]
	"""

	unique_by = unique_by or (lambda x: x)
	out = []
	seen = set()
	for d in seq:
		unique_key = unique_by(d)
		if unique_key not in seen:
			out.append(d)
			seen.add(unique_key)
	return out


def group_children_in_result(result, child_field_map):
	"""Usage:
	result =
	[
	{'name': 'test1', 'full_name': 'Faris Ansari', role: 'System Manager'},
	{'name': 'test1', 'full_name': 'Faris Ansari', role: 'Press Admin'},
	{'name': 'test2', 'full_name': 'Aditya Hase', role: 'Press Admin'},
	{'name': 'test2', 'full_name': 'Aditya Hase', role: 'Press Member'},
	]

	out = group_children_in_result(result, {'role': 'roles'})
	print(out)
	[
	{'name': 'test1', 'full_name': 'Faris Ansari', roles: ['System Manager', 'Press Admin']},
	{'name': 'test2', 'full_name': 'Aditya Hase', roles: ['Press Admin', 'Press Member']},
	]
	"""
	out = {}
	for d in result:
		out[d.name] = out.get(d.name) or d
		for child_field, target in child_field_map.items():
			out[d.name][target] = out[d.name].get(target) or []
			out[d.name][target].append(d.get(child_field))
			out[d.name].pop(child_field, "")
	return out.values()


def convert_user_timezone_to_utc(datetime):
	timezone = pytz.timezone(get_system_timezone())
	datetime_obj = get_datetime(datetime)
	return timezone.localize(datetime_obj).astimezone(pytz.utc).isoformat()


class ttl_cache:
	"""
	Does not invalidate cache depending on function
	args. Ideally it's for functions with 0 arity.

	Example:

	# or use it as a decorator
	cached_func = ttl_cache()(func)

	# to invalidate cache
	cached_func.cache.invalidate()
	"""

	def __init__(self, ttl: int = 60):
		self.ttl = ttl
		self.result = None
		self.start = 0

	def invalidate(self):
		self.result = None
		self.start = 0

	def __call__(self, func):
		self.result = None
		self.start = time.time()

		def wrapper_func(*args, **kwargs):
			if self.result is not None and (time.time() - self.start) < self.ttl:
				return self.result
			self.start = time.time()
			self.result = func(*args, **kwargs)
			return self.result

		wrapper_func.cache = self
		return wrapper_func


def poly_get_doctype(doctypes, name):
	"""Get the doctype value from the given name of a doc from a list of doctypes"""
	for doctype in doctypes:
		if frappe.db.exists(doctype, name):
			return doctype
	return doctypes[-1]


def reconnect_on_failure():
	@wrapt.decorator
	def wrapper(wrapped, instance, args, kwargs):
		try:
			return wrapped(*args, **kwargs)
		except InterfaceError:
			frappe.db.connect()
			return wrapped(*args, **kwargs)

	return wrapper


def parse_supervisor_status(output: str) -> list["SupervisorProcess"]:
	# Note: this function is verbose due to supervisor status being kinda
	# unstructured, and I'm not entirely sure of all possible input formats.
	#
	# example lines:
	# ```
	#   frappe-bench-web:frappe-bench-frappe-web            RUNNING   pid 1327, uptime 23:13:00
	# 	frappe-bench-workers:frappe-bench-frappe-worker-4   RUNNING   pid 3794915, uptime 68 days, 6:10:37
	#   sshd                                                FATAL     Exited too quickly (process log may have details)
	# ```

	pid_rex = re.compile(r"^pid\s+\d+")

	lines = output.split("\n")
	parsed: list["SupervisorProcess"] = []

	for line in lines:
		if "DeprecationWarning:" in line or "pkg_resources is deprecated" in line:
			continue

		entry: "SupervisorProcess" = {
			"program": "",
			"status": "",
		}

		splits = strip_split(line, maxsplit=1)
		if len(splits) != 2:
			continue

		program, info = splits

		# example: "code-server"
		entry["program"] = program
		entry["name"] = program

		prog_splits = program.split(":")

		if len(prog_splits) == 2:
			# example: "frappe-bench-web:frappe-bench-frappe-web"
			entry["group"] = prog_splits[0]
			entry["name"] = prog_splits[1]

		info_splits = strip_split(info, maxsplit=1)
		if len(info_splits) != 2:
			continue

		# example: "STOPPED   Not started"
		entry["status"] = info_splits[0].title()
		if not pid_rex.match(info_splits[1]):
			entry["message"] = info_splits[1]

		else:
			# example: "RUNNING   pid 9, uptime 150 days, 2:55:52"
			pid, uptime, uptime_string = parse_pid_uptime(info_splits[1])
			entry["pid"] = pid
			entry["uptime"] = uptime
			entry["uptime_string"] = uptime_string

		parsed.append(entry)

	return parsed


def parse_pid_uptime(s: str) -> tuple[int | None, float | None]:
	pid: int | None = None
	uptime: float | None = None
	splits = strip_split(s, ",", maxsplit=1)

	if len(splits) != 2:
		return pid, uptime

	# example: "pid 9"
	pid_split = splits[0]

	# example: "uptime 150 days, 2:55:52"
	uptime_split = splits[1]

	pid_split, uptime_split = splits
	pid_splits = strip_split(pid_split, maxsplit=1)

	if len(pid_splits) == 2 and pid_splits[0] == "pid":
		pid = int(pid_splits[1])

	uptime_string = ""
	uptime_splits = strip_split(uptime_split, maxsplit=1)
	if len(uptime_splits) == 2 and uptime_splits[0] == "uptime":
		uptime_string = uptime_splits[1]
		uptime = parse_uptime(uptime_string)

	return pid, uptime, uptime_string


def parse_uptime(s: str) -> float | None:
	# example `s`: "uptime 68 days, 6:10:37"
	days = 0
	hours = 0
	minutes = 0
	seconds = 0

	t_string = ""
	splits = strip_split(s, sep=",", maxsplit=1)

	# Uptime has date info too
	if len(splits) == 2 and (splits[0].endswith("days") or splits[0].endswith("day")):
		t_string = splits[1]
		d_string = splits[0].split(" ")[0]
		days = float(d_string)

	# Uptime less than a day
	elif len(splits) == 1:
		t_string = splits[0]
	else:
		return None

	# Time string format hh:mm:ss
	t_splits = t_string.split(":")
	if len(t_splits) == 3:
		hours = float(t_splits[0])
		minutes = float(t_splits[1])
		seconds = float(t_splits[2])

	return timedelta(
		days=days,
		hours=hours,
		minutes=minutes,
		seconds=seconds,
	).total_seconds()


def strip_split(string: str, sep: str = " ", maxsplit: int = -1) -> list[str]:
	splits: list[str] = []
	for part in string.split(sep, maxsplit):
		if p_stripped := part.strip():
			splits.append(p_stripped)

	return splits


def get_filepath(root: str, filename: str, max_depth: int = 1):
	"""
	Returns the absolute path of a `filename` under `root`. If
	it is not found, returns None.

	Example: get_filepath("apps/hrms", "hooks.py", 2)

	Depth of search under file tree can be set using `max_depth`.
	"""
	path = _get_filepath(
		Path(root),
		filename,
		max_depth,
	)

	if path is None:
		return path

	return path.absolute().as_posix()


def _get_filepath(root: Path, filename: str, max_depth: int) -> Path | None:
	if root.name == filename:
		return root
	if max_depth == 0 or not root.is_dir():
		return None
	for new_root in root.iterdir():
		if possible_path := _get_filepath(
			new_root,
			filename,
			max_depth - 1,
		):
			return possible_path
	return None


def fmt_timedelta(td: timedelta | int):
	locale = frappe.local.lang.replace("-", "_") if frappe.local.lang else None
	return format_timedelta(td, locale=locale)


V = TypeVar("V")


def flatten(value_lists: "list[list[V]]") -> "list[V]":
	return [value for values in value_lists for value in values]


def is_valid_hostname(hostname):
	if len(hostname) > 255:
		return False
	allowed = re.compile(r"(?!-)[A-Z\d-]{1,63}(?<!-)$", re.IGNORECASE)
	return all(allowed.match(x) for x in hostname.split("."))


def mask_email(email: str, percentage: float) -> str:
	"""
	Mask email address with 'x'

	Example:
	> mask_email("tanmoysarkar@gmail.com", 50)
	> tanxxxxxxkar@gmxxxxcom

	> mask_email("tanmoysarkar@gmail.com", 30)
	> tanmxxxarkar@gmaxx.com
	"""
	if "@" not in email:
		return "Invalid email address"

	local_part, domain = email.split("@")

	local_mask_length = int(len(local_part) * (percentage / 100))
	domain_mask_length = int(len(domain) * (percentage / 100))

	def mask_middle(s: str, mask_len: int) -> str:
		if mask_len == 0:
			return s
		start_idx = (len(s) - mask_len) // 2
		end_idx = start_idx + mask_len
		return s[:start_idx] + "x" * mask_len + s[end_idx:]

	masked_local_part = mask_middle(local_part, local_mask_length)
	masked_domain = mask_middle(domain, domain_mask_length)

	return masked_local_part + "@" + masked_domain


def get_mariadb_root_password(site):
	from frappe.utils.password import get_decrypted_password

	database_server, managed_database_service = frappe.get_cached_value(
		"Bench", site.bench, ["database_server", "managed_database_service"]
	)

	if managed_database_service:
		doctype = "Managed Database Service"
		name = managed_database_service
		field = "root_user_password"
	else:
		doctype = "Database Server"
		name = database_server
		field = "mariadb_root_password"

	return get_decrypted_password(doctype, name, field)


<<<<<<< HEAD
def is_valid_email_address(email) -> bool:
	# if frappe.cache.exists(f"email_validity:{email}"):
	# 	return bool(frappe.utils.data.cint(frappe.cache.get_value(f"email_validity:{email}")))
	try:
		is_valid = bool(validate_email(email=email, check_mx=True, verify=True, smtp_timeout=10))
		frappe.cache.set_value(f"email_validity:{email}", int(is_valid), expires_in_sec=3600)
		return True
	except Exception as e:
		print(e)
		frappe.cache.set_value(f"email_validity:{email}", 0, expires_in_sec=3600)
		return False
=======
def get_full_chain_cert_of_domain(domain: str) -> str:
	cert_chain = []

	# Get initial certificate
	context = ssl.create_default_context()
	with socket.create_connection((domain, 443)) as sock:  # noqa: SIM117
		with context.wrap_socket(sock, server_hostname=domain) as ssl_socket:
			cert_pem = ssl.DER_cert_to_PEM_cert(ssl_socket.getpeercert(True))
			cert = x509.load_pem_x509_certificate(cert_pem.encode(), default_backend())
			cert_chain.append(cert_pem)

	# Walk up the chain via certificate authority information access (AIA)
	while True:
		try:
			aia = cert.extensions.get_extension_for_oid(ExtensionOID.AUTHORITY_INFORMATION_ACCESS)
			for access in aia.value:
				if access.access_method._name == "caIssuers":
					uri = access.access_location._value
					with urlopen(uri) as response:
						der_cert = response.read()
						pem_cert = ssl.DER_cert_to_PEM_cert(der_cert)
						cert = x509.load_pem_x509_certificate(pem_cert.encode(), default_backend())
						cert_chain.append(pem_cert)
						break
		except:  # noqa: E722
			break

	cert_chain_str = ""
	for cert in cert_chain:
		cert_chain_str += cert + "\n"
	return cert_chain_str
>>>>>>> c755b89e
<|MERGE_RESOLUTION|>--- conflicted
+++ resolved
@@ -853,7 +853,6 @@
 	return get_decrypted_password(doctype, name, field)
 
 
-<<<<<<< HEAD
 def is_valid_email_address(email) -> bool:
 	# if frappe.cache.exists(f"email_validity:{email}"):
 	# 	return bool(frappe.utils.data.cint(frappe.cache.get_value(f"email_validity:{email}")))
@@ -865,7 +864,7 @@
 		print(e)
 		frappe.cache.set_value(f"email_validity:{email}", 0, expires_in_sec=3600)
 		return False
-=======
+
 def get_full_chain_cert_of_domain(domain: str) -> str:
 	cert_chain = []
 
@@ -896,5 +895,4 @@
 	cert_chain_str = ""
 	for cert in cert_chain:
 		cert_chain_str += cert + "\n"
-	return cert_chain_str
->>>>>>> c755b89e
+	return cert_chain_str