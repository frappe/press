--- conflicted
+++ resolved
@@ -16,12 +16,326 @@
  },
  {
   "callback_max_retry": 0,
-  "callback_script": "",
-  "docstatus": 0,
-  "doctype": "Press Job Type",
-<<<<<<< HEAD
-  "modified": "2025-08-29 08:52:32.551780",
-  "name": "Create Server",
+  "callback_script": null,
+  "docstatus": 0,
+  "doctype": "Press Job Type",
+  "modified": "2025-01-02 15:33:27.252601",
+  "name": "Resize Server",
+  "steps": [
+   {
+    "script": "machine = frappe.get_doc(\"Virtual Machine\", doc.virtual_machine)\nmachine.stop()",
+    "step_name": "Stop Virtual Machine",
+    "wait_until_true": 0
+   },
+   {
+    "script": "machine = frappe.get_doc(\"Virtual Machine\", doc.virtual_machine)\nmachine.sync()\nresult = (machine.status == \"Stopped\", False)",
+    "step_name": "Wait for Virtual Machine to Stop",
+    "wait_until_true": 1
+   },
+   {
+    "script": "machine = frappe.get_doc(\"Virtual Machine\", doc.virtual_machine)\nmachine.resize(arguments.machine_type)",
+    "step_name": "Resize Virtual Machine",
+    "wait_until_true": 0
+   },
+   {
+    "script": "machine = frappe.get_doc(\"Virtual Machine\", doc.virtual_machine)\ntry:\n    machine.start()\n    result = (True, False)\nexcept:\n    result = (False, False)",
+    "step_name": "Start Virtual Machine",
+    "wait_until_true": 1
+   },
+   {
+    "script": "machine = frappe.get_doc(\"Virtual Machine\", doc.virtual_machine)\nmachine.sync()\nresult = (machine.status == \"Running\", False)",
+    "step_name": "Wait for Virtual Machine to Start",
+    "wait_until_true": 1
+   },
+   {
+    "script": "server = frappe.get_doc(doc.server_type, doc.server)\nserver.ping_ansible()\n\nplays = frappe.get_all(\"Ansible Play\", {\"server\": doc.server, \"play\": \"Ping Server\"}, [\"status\"], order_by=\"creation desc\", limit=1)\nresult = (plays and plays[0].status == \"Success\", False)\n",
+    "step_name": "Wait for Server to be accessible",
+    "wait_until_true": 1
+   },
+   {
+    "script": "if doc.server_type == \"Database Server\":\n    server = frappe.get_doc(doc.server_type, doc.server)\n    server.adjust_memory_config()\nelif doc.server_type == \"Server\":\n    server = frappe.get_doc(doc.server_type, doc.server)\n    server.auto_scale_workers()",
+    "step_name": "Set additional config",
+    "wait_until_true": 0
+   },
+   {
+    "script": "machine = frappe.get_doc(\"Virtual Machine\", doc.virtual_machine)\n\nserver = frappe.get_doc(doc.server_type, doc.server)\nif server.plan:\n    plan_disk_size = frappe.db.get_value(\"Server Plan\", server.plan, \"disk\")\n    if plan_disk_size and plan_disk_size > machine.disk_size:\n        try:\n            server.increase_disk_size(increment=plan_disk_size - machine.disk_size)\n        except:\n            pass",
+    "step_name": "Increase Disk Size",
+    "wait_until_true": 0
+   }
+  ]
+ },
+ {
+  "callback_max_retry": 0,
+  "callback_script": null,
+  "docstatus": 0,
+  "doctype": "Press Job Type",
+  "modified": "2024-02-05 17:08:00.514456",
+  "name": "Create Server Snapshot",
+  "steps": [
+   {
+    "script": "machine = frappe.get_doc(\"Virtual Machine\", doc.virtual_machine)\nmachine.stop()\n",
+    "step_name": "Stop Virtual Machine",
+    "wait_until_true": 0
+   },
+   {
+    "script": "machine = frappe.get_doc(\"Virtual Machine\", doc.virtual_machine)\nmachine.sync()\nresult = (machine.status == \"Stopped\", False)",
+    "step_name": "Wait for Virtual Machine to Stop",
+    "wait_until_true": 1
+   },
+   {
+    "script": "machine = frappe.get_doc(\"Virtual Machine\", doc.virtual_machine)\narguments.image = machine.create_image()",
+    "step_name": "Create Snapshot",
+    "wait_until_true": 0
+   },
+   {
+    "script": "machine = frappe.get_doc(\"Virtual Machine\", doc.virtual_machine)\ntry:\n    machine.start()\n    result = (True, False)\nexcept:\n    result = (False, False)",
+    "step_name": "Start Virtual Machine",
+    "wait_until_true": 1
+   },
+   {
+    "script": "machine = frappe.get_doc(\"Virtual Machine\", doc.virtual_machine)\nmachine.sync()\nresult = (machine.status == \"Running\", False)",
+    "step_name": "Wait for Virtual Machine to Start",
+    "wait_until_true": 1
+   },
+   {
+    "script": "image = frappe.get_doc(\"Virtual Machine Image\", arguments.image)\nimage.sync()\nresult = (image.status == \"Available\", False)",
+    "step_name": "Wait for Snapshot to Complete",
+    "wait_until_true": 1
+   }
+  ]
+ },
+ {
+  "callback_max_retry": 0,
+  "callback_script": null,
+  "docstatus": 0,
+  "doctype": "Press Job Type",
+  "modified": "2022-11-01 14:35:52.936503",
+  "name": "Archive Server",
+  "steps": [
+   {
+    "script": "machine = frappe.get_doc(\"Virtual Machine\", doc.virtual_machine)\nmachine.disable_termination_protection()",
+    "step_name": "Disable Termination Protection",
+    "wait_until_true": 0
+   },
+   {
+    "script": "machine = frappe.get_doc(\"Virtual Machine\", doc.virtual_machine)\nmachine.terminate()",
+    "step_name": "Terminate Virtual Machine",
+    "wait_until_true": 0
+   },
+   {
+    "script": "machine = frappe.get_doc(\"Virtual Machine\", doc.virtual_machine)\nmachine.sync()\nresult = (machine.status == \"Terminated\", False)",
+    "step_name": "Wait for Virtual Machine to Terminate",
+    "wait_until_true": 1
+   }
+  ]
+ },
+ {
+  "callback_max_retry": 0,
+  "callback_script": null,
+  "docstatus": 0,
+  "doctype": "Press Job Type",
+  "modified": "2024-01-05 13:40:21.038901",
+  "name": "Upgrade MariaDB",
+  "steps": [
+   {
+    "script": "server = frappe.get_doc(\"Database Server\", doc.server)\nserver.stop_mariadb()",
+    "step_name": "Stop MariaDB",
+    "wait_until_true": 0
+   },
+   {
+    "script": "plays = frappe.get_all(\"Ansible Play\", {\"server\": doc.server, \"play\": \"Stop MariaDB\"}, [\"status\"], order_by=\"creation desc\", limit=1)\nresult = (plays and plays[0].status == \"Success\", False)\n",
+    "step_name": "Wait for MariaDB to Stop",
+    "wait_until_true": 1
+   },
+   {
+    "script": "machine = frappe.get_doc(\"Virtual Machine\", doc.virtual_machine)\nmachine.create_snapshots()\nsnapshot = frappe.get_last_doc(\"Virtual Disk Snapshot\", {\"virtual_machine\": doc.virtual_machine})\nsnapshot.add_comment(text=\"Before MariaDB Upgrade\")",
+    "step_name": "Create Server Snapshot",
+    "wait_until_true": 0
+   },
+   {
+    "script": "server = frappe.get_doc(\"Database Server\", doc.server)\nserver.upgrade_mariadb()",
+    "step_name": "Upgrade MariaDB",
+    "wait_until_true": 0
+   },
+   {
+    "script": "plays = frappe.get_all(\"Ansible Play\", {\"server\": doc.server, \"play\": \"Upgrade MariaDB\"}, [\"status\"], order_by=\"creation desc\", limit=1)\nresult = (plays and plays[0].status == \"Success\", plays and plays[0].status == \"Failure\")\n",
+    "step_name": "Wait for MariaDB Upgrade to Complete",
+    "wait_until_true": 1
+   }
+  ]
+ },
+ {
+  "callback_max_retry": 0,
+  "callback_script": null,
+  "docstatus": 0,
+  "doctype": "Press Job Type",
+  "modified": "2025-02-14 14:30:00.676187",
+  "name": "Increase Disk Size",
+  "steps": [
+   {
+    "script": "server = frappe.get_doc(doc.server_type, doc.server)\nmountpoint = arguments.labels.get(\"mountpoint\")\nserver.calculated_increase_disk_size(mountpoint=mountpoint)",
+    "step_name": "Increase Disk Size",
+    "wait_until_true": 0
+   },
+   {
+    "script": "should_auto_increase = frappe.db.get_value(doc.server_type, doc.server, \"auto_increase_storage\")\nif not should_auto_increase:\n    result = (True, False)\n\nelse:\n    if frappe.db.get_value(doc.server_type, doc.server, \"provider\") == \"AWS EC2\":\n        plays = frappe.get_all(\"Ansible Play\", {\"server\": doc.server, \"play\": \"Extend EC2 Volume\"}, [\"status\"], order_by=\"creation desc\", limit=1)\n        result = (plays and plays[0].status == \"Success\", plays and plays[0].status == \"Failure\")\n    else:\n        result = (True, False)",
+    "step_name": "Wait for partition to resize (AWS)",
+    "wait_until_true": 1
+   },
+   {
+    "script": "server = frappe.get_doc(doc.server_type, doc.server)\nif server.provider == \"OCI\":\n    machine = frappe.get_doc(\"Virtual Machine\", doc.virtual_machine)\n    machine.sync()\n    result = (machine.status == \"Running\", False)\nelse:\n    result = (True, False)",
+    "step_name": "Wait for server to start (OCI)",
+    "wait_until_true": 1
+   },
+   {
+    "script": "server = frappe.get_doc(doc.server_type, doc.server)\nif server.provider == \"OCI\":\n    server.ping_ansible()\n\n    plays = frappe.get_all(\"Ansible Play\", {\"server\": doc.server, \"play\": \"Ping Server\"}, [\"status\"], order_by=\"creation desc\", limit=1)\n    result = (plays and plays[0].status == \"Success\", False)\nelse:\n    result = (True, False)\n",
+    "step_name": "Wait for server to be accessible (OCI)",
+    "wait_until_true": 1
+   },
+   {
+    "script": "server = frappe.get_doc(doc.server_type, doc.server)\nif server.provider == \"OCI\":\n    server.add_glass_file()\nelse:\n    result = (True, False)\n    # handled for aws already in extend playbook",
+    "step_name": "Add glass file back (OCI)",
+    "wait_until_true": 0
+   },
+   {
+    "script": "if doc.server_type == 'Server':\n    server = frappe.get_doc(doc.server_type, doc.server)\n    server.start_active_benches()\n",
+    "step_name": "Restart Active Benches",
+    "wait_until_true": 0
+   }
+  ]
+ },
+ {
+  "callback_max_retry": 0,
+  "callback_script": null,
+  "docstatus": 0,
+  "doctype": "Press Job Type",
+  "modified": "2024-05-27 11:29:41.787719",
+  "name": "Prune Docker system",
+  "steps": [
+   {
+    "script": "server = frappe.get_doc(doc.server_type, doc.server)\ntelegram = frappe.get_doc(\"Press Settings\").telegram(\"Information\")\ntelegram.send(f\"Pruning docker cache on [{server.name}]({frappe.utils.get_url_to_form(server.doctype, server.name)})\")\nserver.prune_docker_system()",
+    "step_name": "Prune Docker system",
+    "wait_until_true": 0
+   },
+   {
+    "script": "plays = frappe.get_all(\"Ansible Play\", {\"server\": doc.server, \"play\": \"Prune Docker System\"}, [\"status\"], order_by=\"creation desc\", limit=1)\nresult = (plays and plays[0].status == \"Success\", plays and plays[0].status == \"Failure\")\n",
+    "step_name": "Wait for docker system prune",
+    "wait_until_true": 1
+   }
+  ]
+ },
+ {
+  "callback_max_retry": 0,
+  "callback_script": null,
+  "docstatus": 0,
+  "doctype": "Press Job Type",
+  "modified": "2024-06-18 16:03:25.166898",
+  "name": "Increase Swap",
+  "steps": [
+   {
+    "script": "server = frappe.get_doc(doc.server_type, doc.server)\ntelegram = frappe.get_doc(\"Press Settings\").telegram(\"Information\")\ntelegram.send(f\"Increasing swap on [{server.name}]({frappe.utils.get_url_to_form(server.doctype, server.name)})\")\nserver.increase_swap(4)",
+    "step_name": "Add swap on server",
+    "wait_until_true": 0
+   },
+   {
+    "script": "plays = frappe.get_all(\"Ansible Play\", {\"server\": doc.server, \"play\": \"Increase Swap\"}, [\"status\"], order_by=\"creation desc\", limit=1)\nresult = (plays and plays[0].status == \"Success\", plays and plays[0].status == \"Failure\")",
+    "step_name": "Wait for swap to be added",
+    "wait_until_true": 1
+   }
+  ]
+ },
+ {
+  "callback_max_retry": 0,
+  "callback_script": null,
+  "docstatus": 0,
+  "doctype": "Press Job Type",
+  "modified": "2024-12-06 10:59:08.032149",
+  "name": "Stop and Start Server",
+  "steps": [
+   {
+    "script": "machine = frappe.get_doc(\"Virtual Machine\", doc.virtual_machine)\nmachine.stop()",
+    "step_name": "Stop Virtual Machine",
+    "wait_until_true": 0
+   },
+   {
+    "script": "machine = frappe.get_doc(\"Virtual Machine\", doc.virtual_machine)\nmachine.sync()\nresult = (machine.status == \"Stopped\", False)",
+    "step_name": "Wait for Virtual Machine to Stop",
+    "wait_until_true": 1
+   },
+   {
+    "script": "machine = frappe.get_doc(\"Virtual Machine\", doc.virtual_machine)\ntry:\n    machine.start()\n    result = (True, False)\nexcept:\n    result = (False, False)",
+    "step_name": "Start Virtual Machine",
+    "wait_until_true": 1
+   },
+   {
+    "script": "machine = frappe.get_doc(\"Virtual Machine\", doc.virtual_machine)\nmachine.sync()\nresult = (machine.status == \"Running\", False)",
+    "step_name": "Wait for Virtual Machine to Start",
+    "wait_until_true": 1
+   },
+   {
+    "script": "server = frappe.get_doc(doc.server_type, doc.server)\nserver.ping_ansible()\n\nplays = frappe.get_all(\"Ansible Play\", {\"server\": doc.server, \"play\": \"Ping Server\"}, [\"status\"], order_by=\"creation desc\", limit=1)\nresult = (plays and plays[0].status == \"Success\", False)\n",
+    "step_name": "Wait for Server to be accessible",
+    "wait_until_true": 1
+   }
+  ]
+ },
+ {
+  "callback_max_retry": 0,
+  "callback_script": null,
+  "docstatus": 0,
+  "doctype": "Press Job Type",
+  "modified": "2025-03-30 17:33:29.170125",
+  "name": "Reset Swap",
+  "steps": [
+   {
+    "script": "server = frappe.get_doc(doc.server_type, doc.server)\ntelegram = frappe.get_doc(\"Press Settings\").telegram(\"Information\")\ntelegram.send(f\"Resetting swap on [{server.name}]({frappe.utils.get_url_to_form(server.doctype, server.name)})\")\nserver.reset_swap()",
+    "step_name": "Reset swap on server",
+    "wait_until_true": 0
+   },
+   {
+    "script": "plays = frappe.get_all(\"Ansible Play\", {\"server\": doc.server, \"play\": \"Reset Swap\"}, [\"status\"], order_by=\"creation desc\", limit=1)\nresult = (plays and plays[0].status == \"Success\", plays and plays[0].status == \"Failure\")",
+    "step_name": "Wait for swap to be reset",
+    "wait_until_true": 1
+   }
+  ]
+ },
+ {
+  "callback_max_retry": 0,
+  "callback_script": null,
+  "docstatus": 0,
+  "doctype": "Press Job Type",
+  "modified": "2025-07-11 15:20:56.780290",
+  "name": "Warn disk at 80%",
+  "steps": [
+   {
+    "script": "server = frappe.get_doc(doc.server_type, doc.server)\nmountpoint = arguments.labels.get(\"mountpoint\")\nserver.recommend_disk_increase(mountpoint=mountpoint)",
+    "step_name": "Send Warning",
+    "wait_until_true": 0
+   }
+  ]
+ },
+ {
+  "callback_max_retry": 0,
+  "callback_script": null,
+  "docstatus": 0,
+  "doctype": "Press Job Type",
+  "modified": "2025-07-25 21:43:11.895128",
+  "name": "Trigger Build Server Cleanup",
+  "steps": [
+   {
+    "script": "server = frappe.get_doc(doc.server_type, doc.server)\n\nif server.use_for_build and server.platform == \"arm64\":\n    server.prune_docker_system()\n    \n",
+    "step_name": "Trigger Build Server Cleanup",
+    "wait_until_true": 0
+   }
+  ]
+ },
+ {
+  "callback_max_retry": 0,
+  "callback_script": null,
+  "docstatus": 0,
+  "doctype": "Press Job Type",
+  "modified": "2025-08-31 21:30:51.875222",
+  "name": "Create Server Copy",
   "steps": [
    {
     "script": "machine = frappe.get_doc(\"Virtual Machine\", doc.virtual_machine)\nmachine.provision()\n",
@@ -49,17 +363,17 @@
     "wait_until_true": 1
    },
    {
-    "script": "if doc.provider == \"Hetzner\":\n    vm = frappe.get_doc(\"Virtual Machine\", doc.virtual_machine)\n    vm.attach_new_volume(100)\n    vm.sync()\n    server = frappe.get_doc(doc.server_type, doc.server)\n    server.mount_volumes()",
+    "script": "provider = frappe.db.get_value(doc.server_type, doc.server, 'provider')\nif provider == \"Hetzner\" and doc.server_type != \"Proxy Server\":\n    vm = frappe.get_doc(\"Virtual Machine\", doc.virtual_machine)\n    vm.attach_new_volume(100)\n    vm.sync()\n    server = frappe.get_doc(doc.server_type, doc.server)\n    server.validate_mounts()\n    server.save()\n    server.mount_volumes()\n",
     "step_name": "Create and mount volumes",
     "wait_until_true": 0
    },
    {
-    "script": "plays = frappe.get_all(\"Ansible Play\", {\"server\": doc.server, \"play\": \"Mount Volumes\"}, [\"status\"], order_by=\"creation desc\", limit=1)\nresult = (plays and plays[0].status == \"Success\", False)\n",
+    "script": "provider = frappe.db.get_value(doc.server_type, doc.server, 'provider')\nif provider == 'Hetzner' and doc.server_type != \"Proxy Server\":\n    plays = frappe.get_all(\"Ansible Play\", {\"server\": doc.server, \"play\": \"Mount Volumes\"}, [\"status\"], order_by=\"creation desc\", limit=1)\n    result = (plays and plays[0].status == \"Success\", False)\nelse:\n    result = (True, False)",
     "step_name": "Wait for volumes to mount",
     "wait_until_true": 1
    },
    {
-    "script": "server = frappe.get_doc(doc.server_type, doc.server)\nif server.provider == \"Hetzner\":\n    # app server\n    server.validate_mounts()\n    server.save()\n    if server.doctype == \"Server\":\n        server.setup_docker()\n    elif server.doctype == \"Database Server\":\n        server.setup_maridb_mount_dependency()",
+    "script": "server = frappe.get_doc(doc.server_type, doc.server)\nif server.provider == \"Hetzner\" :\n    if server.doctype == \"Server\":\n        server.setup_docker()\n    elif server.doctype == \"Database Server\":\n        server.set_mariadb_mount_dependency()\n        ",
     "step_name": "Configure apps for mounts",
     "wait_until_true": 0
    },
@@ -86,54 +400,36 @@
    {
     "script": "if doc.server_type == \"Database Server\":\n    server = frappe.get_doc(\"Database Server\", doc.server)\n    server.upgrade_mariadb()",
     "step_name": "Upgrade MariaDB",
-=======
-  "modified": "2025-07-31 11:57:10.194983",
-  "name": "Resume Services After Snapshot",
-  "steps": [
-   {
-    "script": "if doc.server_type == \"Server\" and arguments.get(\"is_consistent_snapshot\", False):\n    server = frappe.get_doc(\"Server\", doc.server)\n    output = server.ansible_run(\"systemctl start docker\")\n    if not (output and output.get(\"status\") == \"Success\"):\n        raise Exception(\"Failed to start docker daemon\")\n\n    frappe.db.set_value(\"Server Snapshot\", arguments.get(\"server_snapshot\"), \"app_server_services_started\", True, update_modified=False)\nelse:\n    result = (False, False) # Skipped\n    # As it wasn't a consistent snapshot services were never stopped\n    frappe.db.set_value(\"Server Snapshot\", arguments.get(\"server_snapshot\"), \"app_server_services_started\", True, update_modified=False)",
-    "step_name": "Start Docker Daemon",
->>>>>>> fc891e4a
-    "wait_until_true": 0
-   },
-   {
-    "script": "if doc.server_type == \"Database Server\" and arguments.get(\"is_consistent_snapshot\", False):\n    server = frappe.get_doc(\"Database Server\", doc.server)\n    output = server.ansible_run(\"systemctl start mariadb\")\n    if not (output and output.get(\"status\") == \"Success\"):\n        raise Exception(\"Failed to start mariadb service\")\n    frappe.db.set_value(\"Server Snapshot\", arguments.get(\"server_snapshot\"), \"database_server_services_started\", True, update_modified=False)\n\nelse:\n    result = (False, False) # Skipped\n    # As it wasn't a consistent snapshot services were never stopped\n    frappe.db.set_value(\"Server Snapshot\", arguments.get(\"server_snapshot\"), \"database_server_services_started\", True, update_modified=False)",
-    "step_name": "Start MariaDB Service",
-    "wait_until_true": 0
-   }
-  ]
- },
- {
-  "callback_max_retry": 0,
-  "callback_script": null,
-  "docstatus": 0,
-  "doctype": "Press Job Type",
-  "modified": "2025-01-02 15:33:27.252601",
-  "name": "Resize Server",
-  "steps": [
-   {
-    "script": "machine = frappe.get_doc(\"Virtual Machine\", doc.virtual_machine)\nmachine.stop()",
-    "step_name": "Stop Virtual Machine",
-    "wait_until_true": 0
-   },
-   {
-    "script": "machine = frappe.get_doc(\"Virtual Machine\", doc.virtual_machine)\nmachine.sync()\nresult = (machine.status == \"Stopped\", False)",
-    "step_name": "Wait for Virtual Machine to Stop",
-    "wait_until_true": 1
-   },
-   {
-    "script": "machine = frappe.get_doc(\"Virtual Machine\", doc.virtual_machine)\nmachine.resize(arguments.machine_type)",
-    "step_name": "Resize Virtual Machine",
-    "wait_until_true": 0
-   },
-   {
-    "script": "machine = frappe.get_doc(\"Virtual Machine\", doc.virtual_machine)\ntry:\n    machine.start()\n    result = (True, False)\nexcept:\n    result = (False, False)",
-    "step_name": "Start Virtual Machine",
-    "wait_until_true": 1
-   },
-   {
-    "script": "machine = frappe.get_doc(\"Virtual Machine\", doc.virtual_machine)\nmachine.sync()\nresult = (machine.status == \"Running\", False)",
-    "step_name": "Wait for Virtual Machine to Start",
+    "wait_until_true": 0
+   },
+   {
+    "script": "if doc.server_type == \"Database Server\":\n    plays = frappe.get_all(\"Ansible Play\", {\"server\": doc.server, \"play\": \"Upgrade MariaDB\"}, [\"status\"], order_by=\"creation desc\", limit=1)\n    result = (plays and plays[0].status == \"Success\", plays and plays[0].status == \"Failure\")\nelse:\n    result = (True,)",
+    "step_name": "Wait for MariaDB Upgrade to Complete",
+    "wait_until_true": 1
+   },
+   {
+    "script": "server = frappe.get_doc(doc.server_type, doc.server)\nserver.set_additional_config()",
+    "step_name": "Set additional config",
+    "wait_until_true": 0
+   }
+  ]
+ },
+ {
+  "callback_max_retry": 0,
+  "callback_script": null,
+  "docstatus": 0,
+  "doctype": "Press Job Type",
+  "modified": "2025-08-31 21:54:49.842390",
+  "name": "Create Server",
+  "steps": [
+   {
+    "script": "machine = frappe.get_doc(\"Virtual Machine\", doc.virtual_machine)\nmachine.provision()\n",
+    "step_name": "Create Server",
+    "wait_until_true": 0
+   },
+   {
+    "script": "machine = frappe.get_doc(\"Virtual Machine\", doc.virtual_machine)\nmachine.sync()\nresult = (machine.status == \"Running\", False)\n",
+    "step_name": "Wait for Server to start",
     "wait_until_true": 1
    },
    {
@@ -142,334 +438,169 @@
     "wait_until_true": 1
    },
    {
-    "script": "if doc.server_type == \"Database Server\":\n    server = frappe.get_doc(doc.server_type, doc.server)\n    server.adjust_memory_config()\nelif doc.server_type == \"Server\":\n    server = frappe.get_doc(doc.server_type, doc.server)\n    server.auto_scale_workers()",
+    "script": "try:\n    vm = frappe.get_doc(\"Virtual Machine\", doc.virtual_machine)\n    vm.sync()\n    if len(vm.volumes) > 0:\n        result = (True, False)\n    else:\n        result = (False, False)\nexcept frappe.exceptions.TimestampMismatchError:\n    result = (False, False)\nexcept Exception as e:\n    raise e",
+    "step_name": "Sync Default Volumes",
+    "wait_until_true": 1
+   },
+   {
+    "script": "vm = frappe.get_doc(\"Virtual Machine\", doc.virtual_machine)\nif vm.data_disk_snapshot:\n    is_created = vm.create_data_disk_volume_from_snapshot()\n    if is_created:\n        result = (True, False)\n    else:\n        arguments.update({\"max_volume_creation_retries\": arguments.get(\"max_volume_creation_retries\", 6)-1})\n        if arguments.get(\"max_volume_creation_retries\") <= 0:\n            result = (False, True)\n        result = (False, False)",
+    "step_name": "Create Volume From Snapshot",
+    "wait_until_true": 1
+   },
+   {
+    "script": "vm = frappe.get_doc(\"Virtual Machine\", doc.virtual_machine)\nif vm.data_disk_snapshot:\n    is_attached = vm.check_and_attach_data_disk_snapshot_volume()\n    if is_attached:\n        result = (True, False)\n    else:\n        result = (False, False)",
+    "step_name": "Attach Snapshotted Volume",
+    "wait_until_true": 1
+   },
+   {
+    "script": "server = frappe.get_doc(doc.server_type, doc.server)\nif server.provider == \"AWS EC2\" and frappe.db.get_value(\"Virtual Machine\", server.virtual_machine, \"data_disk_snapshot\"):\n    try:\n        vm = frappe.get_doc(\"Virtual Machine\", server.virtual_machine)\n        vm.sync()\n        \n        if len(vm.volumes) == 0 or (vm.data_disk_snapshot_attached and len(vm.volumes) == 1):\n            result = (False, False)\n        else:\n            server.reload()\n            server.validate_mounts()\n            server.save()\n            result = (True, False)\n    except frappe.exceptions.TimestampMismatchError:\n        result = (False, False)\n    except Exception as e:\n        raise e\nelse:\n    result = (True, False)",
+    "step_name": "Sync Attached Volumes",
+    "wait_until_true": 1
+   },
+   {
+    "script": "server = frappe.get_doc(doc.server_type, doc.server)\nif server.provider == \"AWS EC2\" and frappe.db.get_value(\"Virtual Machine\", server.virtual_machine, \"data_disk_snapshot\"):\n    cleanup_db_replication_files = False\n    if doc.server_type == \"Database Server\" and (server.is_for_recovery or arguments.get(\"setup_db_replication\", False)):\n        cleanup_db_replication_files = True\n    server.mount_volumes(\n        now=False,\n        stop_docker_before_mount=doc.server_type == \"Server\",\n        stop_mariadb_before_mount=doc.server_type == \"Database Server\",\n        # If server is in recovery mode, don't start docker and containers\n        # Because If site gets active, background job witll be started and that can modify data\n        start_docker_after_mount=doc.server_type == \"Server\" and not server.is_for_recovery,\n        # If goal is to create replica server, don't start database\n        # As we need to do some additional config before starting database\n        start_mariadb_after_mount=doc.server_type == \"Database Server\" and not arguments.get(\"setup_db_replication\", False),\n        cleanup_db_replication_files=cleanup_db_replication_files,\n        # It's important to change uuid, labels of attached disk\n        # There is high chance that the root disk and data disk might have same disk info\n        rotate_additional_volume_metadata=True\n    )\nelse:\n    result = (False, False)",
+    "step_name": "Mount Data Disk",
+    "wait_until_true": 0
+   },
+   {
+    "script": "server = frappe.get_doc(doc.server_type, doc.server)\nif server.provider == \"AWS EC2\" and frappe.db.get_value(\"Virtual Machine\", server.virtual_machine, \"data_disk_snapshot\"):\n    plays = frappe.get_all(\"Ansible Play\", {\"server\": doc.server, \"play\": \"Mount Volumes\"}, [\"status\"], order_by=\"creation desc\", limit=1)\n    result = (plays and plays[0].status == \"Success\", plays and plays[0].status == \"Failure\")\nelse:\n    result = None",
+    "step_name": "Wait for Data Disk Mount to Complete",
+    "wait_until_true": 1
+   },
+   {
+    "script": "provider = frappe.db.get_value(doc.server_type, doc.server, 'provider')\nif provider == \"Hetzner\" and doc.server_type != \"Proxy Server\":\n    vm = frappe.get_doc(\"Virtual Machine\", doc.virtual_machine)\n    vm.attach_new_volume(100)\n    vm.sync()\n    server = frappe.get_doc(doc.server_type, doc.server)\n    server.validate_mounts()\n    server.save()\n    server.mount_volumes()\n",
+    "step_name": "Create and mount volumes (Hetzner)",
+    "wait_until_true": 0
+   },
+   {
+    "script": "provider = frappe.db.get_value(doc.server_type, doc.server, 'provider')\nif provider == 'Hetzner' and doc.server_type != \"Proxy Server\":\n    plays = frappe.get_all(\"Ansible Play\", {\"server\": doc.server, \"play\": \"Mount Volumes\"}, [\"status\"], order_by=\"creation desc\", limit=1)\n    result = (plays and plays[0].status == \"Success\", False)\nelse:\n    result = (True, False)",
+    "step_name": "Wait for volumes to mount",
+    "wait_until_true": 1
+   },
+   {
+    "script": "server = frappe.get_doc(doc.server_type, doc.server)\nif server.provider == \"Hetzner\" :\n    if server.doctype == \"Server\":\n        server.setup_docker()\n    elif server.doctype == \"Database Server\":\n        server.set_mariadb_mount_dependency()",
+    "step_name": "Configure apps for mounts (Hetzner)",
+    "wait_until_true": 0
+   },
+   {
+    "script": "server = frappe.get_doc(doc.server_type, doc.server)\nserver.update_tls_certificate()",
+    "step_name": "Update TLS Certificate",
+    "wait_until_true": 0
+   },
+   {
+    "script": "plays = frappe.get_all(\"Ansible Play\", {\"server\": doc.server, \"play\": \"Setup TLS Certificates\"}, [\"status\"], order_by=\"creation desc\", limit=1)\nresult = (plays and plays[0].status in (\"Success\", \"Failure\"), False)",
+    "step_name": "Wait for TLS Certificate to be updated",
+    "wait_until_true": 1
+   },
+   {
+    "script": "server = frappe.get_doc(doc.server_type, doc.server)\nserver.wait_for_cloud_init()",
+    "step_name": "Check Cloud Init status",
+    "wait_until_true": 0
+   },
+   {
+    "script": "plays = frappe.get_all(\"Ansible Play\", {\"server\": doc.server, \"play\": \"Wait for Cloud Init to finish\"}, [\"status\"], order_by=\"creation desc\", limit=1)\nresult = (plays and plays[0].status in (\"Success\", \"Failure\"), False)",
+    "step_name": "Wait for Cloud Init to finish",
+    "wait_until_true": 1
+   },
+   {
+    "script": "server = frappe.get_doc(doc.server_type, doc.server)\nserver.update_agent_ansible()",
+    "step_name": "Update Agent Ansible",
+    "wait_until_true": 0
+   },
+   {
+    "script": "plays = frappe.get_all(\"Ansible Play\", {\"server\": doc.server, \"play\": \"Update Agent\"}, [\"status\"], order_by=\"creation desc\", limit=1)\nresult = (plays and plays[0].status in (\"Success\", \"Failure\"), False)",
+    "step_name": "Wait for Agent to be updated",
+    "wait_until_true": 1
+   },
+   {
+    "script": "if doc.server_type == \"Database Server\" and arguments.get(\"setup_db_replication\", False):\n    pass",
+    "step_name": "Stop MariaDB Slave",
+    "wait_until_true": 0
+   },
+   {
+    "script": "if doc.server_type == \"Database Server\":\n    server = frappe.get_doc(\"Database Server\", doc.server)\n    server.upgrade_mariadb()",
+    "step_name": "Upgrade MariaDB",
+    "wait_until_true": 0
+   },
+   {
+    "script": "if doc.server_type == \"Database Server\":\n    plays = frappe.get_all(\"Ansible Play\", {\"server\": doc.server, \"play\": \"Upgrade MariaDB\"}, [\"status\"], order_by=\"creation desc\", limit=1)\n    result = (plays and plays[0].status == \"Success\", plays and plays[0].status == \"Failure\")\nelse:\n    result = (True,)",
+    "step_name": "Wait for MariaDB Upgrade to Complete",
+    "wait_until_true": 1
+   },
+   {
+    "script": "server = frappe.get_doc(doc.server_type, doc.server)\n\nif doc.server_type == \"Database Server\" and arguments.get(\"setup_db_replication\", False):\n    server.prepare_mariadb_replica()\n    result = (True, False)\nelse:\n    result = (False, False)",
+    "step_name": "Prepare MariaDB Replica",
+    "wait_until_true": 0
+   },
+   {
+    "script": "if doc.server_type == \"Database Server\" and arguments.get(\"setup_db_replication\", False):\n    plays = frappe.get_all(\"Ansible Play\", {\"server\": doc.server, \"play\": \"Prepare MariaDB Replica\"}, [\"status\"], order_by=\"creation desc\", limit=1)\n    result = (plays and plays[0].status == \"Success\", plays and plays[0].status == \"Failure\")\nelse:\n    result = (True,)",
+    "step_name": "Wait for MariaDB Replica to Be Prepared",
+    "wait_until_true": 1
+   },
+   {
+    "script": "server = frappe.get_doc(doc.server_type, doc.server)\n\nif doc.server_type == \"Database Server\" and arguments.get(\"setup_db_replication\", False):\n    server.configure_replication()\n    result = (True, False)\nelse:\n    result = (False, False)",
+    "step_name": "Configure MariaDB Replica",
+    "wait_until_true": 0
+   },
+   {
+    "script": "server = frappe.get_doc(doc.server_type, doc.server)\n\nif doc.server_type == \"Database Server\" and arguments.get(\"setup_db_replication\", False):\n    server.start_replication()\n    result = (True, False)\nelse:\n    result = (False, False)",
+    "step_name": "Start MariaDB Replica",
+    "wait_until_true": 0
+   },
+   {
+    "script": "server = frappe.get_doc(doc.server_type, doc.server)\nserver.set_additional_config()",
     "step_name": "Set additional config",
     "wait_until_true": 0
-   },
-   {
-    "script": "machine = frappe.get_doc(\"Virtual Machine\", doc.virtual_machine)\n\nserver = frappe.get_doc(doc.server_type, doc.server)\nif server.plan:\n    plan_disk_size = frappe.db.get_value(\"Server Plan\", server.plan, \"disk\")\n    if plan_disk_size and plan_disk_size > machine.disk_size:\n        try:\n            server.increase_disk_size(increment=plan_disk_size - machine.disk_size)\n        except:\n            pass",
-    "step_name": "Increase Disk Size",
-    "wait_until_true": 0
-   }
-  ]
- },
- {
-  "callback_max_retry": 0,
-  "callback_script": null,
-  "docstatus": 0,
-  "doctype": "Press Job Type",
-  "modified": "2024-02-05 17:08:00.514456",
-  "name": "Create Server Snapshot",
-  "steps": [
-   {
-    "script": "machine = frappe.get_doc(\"Virtual Machine\", doc.virtual_machine)\nmachine.stop()\n",
-    "step_name": "Stop Virtual Machine",
-    "wait_until_true": 0
-   },
-   {
-    "script": "machine = frappe.get_doc(\"Virtual Machine\", doc.virtual_machine)\nmachine.sync()\nresult = (machine.status == \"Stopped\", False)",
-    "step_name": "Wait for Virtual Machine to Stop",
-    "wait_until_true": 1
-   },
-   {
-    "script": "machine = frappe.get_doc(\"Virtual Machine\", doc.virtual_machine)\narguments.image = machine.create_image()",
-    "step_name": "Create Snapshot",
-    "wait_until_true": 0
-   },
-   {
-    "script": "machine = frappe.get_doc(\"Virtual Machine\", doc.virtual_machine)\ntry:\n    machine.start()\n    result = (True, False)\nexcept:\n    result = (False, False)",
-    "step_name": "Start Virtual Machine",
-    "wait_until_true": 1
-   },
-   {
-    "script": "machine = frappe.get_doc(\"Virtual Machine\", doc.virtual_machine)\nmachine.sync()\nresult = (machine.status == \"Running\", False)",
-    "step_name": "Wait for Virtual Machine to Start",
-    "wait_until_true": 1
-   },
-   {
-    "script": "image = frappe.get_doc(\"Virtual Machine Image\", arguments.image)\nimage.sync()\nresult = (image.status == \"Available\", False)",
-    "step_name": "Wait for Snapshot to Complete",
-    "wait_until_true": 1
-   }
-  ]
- },
- {
-  "callback_max_retry": 0,
-  "callback_script": "server = frappe.get_doc(doc.server_type, doc.server)\n\nif doc.server_type in [\"Server\", \"Database Server\"] and server.is_for_recovery:\n    filter_field = \"app_server\" if doc.server_type == \"Server\" else \"database_server\"\n    recovery_record_name = frappe.db.get_value(\"Server Snapshot Recovery\", {filter_field: doc.server}, \"name\")\n    if recovery_record_name:\n        recovery_record = frappe.get_doc(\"Server Snapshot Recovery\", recovery_record_name, for_update=True)\n    \n        if doc.status == \"Success\":\n            if doc.server_type == \"Server\":\n                recovery_record.app_server_archived = True\n            else:\n                recovery_record.database_server_archived = True\n            recovery_record.save()",
-  "docstatus": 0,
-  "doctype": "Press Job Type",
-  "modified": "2025-08-04 18:20:49.856983",
-  "name": "Archive Server",
-  "steps": [
-   {
-    "script": "machine = frappe.get_doc(\"Virtual Machine\", doc.virtual_machine)\nmachine.disable_termination_protection()",
-    "step_name": "Disable Termination Protection",
-    "wait_until_true": 0
-   },
-   {
-    "script": "machine = frappe.get_doc(\"Virtual Machine\", doc.virtual_machine)\nmachine.terminate()",
-    "step_name": "Terminate Virtual Machine",
-    "wait_until_true": 0
-   },
-   {
-    "script": "machine = frappe.get_doc(\"Virtual Machine\", doc.virtual_machine)\nmachine.sync()\nresult = (machine.status == \"Terminated\", False)",
-    "step_name": "Wait for Virtual Machine to Terminate",
-    "wait_until_true": 1
-   }
-  ]
- },
- {
-  "callback_max_retry": 0,
-  "callback_script": null,
-  "docstatus": 0,
-  "doctype": "Press Job Type",
-  "modified": "2024-01-05 13:40:21.038901",
-  "name": "Upgrade MariaDB",
-  "steps": [
-   {
-    "script": "server = frappe.get_doc(\"Database Server\", doc.server)\nserver.stop_mariadb()",
-    "step_name": "Stop MariaDB",
-    "wait_until_true": 0
-   },
-   {
-    "script": "plays = frappe.get_all(\"Ansible Play\", {\"server\": doc.server, \"play\": \"Stop MariaDB\"}, [\"status\"], order_by=\"creation desc\", limit=1)\nresult = (plays and plays[0].status == \"Success\", False)\n",
-    "step_name": "Wait for MariaDB to Stop",
-    "wait_until_true": 1
-   },
-   {
-    "script": "machine = frappe.get_doc(\"Virtual Machine\", doc.virtual_machine)\nmachine.create_snapshots()\nsnapshot = frappe.get_last_doc(\"Virtual Disk Snapshot\", {\"virtual_machine\": doc.virtual_machine})\nsnapshot.add_comment(text=\"Before MariaDB Upgrade\")",
-    "step_name": "Create Server Snapshot",
-    "wait_until_true": 0
-   },
-   {
-    "script": "server = frappe.get_doc(\"Database Server\", doc.server)\nserver.upgrade_mariadb()",
-    "step_name": "Upgrade MariaDB",
-    "wait_until_true": 0
-   },
-   {
-    "script": "plays = frappe.get_all(\"Ansible Play\", {\"server\": doc.server, \"play\": \"Upgrade MariaDB\"}, [\"status\"], order_by=\"creation desc\", limit=1)\nresult = (plays and plays[0].status == \"Success\", plays and plays[0].status == \"Failure\")\n",
-    "step_name": "Wait for MariaDB Upgrade to Complete",
-    "wait_until_true": 1
-   }
-  ]
- },
- {
-  "callback_max_retry": 0,
-  "callback_script": null,
-  "docstatus": 0,
-  "doctype": "Press Job Type",
-  "modified": "2025-02-14 14:30:00.676187",
-  "name": "Increase Disk Size",
-  "steps": [
-   {
-    "script": "server = frappe.get_doc(doc.server_type, doc.server)\nmountpoint = arguments.labels.get(\"mountpoint\")\nserver.calculated_increase_disk_size(mountpoint=mountpoint)",
-    "step_name": "Increase Disk Size",
-    "wait_until_true": 0
-   },
-   {
-    "script": "should_auto_increase = frappe.db.get_value(doc.server_type, doc.server, \"auto_increase_storage\")\nif not should_auto_increase:\n    result = (True, False)\n\nelse:\n    if frappe.db.get_value(doc.server_type, doc.server, \"provider\") == \"AWS EC2\":\n        plays = frappe.get_all(\"Ansible Play\", {\"server\": doc.server, \"play\": \"Extend EC2 Volume\"}, [\"status\"], order_by=\"creation desc\", limit=1)\n        result = (plays and plays[0].status == \"Success\", plays and plays[0].status == \"Failure\")\n    else:\n        result = (True, False)",
-    "step_name": "Wait for partition to resize (AWS)",
-    "wait_until_true": 1
-   },
-   {
-    "script": "server = frappe.get_doc(doc.server_type, doc.server)\nif server.provider == \"OCI\":\n    machine = frappe.get_doc(\"Virtual Machine\", doc.virtual_machine)\n    machine.sync()\n    result = (machine.status == \"Running\", False)\nelse:\n    result = (True, False)",
-    "step_name": "Wait for server to start (OCI)",
-    "wait_until_true": 1
-   },
-   {
-    "script": "server = frappe.get_doc(doc.server_type, doc.server)\nif server.provider == \"OCI\":\n    server.ping_ansible()\n\n    plays = frappe.get_all(\"Ansible Play\", {\"server\": doc.server, \"play\": \"Ping Server\"}, [\"status\"], order_by=\"creation desc\", limit=1)\n    result = (plays and plays[0].status == \"Success\", False)\nelse:\n    result = (True, False)\n",
-    "step_name": "Wait for server to be accessible (OCI)",
-    "wait_until_true": 1
-   },
-   {
-    "script": "server = frappe.get_doc(doc.server_type, doc.server)\nif server.provider == \"OCI\":\n    server.add_glass_file()\nelse:\n    result = (True, False)\n    # handled for aws already in extend playbook",
-    "step_name": "Add glass file back (OCI)",
-    "wait_until_true": 0
-   },
-   {
-    "script": "if doc.server_type == 'Server':\n    server = frappe.get_doc(doc.server_type, doc.server)\n    server.start_active_benches()\n",
-    "step_name": "Restart Active Benches",
-    "wait_until_true": 0
-   }
-  ]
- },
- {
-  "callback_max_retry": 0,
-  "callback_script": null,
-  "docstatus": 0,
-  "doctype": "Press Job Type",
-  "modified": "2024-05-27 11:29:41.787719",
-  "name": "Prune Docker system",
-  "steps": [
-   {
-    "script": "server = frappe.get_doc(doc.server_type, doc.server)\ntelegram = frappe.get_doc(\"Press Settings\").telegram(\"Information\")\ntelegram.send(f\"Pruning docker cache on [{server.name}]({frappe.utils.get_url_to_form(server.doctype, server.name)})\")\nserver.prune_docker_system()",
-    "step_name": "Prune Docker system",
-    "wait_until_true": 0
-   },
-   {
-    "script": "plays = frappe.get_all(\"Ansible Play\", {\"server\": doc.server, \"play\": \"Prune Docker System\"}, [\"status\"], order_by=\"creation desc\", limit=1)\nresult = (plays and plays[0].status == \"Success\", plays and plays[0].status == \"Failure\")\n",
-    "step_name": "Wait for docker system prune",
-    "wait_until_true": 1
-   }
-  ]
- },
- {
-  "callback_max_retry": 0,
-  "callback_script": null,
-  "docstatus": 0,
-  "doctype": "Press Job Type",
-  "modified": "2024-06-18 16:03:25.166898",
-  "name": "Increase Swap",
-  "steps": [
-   {
-    "script": "server = frappe.get_doc(doc.server_type, doc.server)\ntelegram = frappe.get_doc(\"Press Settings\").telegram(\"Information\")\ntelegram.send(f\"Increasing swap on [{server.name}]({frappe.utils.get_url_to_form(server.doctype, server.name)})\")\nserver.increase_swap(4)",
-    "step_name": "Add swap on server",
-    "wait_until_true": 0
-   },
-   {
-    "script": "plays = frappe.get_all(\"Ansible Play\", {\"server\": doc.server, \"play\": \"Increase Swap\"}, [\"status\"], order_by=\"creation desc\", limit=1)\nresult = (plays and plays[0].status == \"Success\", plays and plays[0].status == \"Failure\")",
-    "step_name": "Wait for swap to be added",
-    "wait_until_true": 1
-   }
-  ]
- },
- {
-  "callback_max_retry": 0,
-  "callback_script": null,
-  "docstatus": 0,
-  "doctype": "Press Job Type",
-  "modified": "2024-12-06 10:59:08.032149",
-  "name": "Stop and Start Server",
-  "steps": [
-   {
-    "script": "machine = frappe.get_doc(\"Virtual Machine\", doc.virtual_machine)\nmachine.stop()",
-    "step_name": "Stop Virtual Machine",
-    "wait_until_true": 0
-   },
-   {
-    "script": "machine = frappe.get_doc(\"Virtual Machine\", doc.virtual_machine)\nmachine.sync()\nresult = (machine.status == \"Stopped\", False)",
-    "step_name": "Wait for Virtual Machine to Stop",
-    "wait_until_true": 1
-   },
-   {
-    "script": "machine = frappe.get_doc(\"Virtual Machine\", doc.virtual_machine)\ntry:\n    machine.start()\n    result = (True, False)\nexcept:\n    result = (False, False)",
-    "step_name": "Start Virtual Machine",
-    "wait_until_true": 1
-   },
-   {
-    "script": "machine = frappe.get_doc(\"Virtual Machine\", doc.virtual_machine)\nmachine.sync()\nresult = (machine.status == \"Running\", False)",
-    "step_name": "Wait for Virtual Machine to Start",
+   }
+  ]
+ },
+ {
+  "callback_max_retry": 0,
+  "callback_script": null,
+  "docstatus": 0,
+  "doctype": "Press Job Type",
+  "modified": "2025-08-31 20:54:46.857348",
+  "name": "Create Server old",
+  "steps": [
+   {
+    "script": "machine = frappe.get_doc(\"Virtual Machine\", doc.virtual_machine)\nmachine.provision()\n",
+    "step_name": "Create Server",
+    "wait_until_true": 0
+   },
+   {
+    "script": "machine = frappe.get_doc(\"Virtual Machine\", doc.virtual_machine)\nmachine.sync()\nresult = (machine.status == \"Running\", False)\n",
+    "step_name": "Wait for Server to start",
     "wait_until_true": 1
    },
    {
     "script": "server = frappe.get_doc(doc.server_type, doc.server)\nserver.ping_ansible()\n\nplays = frappe.get_all(\"Ansible Play\", {\"server\": doc.server, \"play\": \"Ping Server\"}, [\"status\"], order_by=\"creation desc\", limit=1)\nresult = (plays and plays[0].status == \"Success\", False)\n",
     "step_name": "Wait for Server to be accessible",
     "wait_until_true": 1
-   }
-  ]
- },
- {
-  "callback_max_retry": 0,
-  "callback_script": null,
-  "docstatus": 0,
-  "doctype": "Press Job Type",
-  "modified": "2025-03-30 17:33:29.170125",
-  "name": "Reset Swap",
-  "steps": [
-   {
-    "script": "server = frappe.get_doc(doc.server_type, doc.server)\ntelegram = frappe.get_doc(\"Press Settings\").telegram(\"Information\")\ntelegram.send(f\"Resetting swap on [{server.name}]({frappe.utils.get_url_to_form(server.doctype, server.name)})\")\nserver.reset_swap()",
-    "step_name": "Reset swap on server",
-    "wait_until_true": 0
-   },
-   {
-    "script": "plays = frappe.get_all(\"Ansible Play\", {\"server\": doc.server, \"play\": \"Reset Swap\"}, [\"status\"], order_by=\"creation desc\", limit=1)\nresult = (plays and plays[0].status == \"Success\", plays and plays[0].status == \"Failure\")",
-    "step_name": "Wait for swap to be reset",
-    "wait_until_true": 1
-   }
-  ]
- },
- {
-  "callback_max_retry": 0,
-  "callback_script": null,
-  "docstatus": 0,
-  "doctype": "Press Job Type",
-  "modified": "2025-07-11 15:20:56.780290",
-  "name": "Warn disk at 80%",
-  "steps": [
-   {
-    "script": "server = frappe.get_doc(doc.server_type, doc.server)\nmountpoint = arguments.labels.get(\"mountpoint\")\nserver.recommend_disk_increase(mountpoint=mountpoint)",
-    "step_name": "Send Warning",
-    "wait_until_true": 0
-   }
-  ]
- },
- {
-  "callback_max_retry": 0,
-  "callback_script": null,
-  "docstatus": 0,
-  "doctype": "Press Job Type",
-  "modified": "2025-07-25 21:43:11.895128",
-  "name": "Trigger Build Server Cleanup",
-  "steps": [
-   {
-    "script": "server = frappe.get_doc(doc.server_type, doc.server)\n\nif server.use_for_build and server.platform == \"arm64\":\n    server.prune_docker_system()\n    \n",
-    "step_name": "Trigger Build Server Cleanup",
-    "wait_until_true": 0
-   }
-  ]
- },
- {
-  "callback_max_retry": 1,
-  "callback_script": "server = frappe.get_doc(doc.server_type, doc.server)\n\nif doc.server_type in [\"Server\", \"Database Server\"] and server.is_for_recovery:\n    filter_field = \"app_server\" if doc.server_type == \"Server\" else \"database_server\"\n    recovery_record_name = frappe.db.get_value(\"Server Snapshot Recovery\", {filter_field: doc.server}, \"name\")\n    if recovery_record_name:\n        recovery_record = frappe.get_doc(\"Server Snapshot Recovery\", recovery_record_name, for_update=True)\n    \n        if doc.status == \"Success\":\n            if doc.server_type == \"Server\":\n                recovery_record.is_app_server_ready = True\n            else:\n                recovery_record.is_database_server_ready = True\n            recovery_record.save()\n        else:\n            recovery_record.mark_server_provisioning_as_failed()\n            \nif doc.server_type in [\"Server\", \"Database Server\"] and \"logical_replication_backup\" in arguments:\n    if doc.status == \"Success\":\n        frappe.get_doc(\"Logical Replication Backup\", arguments.get(\"logical_replication_backup\")).next()\n    if doc.status == \"Failure\":\n        frappe.get_doc(\"Logical Replication Backup\", arguments.get(\"logical_replication_backup\")).fail()",
-  "docstatus": 0,
-  "doctype": "Press Job Type",
-  "modified": "2025-08-31 21:17:04.860186",
-  "name": "Create Server",
-  "steps": [
-   {
-    "script": "machine = frappe.get_doc(\"Virtual Machine\", doc.virtual_machine)\nmachine.provision()\n",
-    "step_name": "Create Server",
-    "wait_until_true": 0
-   },
-   {
-    "script": "machine = frappe.get_doc(\"Virtual Machine\", doc.virtual_machine)\nmachine.sync()\nresult = (machine.status == \"Running\", False)\n",
-    "step_name": "Wait for Server to start",
-    "wait_until_true": 1
-   },
-   {
-    "script": "server = frappe.get_doc(doc.server_type, doc.server)\nserver.ping_ansible()\n\nplays = frappe.get_all(\"Ansible Play\", {\"server\": doc.server, \"play\": \"Ping Server\"}, [\"status\"], order_by=\"creation desc\", limit=1)\nresult = (plays and plays[0].status == \"Success\", False)\n",
-    "step_name": "Wait for Server to be accessible",
-    "wait_until_true": 1
-   },
-   {
-    "script": "try:\n    vm = frappe.get_doc(\"Virtual Machine\", doc.virtual_machine)\n    vm.sync()\n    if len(vm.volumes) > 0:\n        result = (True, False)\n    else:\n        result = (False, False)\nexcept frappe.exceptions.TimestampMismatchError:\n    result = (False, False)\nexcept Exception as e:\n    raise e",
-    "step_name": "Sync Default Volumes",
-    "wait_until_true": 1
-   },
-   {
-    "script": "vm = frappe.get_doc(\"Virtual Machine\", doc.virtual_machine)\nif vm.data_disk_snapshot:\n    is_created = vm.create_data_disk_volume_from_snapshot()\n    if is_created:\n        result = (True, False)\n    else:\n        arguments.update({\"max_volume_creation_retries\": arguments.get(\"max_volume_creation_retries\", 6)-1})\n        if arguments.get(\"max_volume_creation_retries\") <= 0:\n            result = (False, True)\n        result = (False, False)",
-    "step_name": "Create Volume From Snapshot",
-    "wait_until_true": 1
-   },
-   {
-    "script": "vm = frappe.get_doc(\"Virtual Machine\", doc.virtual_machine)\nif vm.data_disk_snapshot:\n    is_attached = vm.check_and_attach_data_disk_snapshot_volume()\n    if is_attached:\n        result = (True, False)\n    else:\n        result = (False, False)",
-    "step_name": "Attach Snapshotted Volume",
-    "wait_until_true": 1
-   },
-   {
-    "script": "server = frappe.get_doc(doc.server_type, doc.server)\nif server.provider == \"AWS EC2\" and frappe.db.get_value(\"Virtual Machine\", server.virtual_machine, \"data_disk_snapshot\"):\n    try:\n        vm = frappe.get_doc(\"Virtual Machine\", server.virtual_machine)\n        vm.sync()\n        \n        if len(vm.volumes) == 0 or (vm.data_disk_snapshot_attached and len(vm.volumes) == 1):\n            result = (False, False)\n        else:\n            server.reload()\n            server.validate_mounts()\n            server.save()\n            result = (True, False)\n    except frappe.exceptions.TimestampMismatchError:\n        result = (False, False)\n    except Exception as e:\n        raise e\nelse:\n    result = (True, False)",
-    "step_name": "Sync Attached Volumes",
-    "wait_until_true": 1
-   },
-   {
-    "script": "server = frappe.get_doc(doc.server_type, doc.server)\nif server.provider == \"AWS EC2\" and frappe.db.get_value(\"Virtual Machine\", server.virtual_machine, \"data_disk_snapshot\"):\n    cleanup_db_replication_files = False\n    if doc.server_type == \"Database Server\" and (server.is_for_recovery or arguments.get(\"setup_db_replication\", False)):\n        cleanup_db_replication_files = True\n    server.mount_volumes(\n        now=False,\n        stop_docker_before_mount=doc.server_type == \"Server\",\n        stop_mariadb_before_mount=doc.server_type == \"Database Server\",\n        # If server is in recovery mode, don't start docker and containers\n        # Because If site gets active, background job witll be started and that can modify data\n        start_docker_after_mount=doc.server_type == \"Server\" and not server.is_for_recovery,\n        # If goal is to create replica server, don't start database\n        # As we need to do some additional config before starting database\n        start_mariadb_after_mount=doc.server_type == \"Database Server\" and not arguments.get(\"setup_db_replication\", False),\n        cleanup_db_replication_files=cleanup_db_replication_files,\n        # It's important to change uuid, labels of attached disk\n        # There is high chance that the root disk and data disk might have same disk info\n        rotate_additional_volume_metadata=True\n    )\nelse:\n    result = (False, False)",
-    "step_name": "Mount Data Disk",
-    "wait_until_true": 0
-   },
-   {
-    "script": "server = frappe.get_doc(doc.server_type, doc.server)\nif server.provider == \"AWS EC2\" and frappe.db.get_value(\"Virtual Machine\", server.virtual_machine, \"data_disk_snapshot\"):\n    plays = frappe.get_all(\"Ansible Play\", {\"server\": doc.server, \"play\": \"Mount Volumes\"}, [\"status\"], order_by=\"creation desc\", limit=1)\n    result = (plays and plays[0].status == \"Success\", plays and plays[0].status == \"Failure\")\nelse:\n    result = None",
-    "step_name": "Wait for Data Disk Mount to Complete",
-    "wait_until_true": 1
+   },
+   {
+    "script": "server = frappe.get_doc(doc.server_type, doc.server)\nserver.wait_for_cloud_init()",
+    "step_name": "Check Cloud Init status",
+    "wait_until_true": 0
+   },
+   {
+    "script": "plays = frappe.get_all(\"Ansible Play\", {\"server\": doc.server, \"play\": \"Wait for Cloud Init to finish\"}, [\"status\"], order_by=\"creation desc\", limit=1)\nresult = (plays and plays[0].status in (\"Success\", \"Failure\"), False)",
+    "step_name": "Wait for Cloud Init to finish",
+    "wait_until_true": 1
+   },
+   {
+    "script": "provider = frappe.db.get_value(doc.server_type, doc.server, 'provider')\nif provider == \"Hetzner\" and doc.server_type != \"Proxy Server\":\n    vm = frappe.get_doc(\"Virtual Machine\", doc.virtual_machine)\n    vm.attach_new_volume(100)\n    vm.sync()\n    server = frappe.get_doc(doc.server_type, doc.server)\n    server.validate_mounts()\n    server.save()\n    server.mount_volumes()\n",
+    "step_name": "Create and mount volumes",
+    "wait_until_true": 0
+   },
+   {
+    "script": "provider = frappe.db.get_value(doc.server_type, doc.server, 'provider')\nif provider == 'Hetzner' and doc.server_type != \"Proxy Server\":\n    plays = frappe.get_all(\"Ansible Play\", {\"server\": doc.server, \"play\": \"Mount Volumes\"}, [\"status\"], order_by=\"creation desc\", limit=1)\n    result = (plays and plays[0].status == \"Success\", False)\nelse:\n    result = (True, False)",
+    "step_name": "Wait for volumes to mount",
+    "wait_until_true": 1
+   },
+   {
+    "script": "server = frappe.get_doc(doc.server_type, doc.server)\nif server.provider == \"Hetzner\" :\n    if server.doctype == \"Server\":\n        server.setup_docker()\n    elif server.doctype == \"Database Server\":\n        server.set_mariadb_mount_dependency()\n        ",
+    "step_name": "Configure apps for mounts",
+    "wait_until_true": 0
    },
    {
     "script": "server = frappe.get_doc(doc.server_type, doc.server)\nserver.update_tls_certificate()",
@@ -482,16 +613,6 @@
     "wait_until_true": 1
    },
    {
-    "script": "server = frappe.get_doc(doc.server_type, doc.server)\nserver.wait_for_cloud_init()",
-    "step_name": "Check Cloud Init status",
-    "wait_until_true": 0
-   },
-   {
-    "script": "plays = frappe.get_all(\"Ansible Play\", {\"server\": doc.server, \"play\": \"Wait for Cloud Init to finish\"}, [\"status\"], order_by=\"creation desc\", limit=1)\nresult = (plays and plays[0].status in (\"Success\", \"Failure\"), False)",
-    "step_name": "Wait for Cloud Init to finish",
-    "wait_until_true": 1
-   },
-   {
     "script": "server = frappe.get_doc(doc.server_type, doc.server)\nserver.update_agent_ansible()",
     "step_name": "Update Agent Ansible",
     "wait_until_true": 0
@@ -502,11 +623,6 @@
     "wait_until_true": 1
    },
    {
-    "script": "if doc.server_type == \"Database Server\" and arguments.get(\"setup_db_replication\", False):\n    pass",
-    "step_name": "Stop MariaDB Slave",
-    "wait_until_true": 0
-   },
-   {
     "script": "if doc.server_type == \"Database Server\":\n    server = frappe.get_doc(\"Database Server\", doc.server)\n    server.upgrade_mariadb()",
     "step_name": "Upgrade MariaDB",
     "wait_until_true": 0
@@ -517,65 +633,10 @@
     "wait_until_true": 1
    },
    {
-    "script": "server = frappe.get_doc(doc.server_type, doc.server)\n\nif doc.server_type == \"Database Server\" and arguments.get(\"setup_db_replication\", False):\n    server.prepare_mariadb_replica()\n    result = (True, False)\nelse:\n    result = (False, False)",
-    "step_name": "Prepare MariaDB Replica",
-    "wait_until_true": 0
-   },
-   {
-    "script": "if doc.server_type == \"Database Server\" and arguments.get(\"setup_db_replication\", False):\n    plays = frappe.get_all(\"Ansible Play\", {\"server\": doc.server, \"play\": \"Prepare MariaDB Replica\"}, [\"status\"], order_by=\"creation desc\", limit=1)\n    result = (plays and plays[0].status == \"Success\", plays and plays[0].status == \"Failure\")\nelse:\n    result = (True,)",
-    "step_name": "Wait for MariaDB Replica to Be Prepared",
-    "wait_until_true": 1
-   },
-   {
-    "script": "server = frappe.get_doc(doc.server_type, doc.server)\n\nif doc.server_type == \"Database Server\" and arguments.get(\"setup_db_replication\", False):\n    server.configure_replication()\n    result = (True, False)\nelse:\n    result = (False, False)",
-    "step_name": "Configure MariaDB Replica",
-    "wait_until_true": 0
-   },
-   {
-    "script": "server = frappe.get_doc(doc.server_type, doc.server)\n\nif doc.server_type == \"Database Server\" and arguments.get(\"setup_db_replication\", False):\n    server.start_replication()\n    result = (True, False)\nelse:\n    result = (False, False)",
-    "step_name": "Start MariaDB Replica",
-    "wait_until_true": 0
-   },
-   {
     "script": "server = frappe.get_doc(doc.server_type, doc.server)\nserver.set_additional_config()",
     "step_name": "Set additional config",
     "wait_until_true": 0
    }
   ]
- },
- {
-  "callback_max_retry": 5,
-  "callback_script": "snapshot = frappe.get_doc(\"Server Snapshot\", arguments.get(\"server_snapshot\"))\nif doc.server_type == \"Server\":\n\tsnapshot.resume_app_server_services()\nelif doc.server_type == \"Database Server\":\n\tsnapshot.resume_database_server_services()\n\nif doc.status == \"Failure\":\n    frappe.db.set_value(\"Server Snapshot\", snapshot.name, \"status\", \"Failure\", update_modified=False)\n    for s in snapshot.snapshots:\n        try:\n            frappe.get_doc(\"Virtual Disk Snapshot\", s).delete_snapshot()\n        except:\n            pass\n        \nelse:\n    snapshot.sync(now=False)",
-  "docstatus": 0,
-  "doctype": "Press Job Type",
-  "modified": "2025-08-29 19:42:16.344401",
-  "name": "Snapshot Disk",
-  "steps": [
-   {
-    "script": "machine = frappe.get_doc(\"Virtual Machine\", doc.virtual_machine)\n\nwhile True:\n    try:\n        machine.sync()\n    finally:\n        break\n\nif machine.status == \"Terminated\":\n    raise Exception(\"Can't snapshot terminated virtual machine\")\nelif machine.status == \"Draft\":\n    raise Exception(\"Can't snapshot draft virtual machine\")",
-    "step_name": "Verify Virtual Machine Status",
-    "wait_until_true": 0
-   },
-   {
-    "script": "if doc.server_type == \"Server\" and arguments.get(\"is_consistent_snapshot\", False):\n    server = frappe.get_doc(\"Server\", doc.server)\n    output = server.ansible_run(\"systemctl stop docker\")\n    if not (output and output.get(\"status\") == \"Success\"):\n        raise Exception(\"Failed to stop docker daemon\")\nelse:\n    result = (False, False) # Skipped\n",
-    "step_name": "Stop Docker Daemon",
-    "wait_until_true": 0
-   },
-   {
-    "script": "if doc.server_type == \"Database Server\" and arguments.get(\"is_consistent_snapshot\", False):\n    server = frappe.get_doc(\"Database Server\", doc.server)\n    output = server.ansible_run(\"systemctl stop mariadb\")\n    if not (output and output.get(\"status\") == \"Success\"):\n        raise Exception(\"Failed to stop mariadb service\")\n    result = (True, False)\nelse:\n    result = (False, False) # Skipped\n",
-    "step_name": "Stop MariaDB Service",
-    "wait_until_true": 0
-   },
-   {
-    "script": "server = frappe.get_doc(doc.server_type, doc.server)\noutput = server.ansible_run(\"sync\")\nif not (output and output.get(\"status\") == \"Success\"):\n    raise Exception(\"Failed to flush file system buffers to disk\")\n",
-    "step_name": "Flush File System Buffers to Disk",
-    "wait_until_true": 0
-   },
-   {
-    "script": "machine = frappe.get_doc(\"Virtual Machine\", doc.virtual_machine)\nmachine.create_snapshots(exclude_boot_volume=True, dedicated_snapshot=True)\n\nfield_name = \"app_server_snapshot\" if doc.server_type == \"Server\" else \"database_server_snapshot\"\nno_of_snapshots = len(machine.flags.created_snapshots)\nif no_of_snapshots != 1:\n    raise Exception(\"Expected 1 disk snapshot. Found : \"+str(no_of_snapshots))\n    \nfrappe.db.set_value(\"Server Snapshot\", arguments.get(\"server_snapshot\"), field_name, machine.flags.created_snapshots[0], update_modified=False)",
-    "step_name": "Snapshot Disk",
-    "wait_until_true": 0
-   }
-  ]
  }
 ]