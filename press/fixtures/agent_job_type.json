--- conflicted
+++ resolved
@@ -2008,9 +2008,6 @@
     "step_name": "Update Database Schema Size in Metadata Table"
    }
   ]
-<<<<<<< HEAD
- }
-=======
  },
  {
   "disabled_auto_retry": 1,
@@ -2048,5 +2045,4 @@
     }
    ]
 }
->>>>>>> 288dfd98
 ]