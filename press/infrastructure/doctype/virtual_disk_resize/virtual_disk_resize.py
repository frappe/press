--- conflicted
+++ resolved
@@ -267,20 +267,12 @@
 
 	def reaffirm_old_filesystem_used(self, mountpoint: str):
 		"""Reaffirm file system usage using du"""
-<<<<<<< HEAD
-		output = self.ansible_run(f"du -s {mountpoint}")["output"]
-=======
 		output = self.ansible_run(f"du -sb {mountpoint}")["output"]
->>>>>>> c39946e6
 
 		if not output:
 			frappe.throw("Error occurred while fetching filesystem size")
 
 		size = float(output.split()[0])
-<<<<<<< HEAD
-		size *= 512  # du measures size in units of 512-byte blocks
-=======
->>>>>>> c39946e6
 		return size / 1024**3
 
 	def set_old_filesystem_attributes(self, device, filesystem):
