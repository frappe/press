--- conflicted
+++ resolved
@@ -186,8 +186,6 @@
 		group.status = get_group_status(group.name)
 
 	return private_groups
-<<<<<<< HEAD
-=======
 
 
 @frappe.whitelist()
@@ -196,7 +194,6 @@
 	return frappe.get_all(
 		"Press Tag", {"team": team, "doctype_name": "Release Group"}, pluck="tag"
 	)
->>>>>>> acad841b
 
 
 def get_app_counts_for_groups(rg_names):
