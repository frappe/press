--- conflicted
+++ resolved
@@ -8,14 +8,11 @@
 
 import frappe
 from frappe.core.utils import find, find_all
-<<<<<<< HEAD
+from frappe.model.naming import append_number_if_name_exists
 from frappe.utils import comma_and
 
 from press.api.github import branches
 from press.api.site import protected
-=======
-from frappe.model.naming import append_number_if_name_exists
->>>>>>> 5465daa7
 from press.press.doctype.agent_job.agent_job import job_detail
 from press.press.doctype.app_source.app_source import AppSource
 from press.press.doctype.cluster.cluster import Cluster
@@ -518,8 +515,6 @@
 	return groups
 
 
-@frappe.whitelist()
-<<<<<<< HEAD
 @protected("Release Group")
 def regions(name):
 	rg = frappe.get_doc("Release Group", name)
@@ -549,7 +544,8 @@
 	if len(rg.cluster) >= 2:
 		frappe.throw("More than 2 regions for bench not allowed")
 	rg.add_cluster(region)
-=======
+
+
 def archive(name):
 	benches = frappe.get_all(
 		"Bench", filters={"group": name, "status": "Active"}, pluck="name"
@@ -577,5 +573,4 @@
 @protected("Bench")
 def log(name, bench, log):
 	if frappe.db.get_value("Bench", bench, "group") == name:
-		return frappe.get_doc("Bench", bench).get_server_log(log)
->>>>>>> 5465daa7
+		return frappe.get_doc("Bench", bench).get_server_log(log)