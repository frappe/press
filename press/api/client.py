--- conflicted
+++ resolved
@@ -34,14 +34,11 @@
 	"Deploy Candidate",
 	"Agent Job",
 	"Common Site Config",
-<<<<<<< HEAD
 	"Server",
 	"Database Server",
 	"Ansible Play",
-=======
 	"Resource Tag",
 	"Press Tag",
->>>>>>> 3769c63c
 	"User",
 	"Partner Approval Request",
 ]
