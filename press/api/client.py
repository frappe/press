--- conflicted
+++ resolved
@@ -90,13 +90,10 @@
 	"Account Request",
 	"Server Snapshot",
 	"Server Snapshot Recovery",
-<<<<<<< HEAD
-=======
 	"Partner Lead",
 	"Partner Lead Type",
 	"Lead Followup",
 	"Partner Consent",
->>>>>>> c39946e6
 	"Support Access",
 ]
 
