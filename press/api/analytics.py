# Copyright (c) 2021, Frappe Technologies Pvt. Ltd. and Contributors
# For license information, please see license.txt

from __future__ import annotations

from contextlib import suppress
from datetime import datetime, timedelta
from enum import Enum
from typing import TYPE_CHECKING, ClassVar, Final, TypedDict

import frappe
import requests
import sqlparse
from elasticsearch import Elasticsearch
from elasticsearch_dsl import A, Search
from frappe.utils import (
	convert_utc_to_timezone,
	flt,
	get_datetime,
)
from frappe.utils.caching import redis_cache
from frappe.utils.password import get_decrypted_password
from pytz import timezone as pytz_timezone

from press.agent import Agent
from press.api.site import protected
from press.press.doctype.site_plan.site_plan import get_plan_config
from press.press.report.binary_log_browser.binary_log_browser import (
	get_data as get_binary_log_data,
)
from press.press.report.mariadb_slow_queries.mariadb_slow_queries import execute, normalize_query

if TYPE_CHECKING:
	from collections.abc import Callable

	from elasticsearch_dsl.response import AggResponse
	from elasticsearch_dsl.response.aggs import FieldBucket, FieldBucketData

	from press.press.doctype.press_settings.press_settings import PressSettings

	class Dataset(TypedDict):
		"""Single element of list of Datasets returned for stacked histogram chart"""

		path: str
		values: list[float | int]  # List of values for each timestamp [43.0, 0, 0...]
		stack: Final[str]

	class HistBucket(FieldBucket):
		key_as_string: str
		avg_of_duration: AggResponse
		sum_of_duration: AggResponse
		doc_count: int
		key: int

	class HistogramOfMethod(FieldBucketData):
		buckets: list[HistBucket]

	class PathBucket(FieldBucket):
		key: str
		histogram_of_method: HistogramOfMethod

	class MetricType(TypedDict):
		date: str
		value: float


class ResourceType(Enum):
	SITE = "site"
	SERVER = "server"


class AggType(Enum):
	COUNT = "count"
	DURATION = "duration"
	AVERAGE_DURATION = "average_duration"


TIMESPAN_TIMEGRAIN_MAP: Final[dict[str, tuple[int, int]]] = {
	"1h": (60 * 60, 60),
	"6h": (6 * 60 * 60, 5 * 60),
	"24h": (24 * 60 * 60, 30 * 60),
	"7d": (7 * 24 * 60 * 60, 3 * 60 * 60),
	"15d": (15 * 24 * 60 * 60, 6 * 60 * 60),
}

MAX_NO_OF_PATHS: Final[int] = 10
MAX_MAX_NO_OF_PATHS: Final[int] = 50


class StackedGroupByChart:
	search: Search
	to_s_divisor: float = 1e6
	normalize_slow_logs: bool = False
	group_by_field: str
	max_no_of_paths: int = 10

	def __init__(
		self,
		name: str,
		agg_type: AggType,
		timezone: str,
		timespan: int,
		timegrain: int,
		resource_type: ResourceType,
		max_no_of_paths: int = MAX_NO_OF_PATHS,
	):
		self.log_server = frappe.db.get_single_value("Press Settings", "log_server")
		if not self.log_server:
			return

		self.url = f"https://{self.log_server}/elasticsearch"
		self.password = str(get_decrypted_password("Log Server", self.log_server, "kibana_password"))

		self.name = name
		self.agg_type = agg_type
		self.resource_type = resource_type
		self.timezone = timezone
		self.timespan = timespan
		self.timegrain = timegrain
		self.max_no_of_paths = min(max_no_of_paths, MAX_MAX_NO_OF_PATHS)

		self.setup_search_filters()
		self.setup_search_aggs()

	def setup_search_filters(self):
		es = Elasticsearch(self.url, basic_auth=("frappe", self.password), request_timeout=120)
		self.start, self.end = get_rounded_boundaries(
			self.timespan, self.timegrain, self.timezone
		)  # we pass timezone to ES query in get_histogram_chart
		self.search = (
			Search(using=es, index="filebeat-*")
			.filter(
				"range",
				**{
					"@timestamp": {
						"gte": int(self.start.timestamp() * 1000),
						"lte": int(self.end.timestamp() * 1000),
					}
				},
			)
			.extra(size=0)
		)

	def setup_search_aggs(self):
		if not self.group_by_field:
			frappe.throw("Group by field not set")
		if AggType(self.agg_type) is AggType.COUNT:
			self.search.aggs.bucket(
				"method_path",
				"terms",
				field=self.group_by_field,
				size=self.max_no_of_paths,
				order={"path_count": "desc"},
			).bucket("histogram_of_method", self.histogram_of_method())
			self.search.aggs["method_path"].bucket("path_count", self.count_of_values())

		elif AggType(self.agg_type) is AggType.DURATION:
			self.search.aggs.bucket(
				"method_path",
				"terms",
				field=self.group_by_field,
				size=self.max_no_of_paths,
				order={"outside_sum": "desc"},
			).bucket("histogram_of_method", self.histogram_of_method()).bucket(
				"sum_of_duration", self.sum_of_duration()
			)
			self.search.aggs["method_path"].bucket("outside_sum", self.sum_of_duration())  # for sorting

		elif AggType(self.agg_type) is AggType.AVERAGE_DURATION:
			self.search.aggs.bucket(
				"method_path",
				"terms",
				field=self.group_by_field,
				size=self.max_no_of_paths,
				order={"outside_avg": "desc"},
			).bucket("histogram_of_method", self.histogram_of_method()).bucket(
				"avg_of_duration", self.avg_of_duration()
			)
			self.search.aggs["method_path"].bucket("outside_avg", self.avg_of_duration())

	def histogram_of_method(self):
		return A(
			"date_histogram",
			field="@timestamp",
			fixed_interval=f"{self.timegrain}s",
			time_zone=self.timezone,
			min_doc_count=0,
		)

	def count_of_values(self):
		return A("value_count", field=self.group_by_field)

	def sum_of_duration(self):
		raise NotImplementedError

	def avg_of_duration(self):
		raise NotImplementedError

	def exclude_top_k_data(self, datasets: list[Dataset]):
		raise NotImplementedError

	def get_other_bucket(self, datasets: list[Dataset], labels):
		# filters present in search already, clear out aggs and response
		self.search.aggs._params = {}
		del self.search._response

		self.exclude_top_k_data(datasets)
		self.search.aggs.bucket("histogram_of_method", self.histogram_of_method())

		if AggType(self.agg_type) is AggType.COUNT:
			self.search.aggs["histogram_of_method"].bucket("path_count", self.count_of_values())
		elif AggType(self.agg_type) is AggType.DURATION:
			self.search.aggs["histogram_of_method"].bucket("sum_of_duration", self.sum_of_duration())
		elif AggType(self.agg_type) is AggType.AVERAGE_DURATION:
			self.search.aggs["histogram_of_method"].bucket("avg_of_duration", self.avg_of_duration())

		aggs = self.search.execute().aggregations

		aggs.key = "Other"  # Set custom key Other bucket
		return self.get_histogram_chart(aggs, labels)

	def get_histogram_chart(
		self,
		path_bucket: PathBucket,
		labels: list[datetime],
	):
		path_data = {
			"path": path_bucket.key,
			"values": [None] * len(labels),
			"stack": "path",
		}
		hist_bucket: HistBucket
		for hist_bucket in path_bucket.histogram_of_method.buckets:
			label = get_datetime(hist_bucket.key_as_string)
			if label not in labels:
				continue
			path_data["values"][labels.index(label)] = (
				(flt(hist_bucket.avg_of_duration.value) / self.to_s_divisor)
				if AggType(self.agg_type) is AggType.AVERAGE_DURATION
				else (
					flt(hist_bucket.sum_of_duration.value) / self.to_s_divisor
					if AggType(self.agg_type) is AggType.DURATION
					else hist_bucket.doc_count
					if AggType(self.agg_type) is AggType.COUNT
					else 0
				)
			)
		return path_data

	def get_stacked_histogram_chart(self):
		aggs: AggResponse = self.search.execute().aggregations

		timegrain_delta = timedelta(seconds=self.timegrain)
		labels = [
			self.start + i * timegrain_delta for i in range((self.end - self.start) // timegrain_delta + 1)
		]
		# method_path has buckets of timestamps with method(eg: avg) of that duration
		datasets = []

		path_bucket: PathBucket
		for path_bucket in aggs.method_path.buckets:
			datasets.append(self.get_histogram_chart(path_bucket, labels))

		if len(datasets) >= self.max_no_of_paths:
			datasets.append(self.get_other_bucket(datasets, labels))

		if self.normalize_slow_logs:
			datasets = normalize_datasets(datasets)

		labels = [label.replace(tzinfo=None) for label in labels]
		return {"datasets": datasets, "labels": labels, "allow_drill_down": self.allow_drill_down}

	@property
	def allow_drill_down(self):
		if self.max_no_of_paths >= MAX_MAX_NO_OF_PATHS:
			return False
		return True

	def run(self):
		log_server = frappe.db.get_single_value("Press Settings", "log_server")
		if not log_server:
			return {"datasets": [], "labels": []}
		return self.get_stacked_histogram_chart()


class RequestGroupByChart(StackedGroupByChart):
	def __init__(self, *args, **kwargs):
		super().__init__(*args, **kwargs)

	def sum_of_duration(self):
		return A("sum", field="json.duration")

	def avg_of_duration(self):
		return A("avg", field="json.duration")

	def exclude_top_k_data(self, datasets):
		if ResourceType(self.resource_type) is ResourceType.SITE:
			for path in list(map(lambda x: x["path"], datasets)):
				self.search = self.search.exclude("match_phrase", json__request__path=path)
		elif ResourceType(self.resource_type) is ResourceType.SERVER:
			for path in list(map(lambda x: x["path"], datasets)):
				self.search = self.search.exclude("match_phrase", json__site=path)

	def setup_search_filters(self):
		super().setup_search_filters()
		self.search = self.search.filter("match_phrase", json__transaction_type="request").exclude(
			"match_phrase", json__request__path="/api/method/ping"
		)
		if ResourceType(self.resource_type) is ResourceType.SITE:
			self.search = self.search.filter("match_phrase", json__site=self.name)
			self.group_by_field = "json.request.path"
		elif ResourceType(self.resource_type) is ResourceType.SERVER:
			self.search = self.search.filter("match_phrase", agent__name=self.name)
			self.group_by_field = "json.site"


class BackgroundJobGroupByChart(StackedGroupByChart):
	def __init__(self, *args, **kwargs):
		super().__init__(*args, **kwargs)

	def sum_of_duration(self):
		return A("sum", field="json.duration")

	def avg_of_duration(self):
		return A("avg", field="json.duration")

	def exclude_top_k_data(self, datasets):
		if ResourceType(self.resource_type) is ResourceType.SITE:
			for path in list(map(lambda x: x["path"], datasets)):
				self.search = self.search.exclude("match_phrase", json__job__method=path)
		elif ResourceType(self.resource_type) is ResourceType.SERVER:
			for path in list(map(lambda x: x["path"], datasets)):
				self.search = self.search.exclude("match_phrase", json__site=path)

	def setup_search_filters(self):
		super().setup_search_filters()
		self.search = self.search.filter("match_phrase", json__transaction_type="job")
		if ResourceType(self.resource_type) is ResourceType.SITE:
			self.search = self.search.filter("match_phrase", json__site=self.name)
			self.group_by_field = "json.job.method"
		elif ResourceType(self.resource_type) is ResourceType.SERVER:
			self.search = self.search.filter("match_phrase", agent__name=self.name)
			self.group_by_field = "json.site"


class NginxRequestGroupByChart(StackedGroupByChart):
	def __init__(self, *args, **kwargs):
		super().__init__(*args, **kwargs)

	def sum_of_duration(self):
		return A("sum", field="http.request.duration")

	def avg_of_duration(self):
		return A("avg", field="http.request.duration")

	def exclude_top_k_data(self, datasets):
		if ResourceType(self.resource_type) is ResourceType.SITE:
			for path in list(map(lambda x: x["path"], datasets)):
				self.search = self.search.exclude("match_phrase", source__ip=path)
		elif ResourceType(self.resource_type) is ResourceType.SERVER:
			for path in list(map(lambda x: x["path"], datasets)):
				self.search = self.search.exclude("match_phrase", http__request__site=path)

	def setup_search_filters(self):
		super().setup_search_filters()
		press_settings: PressSettings = frappe.get_cached_doc("Press Settings")
		if not (
			press_settings.monitor_server
			and (
				monitor_ip := frappe.db.get_value(
					"Monitor Server", press_settings.monitor_server, "ip", cache=True
				)
			)
		):
			frappe.throw("Monitor server not set in Press Settings")
		self.search = self.search.exclude("match_phrase", source__ip=monitor_ip)
		if ResourceType(self.resource_type) is ResourceType.SITE:
			server = frappe.db.get_value("Site", self.name, "server")
			proxy = frappe.db.get_value("Server", server, "proxy_server")
			self.search = self.search.filter("match_phrase", agent__name=proxy)
			domains = frappe.get_all(
				"Site Domain",
				{"site": self.name},
				pluck="domain",
			)
			self.search = self.search.query(
				"bool", should=[{"match_phrase": {"http.request.site": domain}} for domain in domains]
			)
			self.group_by_field = "source.ip"
		elif ResourceType(self.resource_type) is ResourceType.SERVER:
			self.search = self.search.filter("match_phrase", agent__name=self.name)
			self.group_by_field = "http.request.site"


class SlowLogGroupByChart(StackedGroupByChart):
	to_s_divisor = 1e9
	database_name = None

	def __init__(
		self,
		normalize_slow_logs=False,
		*args,
		**kwargs,
	):
		super().__init__(*args, **kwargs)
		self.normalize_slow_logs = normalize_slow_logs

	def sum_of_duration(self):
		return A("sum", field="event.duration")

	def avg_of_duration(self):
		return A("avg", field="event.duration")

	def exclude_top_k_data(self, datasets):
		if ResourceType(self.resource_type) is ResourceType.SITE:
			for path in list(map(lambda x: x["path"], datasets)):
				self.search = self.search.exclude("match_phrase", mysql__slowlog__query=path)
		elif ResourceType(self.resource_type) is ResourceType.SERVER:
			for path in list(map(lambda x: x["path"], datasets)):
				self.search = self.search.exclude("match_phrase", mysql__slowlog__current_user=path)

	def setup_search_filters(self):
		super().setup_search_filters()
		self.search = self.search.exclude(
			"wildcard",
			mysql__slowlog__query="SELECT /\*!40001 SQL_NO_CACHE \*/*",  # noqa
		)
		if ResourceType(self.resource_type) is ResourceType.SITE:
			self.database_name = frappe.db.get_value("Site", self.name, "database_name")
			if self.database_name:
				self.search = self.search.filter("match", mysql__slowlog__current_user=self.database_name)
			self.group_by_field = "mysql.slowlog.query"
		elif ResourceType(self.resource_type) is ResourceType.SERVER:
			self.search = self.search.filter("match", agent__name=self.name)
			self.group_by_field = "mysql.slowlog.current_user"

	def run(self):
		if not self.database_name and ResourceType(self.resource_type) is ResourceType.SITE:
			return {"datasets": [], "labels": []}
		res = super().run()
		if ResourceType(self.resource_type) is not ResourceType.SERVER:
			return res
		for path_data in res["datasets"]:
			site_name = frappe.db.get_value(
				"Site",
				{
					"database_name": path_data["path"],
				},
				"name",
			)
			path_data["path"] = site_name or path_data["path"]

		return res


<<<<<<< HEAD
<<<<<<< HEAD
=======
=======
>>>>>>> 5b22a5e4
def _query_prometheus(query: dict[str, str]) -> dict[str, float | str]:
	monitor_server = frappe.db.get_single_value("Press Settings", "monitor_server")
	url = f"https://{monitor_server}/prometheus/api/v1/query_range"
	password = get_decrypted_password("Monitor Server", monitor_server, "grafana_password")
	return requests.get(url, params=query, auth=("frappe", password)).json()


def _parse_datetime_in_metrics(timestamp: float, timezone: str) -> str:
	return str(datetime.fromtimestamp(timestamp, tz=pytz_timezone(timezone)))


def _get_cadvisor_data(promql_query: str, timezone: str, timespan: int, timegrain: int):
	end = datetime.now(pytz_timezone(timezone))
	start = frappe.utils.add_to_date(end, seconds=-timespan)
	datasets = []
	labels = []

	query = {
		"query": promql_query,
		"start": start.timestamp(),
		"end": end.timestamp(),
		"step": f"{timegrain}s",
	}

	result = _query_prometheus(query)["data"]["result"]

	if not result:
		return None

	for res in result:
		datasets.append(
			{"name": res["metric"]["name"], "values": [float(value[1]) for value in res["values"]]}
		)

	for metric in res["values"]:
		labels.append(_parse_datetime_in_metrics(metric[0], timezone))

	return datasets, labels


@frappe.whitelist()
<<<<<<< HEAD
@protected("Server")
def get_fs_read_bytes(
	timezone: str, group: str | None = None, bench: str | None = None, duration: str = "24h"
):
	benches = (
		frappe.get_all("Bench", {"status": "Active", "group": group}, pluck="name") if group else [bench]
	)
	benches = "|".join(benches)

	timespan, timegrain = TIMESPAN_TIMEGRAIN_MAP[duration]
	promql_query = (
		f'sum by (name) (rate(container_fs_reads_bytes_total{{job="cadvisor", name=~"{benches}"}}[5m]))'
	)
	datasets, labels = _get_cadvisor_data(promql_query, timezone, timespan, timegrain)
	return {"read_bytes_fs": {"datasets": datasets, "labels": labels}}


@frappe.whitelist()
@protected("Server")
def get_fs_write_bytes(
	timezone: str, group: str | None = None, bench: str | None = None, duration: str = "24h"
):
	benches = (
		frappe.get_all("Bench", {"status": "Active", "group": group}, pluck="name") if group else [bench]
	)
	benches = "|".join(benches)

	timespan, timegrain = TIMESPAN_TIMEGRAIN_MAP[duration]
	promql_query = (
		f'sum by (name) (rate(container_fs_writes_bytes_total{{job="cadvisor", name=~"{benches}"}}[5m]))'
	)
	datasets, labels = _get_cadvisor_data(promql_query, timezone, timespan, timegrain)
	return {"write_bytes_fs": {"datasets": datasets, "labels": labels}}


@frappe.whitelist()
@protected("Server")
def get_outgoing_network_traffic(
	timezone: str, group: str | None = None, bench: str | None = None, duration: str = "24h"
):
	benches = (
		frappe.get_all("Bench", {"status": "Active", "group": group}, pluck="name") if group else [bench]
	)
	benches = "|".join(benches)

	timespan, timegrain = TIMESPAN_TIMEGRAIN_MAP[duration]
	promql_query = f'sum by (name) (rate(container_network_transmit_bytes_total{{job="cadvisor", name=~"{benches}"}}[5m]))'
	datasets, labels = _get_cadvisor_data(promql_query, timezone, timespan, timegrain)
	return {"network_traffic_inward": {"datasets": datasets, "labels": labels}}


@frappe.whitelist()
@protected("Server")
def get_incoming_network_traffic(
	timezone: str, group: str | None = None, bench: str | None = None, duration: str = "24h"
):
	benches = (
		frappe.get_all("Bench", {"status": "Active", "group": group}, pluck="name") if group else [bench]
	)
	benches = "|".join(benches)

	timespan, timegrain = TIMESPAN_TIMEGRAIN_MAP[duration]
	promql_query = f'sum by (name) (rate(container_network_receive_bytes_total{{job="cadvisor", name=~"{benches}"}}[5m]))'
	datasets, labels = _get_cadvisor_data(promql_query, timezone, timespan, timegrain)
	return {"network_traffic_inward": {"datasets": datasets, "labels": labels}}


@frappe.whitelist()
@protected("Server")
=======
>>>>>>> 5b22a5e4
def get_memory_usage(
	timezone: str, group: str | None = None, bench: str | None = None, duration: str = "24h"
):
	benches = (
		frappe.get_all("Bench", {"status": "Active", "group": group}, pluck="name") if group else [bench]
	)
	benches = "|".join(benches)

	timespan, timegrain = TIMESPAN_TIMEGRAIN_MAP[duration]
<<<<<<< HEAD
	promql_query = f'sum by (name) (avg_over_time(container_memory_usage_bytes{{job="cadvisor", name=~"{benches}"}}[5m]) / 1024 / 1024 / 1024)'
=======
	promql_query = f'(avg_over_time(container_memory_usage_bytes{{job="cadvisor", name=~"{benches}"}}[5m]) / 1024 / 1024 / 1024)'
>>>>>>> 5b22a5e4
	datasets, labels = _get_cadvisor_data(promql_query, timezone, timespan, timegrain)
	return {"memory": {"datasets": datasets, "labels": labels}}


@frappe.whitelist()
<<<<<<< HEAD
@protected("Server")
=======
>>>>>>> 5b22a5e4
def get_cpu_usage(timezone: str, group: str | None = None, bench: str | None = None, duration: str = "24h"):
	benches = (
		frappe.get_all("Bench", {"status": "Active", "group": group}, pluck="name") if group else [bench]
	)
	benches = "|".join(benches)
	timespan, timegrain = TIMESPAN_TIMEGRAIN_MAP[duration]
	promql_query = (
		f'sum by (name) ( rate(container_cpu_usage_seconds_total{{job="cadvisor", name=~"{benches}"}}[5m]))'
	)
	datasets, labels = _get_cadvisor_data(promql_query, timezone, timespan, timegrain)
	return {"cpu": {"datasets": datasets, "labels": labels}}


<<<<<<< HEAD
>>>>>>> 603d201ff (feat(cadvisor): Add network and io usage apis)
=======
>>>>>>> 5b22a5e4
@frappe.whitelist()
@protected("Site")
@redis_cache(ttl=10 * 60)
def get(name, timezone, duration="7d"):
	timespan, timegrain = TIMESPAN_TIMEGRAIN_MAP[duration]

	request_data = get_usage(name, "request", timezone, timespan, timegrain)
	uptime_data = get_uptime(name, timezone, timespan, timegrain)

	plan = frappe.get_cached_doc("Site", name).plan
	plan_limit = get_plan_config(plan).get("rate_limit", {}).get("limit") if plan else 0

	return {
		"usage_counter": [{"value": r.max, "date": r.date} for r in request_data],
		"request_count": [{"value": r.count, "date": r.date} for r in request_data],
		"request_cpu_time": [{"value": r.duration, "date": r.date} for r in request_data],
		"uptime": (uptime_data + [{}] * 60)[:60],
		"plan_limit": plan_limit,
	}


def add_commonly_slow_path_to_reports(
	reports: dict, path: str, name: str, timezone, timespan, timegrain, max_no_of_paths
):
	for slow_path in COMMONLY_SLOW_PATHS + COMMONLY_SLOW_JOBS:
		if slow_path["path"] == path:
			reports[slow_path["id"]] = slow_path["function"](
				name, "duration", timezone, timespan, timegrain, ResourceType.SITE, max_no_of_paths
			)
			break


def get_additional_duration_reports(
	request_duration_by_path, name: str, timezone, timespan, timegrain, max_no_of_paths
):
	"""Get additional reports for the request duration by path"""
	reports = {}
	for path_data in request_duration_by_path["datasets"][:4]:  # top 4 paths
		add_commonly_slow_path_to_reports(
			reports,
			path_data["path"],
			name,
			timezone,
			timespan,
			timegrain,
			max_no_of_paths,
		)

	return reports


@frappe.whitelist()
def get_advanced_analytics(name, timezone, duration="7d", max_no_of_paths=MAX_NO_OF_PATHS):
	timespan, timegrain = TIMESPAN_TIMEGRAIN_MAP[duration]

	job_data = get_usage(name, "job", timezone, timespan, timegrain)

	request_duration_by_path = get_request_by_(
		name, "duration", timezone, timespan, timegrain, ResourceType.SITE, max_no_of_paths
	)

	background_job_duration_by_method = get_background_job_by_method(
		name, "duration", timezone, timespan, timegrain, max_no_of_paths
	)

	return (
		{
			"request_count_by_path": get_request_by_(
				name, "count", timezone, timespan, timegrain, ResourceType.SITE, max_no_of_paths
			),
			"request_duration_by_path": request_duration_by_path,
			"average_request_duration_by_path": get_request_by_(
				name, "average_duration", timezone, timespan, timegrain, ResourceType.SITE, max_no_of_paths
			),
			"request_count_by_ip": get_nginx_request_by_(
				name, "count", timezone, timespan, timegrain, max_no_of_paths
			),
			"background_job_count_by_method": get_background_job_by_method(
				name, "count", timezone, timespan, timegrain, max_no_of_paths
			),
			"background_job_duration_by_method": background_job_duration_by_method,
			"average_background_job_duration_by_method": get_background_job_by_method(
				name, "average_duration", timezone, timespan, timegrain, max_no_of_paths
			),
			"job_count": [{"value": r.count, "date": r.date} for r in job_data],
			"job_cpu_time": [{"value": r.duration, "date": r.date} for r in job_data],
		}
		| get_additional_duration_reports(
			request_duration_by_path,
			name,
			timezone,
			timespan,
			timegrain,
			max_no_of_paths,
		)
		| get_additional_duration_reports(
			background_job_duration_by_method,
			name,
			timezone,
			timespan,
			timegrain,
			max_no_of_paths,
		)
	)


@frappe.whitelist()
@protected("Site")
@redis_cache(ttl=10 * 60)
def daily_usage(name, timezone):
	timespan = 7 * 24 * 60 * 60
	timegrain = 24 * 60 * 60
	request_data = get_usage(name, "request", timezone, timespan, timegrain)

	plan = frappe.get_cached_doc("Site", name).plan

	return {
		"data": [{"value": r.max, "date": r.date} for r in request_data],
		"plan_limit": get_plan_config(plan)["rate_limit"]["limit"] if plan else 0,
	}


def rounded_time(dt: datetime | None = None, round_to=60):
	"""Round a datetime object to any time lapse in seconds
	dt : datetime.datetime object, default now.
	round_to : Closest number of seconds to round to, default 1 minute.
	ref: https://stackoverflow.com/questions/3463930/how-to-round-the-minute-of-a-datetime-object/10854034#10854034
	"""
	if dt is None:
		dt = datetime.now()
	seconds = (dt.replace(tzinfo=None) - dt.min).seconds
	rounding = (seconds + round_to / 2) // round_to * round_to
	return dt + timedelta(0, rounding - seconds, -dt.microsecond)


@redis_cache(ttl=10 * 60)
def get_rounded_boundaries(timespan: int, timegrain: int, timezone: str = "UTC"):
	"""
	Round the start and end time to the nearest interval, because Elasticsearch does this
	"""
	end = datetime.now(pytz_timezone(timezone))
	start = frappe.utils.add_to_date(end, seconds=-timespan)

	return rounded_time(start, timegrain), rounded_time(end, timegrain)


def get_uptime(site, timezone, timespan, timegrain):
	monitor_server = frappe.db.get_single_value("Press Settings", "monitor_server")
	if not monitor_server:
		return []

	url = f"https://{monitor_server}/prometheus/api/v1/query_range"
	password = get_decrypted_password("Monitor Server", monitor_server, "grafana_password")

	end = datetime.now(pytz_timezone(timezone))
	start = frappe.utils.add_to_date(end, seconds=-timespan)
	query = {
		"query": (
			f'sum(sum_over_time(probe_success{{job="site", instance="{site}"}}[{timegrain}s])) by (instance) / sum(count_over_time(probe_success{{job="site", instance="{site}"}}[{timegrain}s])) by (instance)'
		),
		"start": start.timestamp(),
		"end": end.timestamp(),
		"step": f"{timegrain}s",
	}

	response = requests.get(url, params=query, auth=("frappe", password)).json()

	buckets = []
	if not response["data"]["result"]:
		return []
	for timestamp, value in response["data"]["result"][0]["values"]:
		buckets.append(
			frappe._dict(
				{
					"date": convert_utc_to_timezone(datetime.fromtimestamp(timestamp), timezone),
					"value": float(value),
				}
			)
		)
	return buckets


def normalize_datasets(datasets: list[Dataset]) -> list[Dataset]:
	"""Merge similar queries and sum their durations/counts"""
	n_datasets = {}
	for data_dict in datasets:
		n_query = normalize_query(data_dict["path"])
		if n_datasets.get(n_query):
			n_datasets[n_query]["values"] = [
				x + y for x, y in zip(n_datasets[n_query]["values"], data_dict["values"], strict=False)
			]
		else:
			data_dict["path"] = n_query
			n_datasets[n_query] = data_dict
	return list(n_datasets.values())


@redis_cache(ttl=10 * 60)
def get_request_by_(
	name,
	agg_type: AggType,
	timezone: str,
	timespan: int,
	timegrain: int,
	resource_type=ResourceType.SITE,
	max_no_of_paths=MAX_NO_OF_PATHS,
):
	"""
	:param name: site/server name depending on resource_type
	:param agg_type: count, duration, average_duration
	:param timezone: timezone of timespan
	:param timespan: duration in seconds
	:param timegrain: interval in seconds
	:param resource_type: filter by site or server
	"""
	return RequestGroupByChart(
		name, agg_type, timezone, timespan, timegrain, resource_type, max_no_of_paths
	).run()


@redis_cache(ttl=10 * 60)
def get_nginx_request_by_(
	name, agg_type: AggType, timezone: str, timespan: int, timegrain: int, max_no_of_paths
):
	return NginxRequestGroupByChart(
		name, agg_type, timezone, timespan, timegrain, ResourceType.SITE, max_no_of_paths
	).run()


@redis_cache(ttl=10 * 60)
def get_background_job_by_method(site, agg_type, timezone, timespan, timegrain, max_no_of_paths):
	return BackgroundJobGroupByChart(
		site, agg_type, timezone, timespan, timegrain, ResourceType.SITE, max_no_of_paths
	).run()


@frappe.whitelist()
def get_slow_logs_by_query(
	name: str,
	agg_type: str,
	timezone: str,
	duration: str = "24h",
	normalize: bool = False,
	max_no_of_paths: int = MAX_NO_OF_PATHS,
):
	timespan, timegrain = TIMESPAN_TIMEGRAIN_MAP[duration]

	return get_slow_logs(
		name, agg_type, timezone, timespan, timegrain, ResourceType.SITE, normalize, max_no_of_paths
	)


@redis_cache(ttl=10 * 60)
def get_slow_logs(
	name,
	agg_type,
	timezone,
	timespan,
	timegrain,
	resource_type=ResourceType.SITE,
	normalize=False,
	max_no_of_paths=MAX_NO_OF_PATHS,
):
	return SlowLogGroupByChart(
		normalize, name, agg_type, timezone, timespan, timegrain, resource_type, max_no_of_paths
	).run()


class RunDocMethodMethodNames(RequestGroupByChart):
	def __init__(self, *args, **kwargs):
		super().__init__(*args, **kwargs)

	def setup_search_filters(self):
		super().setup_search_filters()
		self.group_by_field = "json.methodname"
		self.search = self.search.filter("match_phrase", json__request__path="/api/method/run_doc_method")

	def exclude_top_k_data(self, datasets: list[Dataset]):
		if ResourceType(self.resource_type) is ResourceType.SITE:
			for path in list(map(lambda x: x["path"], datasets)):
				self.search = self.search.exclude("match_phrase", json__methodname=path)
		elif ResourceType(self.resource_type) is ResourceType.SERVER:  # not used atp
			for path in list(map(lambda x: x["path"], datasets)):
				self.search = self.search.exclude("match_phrase", json__site=path)


def get_run_doc_method_methodnames(*args, **kwargs):
	return RunDocMethodMethodNames(*args, **kwargs).run()


class QueryReportRunReports(RequestGroupByChart):
	def __init__(self, *args, **kwargs):
		super().__init__(*args, **kwargs)

	def setup_search_filters(self):
		super().setup_search_filters()
		self.group_by_field = "json.report"
		self.search = self.search.filter(
			"match_phrase", json__request__path="/api/method/frappe.desk.query_report.run"
		)

	def exclude_top_k_data(self, datasets: list[Dataset]):
		if ResourceType(self.resource_type) is ResourceType.SITE:
			for path in list(map(lambda x: x["path"], datasets)):
				self.search = self.search.exclude("match_phrase", json__report=path)
		elif ResourceType(self.resource_type) is ResourceType.SERVER:  # not used atp
			for path in list(map(lambda x: x["path"], datasets)):
				self.search = self.search.exclude("match_phrase", json__site=path)


def get_query_report_run_reports(*args, **kwargs):
	return QueryReportRunReports(*args, **kwargs).run()


def get_generate_report_reports(*args, **kwargs):
	return GenerateReportReports(*args, **kwargs).run()


class CommonSlowPath(TypedDict):
	path: str
	id: str
	function: Callable


COMMONLY_SLOW_PATHS: list[CommonSlowPath] = [
	{
		"path": "/api/method/run_doc_method",
		"id": "run_doc_method_methodnames",
		"function": get_run_doc_method_methodnames,
	},
	{
		"path": "/api/method/frappe.desk.query_report.run",
		"id": "query_report_run_reports",
		"function": get_query_report_run_reports,
	},
]

COMMONLY_SLOW_JOBS: list[CommonSlowPath] = [
	{
		"path": "generate_report",
		"id": "generate_report_reports",
		"function": get_generate_report_reports,
	},
	{
		"path": "frappe.core.doctype.prepared_report.prepared_report.generate_report",
		"id": "generate_report_reports",
		"function": get_generate_report_reports,
	},
]


class GenerateReportReports(BackgroundJobGroupByChart):
	paths: ClassVar = [job["path"] for job in COMMONLY_SLOW_JOBS if job["id"] == "generate_report_reports"]

	def __init__(self, *args, **kwargs):
		super().__init__(*args, **kwargs)

	def setup_search_filters(self):
		super().setup_search_filters()
		self.group_by_field = "json.report"
		self.search = self.search.query(
			"bool", should=[{"match_phrase": {"json.job.method": path}} for path in self.paths]
		)

	def exclude_top_k_data(self, datasets: list[Dataset]):
		if ResourceType(self.resource_type) is ResourceType.SITE:
			for path in list(map(lambda x: x["path"], datasets)):
				self.search = self.search.exclude("match_phrase", json__report=path)
		elif ResourceType(self.resource_type) is ResourceType.SERVER:  # not used atp
			for path in list(map(lambda x: x["path"], datasets)):
				self.search = self.search.exclude("match_phrase", json__site=path)


def get_usage(site, type, timezone, timespan, timegrain):
	log_server = frappe.db.get_single_value("Press Settings", "log_server")
	if not log_server:
		return {"datasets": [], "labels": []}

	url = f"https://{log_server}/elasticsearch/filebeat-*/_search"
	password = get_decrypted_password("Log Server", log_server, "kibana_password")

	query = {
		"aggs": {
			"date_histogram": {
				"date_histogram": {
					"field": "@timestamp",
					"fixed_interval": f"{timegrain}s",
				},
				"aggs": {
					"duration": {"sum": {"field": "json.duration"}},
					"count": {"value_count": {"field": "json.duration"}},
					"max": {"max": {"field": "json.request.counter"}},
				},
			}
		},
		"size": 0,
		"query": {
			"bool": {
				"filter": [
					{"match_phrase": {"json.transaction_type": type}},
					{"match_phrase": {"json.site": site}},
					{"range": {"@timestamp": {"gte": f"now-{timespan}s", "lte": "now"}}},
				]
			}
		},
	}

	response = requests.post(url, json=query, auth=("frappe", password)).json()

	buckets = []

	if not response.get("aggregations"):
		return {"datasets": [], "labels": []}

	for bucket in response["aggregations"]["date_histogram"]["buckets"]:
		buckets.append(
			frappe._dict(
				{
					"date": convert_utc_to_timezone(
						get_datetime(bucket["key_as_string"]).replace(tzinfo=None),
						timezone,
					),
					"count": bucket["count"]["value"],
					"duration": bucket["duration"]["value"],
					"max": bucket["max"]["value"],
				}
			)
		)
	return buckets


def get_current_cpu_usage(site):
	try:
		log_server = frappe.db.get_single_value("Press Settings", "log_server")
		if not log_server:
			return 0

		url = f"https://{log_server}/elasticsearch/filebeat-*/_search"
		password = get_decrypted_password("Log Server", log_server, "kibana_password")

		query = {
			"query": {
				"bool": {
					"filter": [
						{"match_phrase": {"json.transaction_type": "request"}},
						{"match_phrase": {"json.site": site}},
					]
				}
			},
			"sort": {"@timestamp": "desc"},
			"size": 1,
		}

		response = requests.post(url, json=query, auth=("frappe", password)).json()
		hits = response["hits"]["hits"]
		if hits:
			return hits[0]["_source"]["json"]["request"].get("counter", 0)
		return 0
	except Exception:
		return 0


def get_current_cpu_usage_for_sites_on_server(server):
	result = {}
	with suppress(Exception):
		log_server = frappe.db.get_single_value("Press Settings", "log_server")
		if not log_server:
			return result

		url = f"https://{log_server}/elasticsearch/filebeat-*/_search"
		password = get_decrypted_password("Log Server", log_server, "kibana_password")

		query = {
			"aggs": {
				"0": {
					"terms": {"field": "json.site", "size": 1000},
					"aggs": {
						"usage": {
							"filter": {"exists": {"field": "json.request.counter"}},
							"aggs": {
								"counter": {
									"top_metrics": {
										"metrics": {"field": "json.request.counter"},
										"size": 1,
										"sort": {"@timestamp": "desc"},
									}
								}
							},
						}
					},
				}
			},
			"size": 0,
			"query": {
				"bool": {
					"filter": [
						{
							"bool": {
								"filter": [
									{
										"bool": {
											"should": [
												{"term": {"json.transaction_type": {"value": "request"}}}
											],
											"minimum_should_match": 1,
										}
									},
									{
										"bool": {
											"should": [{"term": {"agent.name": {"value": server}}}],
											"minimum_should_match": 1,
										}
									},
								]
							}
						},
						{"range": {"@timestamp": {"gte": "now-1d"}}},
					]
				}
			},
		}

		response = requests.post(url, json=query, auth=("frappe", password)).json()
		for row in response["aggregations"]["0"]["buckets"]:
			site = row["key"]
			metric = row["usage"]["counter"]["top"]
			if metric:
				result[site] = metric[0]["metrics"]["json.request.counter"]
	return result


@frappe.whitelist()
@protected("Site")
def request_logs(name, timezone, date, sort=None, start=0):
	log_server = frappe.db.get_single_value("Press Settings", "log_server")
	if not log_server:
		return []

	url = f"https://{log_server}/elasticsearch/filebeat-*/_search"
	password = get_decrypted_password("Log Server", log_server, "kibana_password")

	sort_value = {
		"Time (Ascending)": {"@timestamp": "asc"},
		"Time (Descending)": {"@timestamp": "desc"},
		"CPU Time (Descending)": {"json.duration": "desc"},
	}[sort or "CPU Time (Descending)"]

	query = {
		"query": {
			"bool": {
				"filter": [
					{"match_phrase": {"json.transaction_type": "request"}},
					{"match_phrase": {"json.site": name}},
					{"range": {"@timestamp": {"gt": f"{date}||-1d/d", "lte": f"{date}||/d"}}},
				],
				"must_not": [{"match_phrase": {"json.request.path": "/api/method/ping"}}],
			}
		},
		"sort": sort_value,
		"from": start,
		"size": 10,
	}

	response = requests.post(url, json=query, auth=("frappe", password)).json()
	out = []
	for d in response["hits"]["hits"]:
		data = d["_source"]["json"]
		data["timestamp"] = convert_utc_to_timezone(
			frappe.utils.get_datetime(data["timestamp"]).replace(tzinfo=None), timezone
		)
		out.append(data)

	return out


@frappe.whitelist()
@protected("Site")
def binary_logs(name, start_time, end_time, pattern: str = ".*", max_lines: int = 4000):
	filters = frappe._dict(
		site=name,
		database=frappe.db.get_value("Site", name, "database_name"),
		start_datetime=start_time,
		stop_datetime=end_time,
		pattern=pattern,
		max_lines=max_lines,
	)

	return get_binary_log_data(filters)


@frappe.whitelist()
@protected("Site")
def mariadb_processlist(site):
	site = frappe.get_doc("Site", site)
	agent = Agent(site.server)
	rows = agent.fetch_database_processes(site)
	for row in rows:
		row["state"] = row["state"].capitalize()
		row["query"] = sqlparse.format((row["query"] or "").strip(), keyword_case="upper", reindent=True)
	return rows


@frappe.whitelist()
@protected("Site")
def mariadb_slow_queries(
	name,
	start_datetime,
	stop_datetime,
	max_lines=1000,
	search_pattern=".*",
	normalize_queries=True,
	analyze=False,
):
	meta = frappe._dict(
		{
			"site": name,
			"start_datetime": start_datetime,
			"stop_datetime": stop_datetime,
			"max_lines": max_lines,
			"search_pattern": search_pattern,
			"normalize_queries": normalize_queries,
			"analyze": analyze,
		}
	)
	columns, data = execute(filters=meta)
	return {"columns": columns, "data": data}


@frappe.whitelist()
@protected("Site")
def deadlock_report(name, start_datetime, stop_datetime, max_log_size=500):
	from press.press.report.mariadb_deadlock_browser.mariadb_deadlock_browser import execute

	meta = frappe._dict(
		{
			"site": name,
			"start_datetime": start_datetime,
			"stop_datetime": stop_datetime,
			"max_log_size": max_log_size,
		}
	)
	_, data = execute(filters=meta)
	return data


# MARKETPLACE - Plausible
@frappe.whitelist(allow_guest=True)
@protected("Marketplace App")
def plausible_analytics(name):
	response = {}
	settings = frappe.get_single("Press Settings")
	api_endpoints = {
		"aggregate": "/api/v1/stats/aggregate",
		"timeseries": "/api/v1/stats/timeseries",
	}
	params = {
		"site_id": settings.plausible_site_id,
		"period": "30d",
		"metrics": "visitors,pageviews",
		"filters": f"visit:page==/marketplace/apps/{name}",
	}
	headers = {"Authorization": f"Bearer {settings.get_password('plausible_api_key')}"}

	for api_type, endpoint in api_endpoints.items():
		res = requests.get(settings.plausible_url + endpoint, params=params, headers=headers)
		if res.status_code == 200 and res.json().get("results"):
			res = res.json().get("results")
			if api_type == "aggregate":
				response.update({"agg_pageviews": res["pageviews"], "agg_visitors": res["visitors"]})
			elif api_type == "timeseries":
				pageviews = [{"value": d["pageviews"], "date": d["date"]} for d in res]
				unique_visitors = [{"value": d["visitors"], "date": d["date"]} for d in res]
				response.update({"pageviews": pageviews, "visitors": unique_visitors})

	response.update(
		{
			"weekly_installs": frappe.db.sql(
				f"""
		SELECT DATE_FORMAT(sa.creation, '%Y-%m-%d') AS date, COUNT(*) AS value
		FROM `tabSite Activity` as sa
		WHERE sa.action = 'Install App'
		AND sa.creation >= DATE_SUB(CURDATE(), INTERVAL 8 WEEK)
		AND sa.reason = '{name}'
		GROUP BY WEEK(sa.creation)
		ORDER BY date
		""",
				as_dict=True,
			),
		}
	)

	return response


def get_doctype_name(table_name: str) -> str:
	return table_name.removeprefix("tab")


@frappe.whitelist()
@protected("Site")
def mariadb_add_suggested_index(name, table, column):
	record_exists = frappe.db.exists(
		"Agent Job",
		{
			"site": name,
			"status": ["in", ["Undelivered", "Running", "Pending"]],
			"job_type": "Add Database Index",
		},
	)
	if record_exists:
		frappe.throw("There is already a pending job for Add Database Index. Please wait until finished.")
	doctype = get_doctype_name(table)
	site = frappe.get_cached_doc("Site", name)
	agent = Agent(site.server)
	agent.add_database_index(site, doctype=doctype, columns=[column])<|MERGE_RESOLUTION|>--- conflicted
+++ resolved
@@ -453,11 +453,6 @@
 		return res
 
 
-<<<<<<< HEAD
-<<<<<<< HEAD
-=======
-=======
->>>>>>> 5b22a5e4
 def _query_prometheus(query: dict[str, str]) -> dict[str, float | str]:
 	monitor_server = frappe.db.get_single_value("Press Settings", "monitor_server")
 	url = f"https://{monitor_server}/prometheus/api/v1/query_range"
@@ -499,7 +494,6 @@
 
 
 @frappe.whitelist()
-<<<<<<< HEAD
 @protected("Server")
 def get_fs_read_bytes(
 	timezone: str, group: str | None = None, bench: str | None = None, duration: str = "24h"
@@ -569,8 +563,6 @@
 
 @frappe.whitelist()
 @protected("Server")
-=======
->>>>>>> 5b22a5e4
 def get_memory_usage(
 	timezone: str, group: str | None = None, bench: str | None = None, duration: str = "24h"
 ):
@@ -580,20 +572,13 @@
 	benches = "|".join(benches)
 
 	timespan, timegrain = TIMESPAN_TIMEGRAIN_MAP[duration]
-<<<<<<< HEAD
 	promql_query = f'sum by (name) (avg_over_time(container_memory_usage_bytes{{job="cadvisor", name=~"{benches}"}}[5m]) / 1024 / 1024 / 1024)'
-=======
-	promql_query = f'(avg_over_time(container_memory_usage_bytes{{job="cadvisor", name=~"{benches}"}}[5m]) / 1024 / 1024 / 1024)'
->>>>>>> 5b22a5e4
 	datasets, labels = _get_cadvisor_data(promql_query, timezone, timespan, timegrain)
 	return {"memory": {"datasets": datasets, "labels": labels}}
 
 
 @frappe.whitelist()
-<<<<<<< HEAD
 @protected("Server")
-=======
->>>>>>> 5b22a5e4
 def get_cpu_usage(timezone: str, group: str | None = None, bench: str | None = None, duration: str = "24h"):
 	benches = (
 		frappe.get_all("Bench", {"status": "Active", "group": group}, pluck="name") if group else [bench]
@@ -607,10 +592,6 @@
 	return {"cpu": {"datasets": datasets, "labels": labels}}
 
 
-<<<<<<< HEAD
->>>>>>> 603d201ff (feat(cadvisor): Add network and io usage apis)
-=======
->>>>>>> 5b22a5e4
 @frappe.whitelist()
 @protected("Site")
 @redis_cache(ttl=10 * 60)
