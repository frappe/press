--- conflicted
+++ resolved
@@ -1055,15 +1055,8 @@
 				"Plan", subscription.plan, ["price_usd", "price_inr", "name"], as_dict=True
 			)
 
-<<<<<<< HEAD
+			app_source.plans = get_plans_for_app(app.app)
 			app_source.is_free = plan_attribute(subscription.plan, "is_trial_plan")
-=======
-			app_source.plans = get_plans_for_app(app.app)
-
-			app_source.is_free = frappe.db.get_value(
-				"Marketplace App Plan", subscription.marketplace_app_plan, "is_free"
-			)
->>>>>>> fbad4de9
 		else:
 			app_source.subscription = {}
 
