# Copyright (c) 2023, Frappe and contributors
# For license information, please see license.txt

from __future__ import annotations

import random

import frappe
import frappe.utils
from frappe.rate_limiter import rate_limit

from press.api.account import get_account_request_from_key
from press.press.doctype.team.team import Team
from press.saas.doctype.product_trial.product_trial import send_verification_mail_for_login
from press.utils.telemetry import capture


def _get_active_site(product: str, team: str | None) -> str | None:
	if team is None:
		return None
	product_trial_linked_sites = frappe.get_all(
		"Product Trial Request",
		{"product_trial": product, "team": team, "status": ["not in", ["Pending", "Error", "Expired"]]},
		pluck="site",
	)
	if not product_trial_linked_sites:
		return None
	existing_sites = frappe.get_all(
		"Site",
		{
			"name": ["in", product_trial_linked_sites],
			"status": ["!=", "Archived"],
		},
		pluck="name",
		limit=1,
	)
	if len(existing_sites) > 0:
		return existing_sites[0]
	return None


@frappe.whitelist(allow_guest=True)
def send_verification_code_for_login(email: str, product: str):
	is_user_exists = frappe.db.exists("Team", {"user": email}) and _get_active_site(
		product, frappe.db.get_value("Team", {"user": email}, "name")
	)
	if not is_user_exists:
		frappe.throw("You have no active sites for this product. Please try signing up.")
	# generate otp and store in redis
	otp = random.randint(100000, 999999)
	frappe.cache.set_value(
		f"product_trial_login_verification_code:{email}",
		frappe.utils.sha256_hash(str(otp)),
		expires_in_sec=300,
	)

	send_verification_mail_for_login(email, product, otp)


@frappe.whitelist(allow_guest=True)
@rate_limit(limit=10, seconds=300)
def login_using_code(email: str, product: str, code: str):
	team_exists = frappe.db.exists("Team", {"user": email})
	site = _get_active_site(product, frappe.db.get_value("Team", {"user": email}, "name"))
	if not team_exists:
		frappe.throw("You have no active sites for this product. Please try signing up.")

	# check if team has 2fa enabled and active
	team = frappe.get_value("Team", {"user": email}, ["name", "enforce_2fa", "enabled"], as_dict=True)
	if not team.enabled:
		frappe.throw("Your account is disabled. Please contact support.")
	if team.enforce_2fa:
		frappe.throw("Your account has 2FA enabled. Please go to frappecloud.com to login.")

	# validate code
	code_hash_from_cache = frappe.cache.get_value(f"product_trial_login_verification_code:{email}")
	if not code_hash_from_cache:
		frappe.throw("OTP has expired. Please try again.")
	if frappe.utils.sha256_hash(str(code)) != code_hash_from_cache:
		frappe.throw("Invalid OTP. Please try again.")

	# remove code from cache
	frappe.cache.delete_value(f"product_trial_login_verification_code:{email}")

	# login as user
	frappe.set_user(email)
	frappe.local.login_manager.login_as(email)

	# send the product trial request name
	return frappe.get_value(
		"Product Trial Request",
		{"product_trial": product, "team": team.name, "site": site},
		pluck="name",
	)


@frappe.whitelist(allow_guest=True)
@rate_limit(limit=5, seconds=60)
def get_account_request_for_product_signup():
	return frappe.db.get_value("Account Request", {"email": frappe.session.user}, "name")


@frappe.whitelist(allow_guest=True, methods=["POST"])
def setup_account(key: str, country: str | None = None):
	ar = get_account_request_from_key(key)
	if not ar:
		frappe.throw("Invalid or Expired Key")
	if not ar.product_trial:
		frappe.throw("Invalid Product Trial")

	if country:
		ar.country = country
		ar.save(ignore_permissions=True)

	if not ar.country:
		frappe.throw("Please provide a valid country name")

	frappe.set_user("Administrator")
	# check if team already exists
	if frappe.db.exists("Team", {"user": ar.email}):
		# Update first name and last name
		team = frappe.get_doc("Team", {"user": ar.email})
		team.first_name = ar.first_name
		team.last_name = ar.last_name
		team.save(ignore_permissions=True)
	# create team
	else:
		# check if user exists
		is_user_exists = frappe.db.exists("User", ar.email)
		team = Team.create_new(
			account_request=ar,
			first_name=ar.first_name,
			last_name=ar.last_name,
			country=ar.country,
			is_us_eu=ar.is_us_eu,
			user_exists=is_user_exists,
		)
	# Telemetry: Created account
	capture("completed_signup", "fc_product_trial", ar.email)
	# login
	frappe.set_user(ar.email)
	frappe.local.login_manager.login_as(ar.email)
	if _get_active_site(ar.product_trial, team.name):
		return {
			"account_request": ar.name,
			"location": f"/dashboard/saas/{ar.product_trial}/login-to-site?account_request={ar.name}",
		}

	return {
		"account_request": ar.name,
		"location": f"/dashboard/saas/{ar.product_trial}/setup?account_request={ar.name}",
	}


def _get_existing_trial_request(product: str, team: str):
	return frappe.get_value(
		"Product Trial Request",
		{"team": team, "status": ["not in", ["Error", "Expired", "Site Created"]], "product_trial": product},
		["name", "site"],
		as_dict=True,
	)


@frappe.whitelist(methods=["POST"])
<<<<<<< HEAD
def get_request(product: str, account_request: str | None = None):
	from frappe.core.utils import find

	from press.utils import get_nearest_cluster

=======
def get_request(product: str, account_request: str | None = None) -> dict:
>>>>>>> f176a661
	team = frappe.local.team()

	# validate if there is already a site
	if site := _get_active_site(product, team.name):
		site_request = frappe.get_doc(
			"Product Trial Request", {"product_trial": product, "team": team, "site": site}
		)
	elif request := _get_existing_trial_request(product, team.name):
		site_request = frappe.get_doc("Product Trial Request", request.name)
	else:
		is_valid_account_request = frappe.get_value("Account Request", account_request, "email") == team.user

		site_request = frappe.new_doc(
			"Product Trial Request",
			product_trial=product,
			team=team.name,
			account_request=account_request if is_valid_account_request else None,
		).insert(ignore_permissions=True)

	cluster = get_nearest_cluster()
	domain = frappe.db.get_value("Product Trial", product, "domain")
	cluster_domains = frappe.db.get_all(
		"Root Domain", {"name": ("like", f"%.{domain}")}, ["name", "default_cluster as cluster"]
	)

	cluster = "Default"
	cluster_domain = find(
		cluster_domains,
		lambda d: d.cluster == cluster if cluster else False,
	)

	return {
		"name": site_request.name,
		"site": site_request.site,
		"product_trial": site_request.product_trial,
		"domain": cluster_domain["name"] if cluster_domain else domain,
		"status": site_request.status,
	}<|MERGE_RESOLUTION|>--- conflicted
+++ resolved
@@ -162,15 +162,11 @@
 
 
 @frappe.whitelist(methods=["POST"])
-<<<<<<< HEAD
-def get_request(product: str, account_request: str | None = None):
+def get_request(product: str, account_request: str | None = None) -> dict:
 	from frappe.core.utils import find
 
 	from press.utils import get_nearest_cluster
 
-=======
-def get_request(product: str, account_request: str | None = None) -> dict:
->>>>>>> f176a661
 	team = frappe.local.team()
 
 	# validate if there is already a site
