--- conflicted
+++ resolved
@@ -1112,11 +1112,7 @@
 	days_in_month = date_info["days_in_month"]
 
 	forecasted_month_end = 0
-<<<<<<< HEAD
 	per_service_forecast: dict[str, float] = {}  # Forecasted remaining cost per service
-=======
-	per_service_forecast = {}  # Forecasted remaining cost per service or document_type
->>>>>>> 324e5b43
 
 	price_field = "price_usd" if currency == "USD" else "price_inr"
 
