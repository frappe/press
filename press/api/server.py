# Copyright (c) 2022, Frappe and contributors
# For license information, please see license.txt

import frappe
import requests
from press.press.doctype.cluster.cluster import Cluster

from press.utils import get_current_team, group_children_in_result
from press.api.site import protected
from press.api.bench import all as all_benches
from frappe.utils import convert_utc_to_timezone
from frappe.utils.password import get_decrypted_password
from datetime import datetime, timezone as tz
from frappe.utils import flt
from press.press.doctype.team.team import get_child_team_members


def poly_get_doc(doctypes, name):
	for doctype in doctypes:
		if frappe.db.exists(doctype, name):
			return frappe.get_doc(doctype, name)
	return frappe.get_doc(doctypes[-1], name)


@frappe.whitelist()
def all(server_filter=None):
	if server_filter is None:
		server_filter = {"server_type": "", "tag": ""}

	team = get_current_team()
	child_teams = [team.name for team in get_child_team_members(team)]
	teams = [team] + child_teams

	db_server = frappe.qb.DocType("Database Server")
	app_server = frappe.qb.DocType("Server")
	res_tag = frappe.qb.DocType("Resource Tag")

	if server_filter["server_type"] != "Database Servers":
		app_server_query = (
			frappe.qb.from_(app_server)
			.select(
				app_server.name,
				app_server.title,
				app_server.status,
				app_server.creation,
				app_server.cluster,
			)
			.where(
				((app_server.team).isin(teams))
				& (app_server.status != "Archived")
				& (app_server.is_self_hosted == 0)
			)
		)

		if server_filter["tag"]:
			app_server_query = app_server_query.inner_join(res_tag).on(
				(res_tag.parent == app_server.name) & (res_tag.tag_name == server_filter["tag"])
			)

	if server_filter["server_type"] != "App Servers":
		database_server_query = (
			frappe.qb.from_(db_server)
			.select(
				db_server.name,
				db_server.title,
				db_server.status,
				db_server.creation,
				db_server.cluster,
			)
			.where(((db_server.team).isin(teams)) & (db_server.status != "Archived"))
		)

		if server_filter["tag"]:
			database_server_query = database_server_query.inner_join(res_tag).on(
				(res_tag.parent == db_server.name) & (res_tag.tag_name == server_filter["tag"])
			)

	if server_filter["server_type"] == "App Servers":
		query = app_server_query
	elif server_filter["server_type"] == "Database Servers":
		query = database_server_query
	else:
		query = app_server_query + database_server_query

	# union isn't supported in qb for run method
	# https://github.com/frappe/frappe/issues/15609
	servers = frappe.db.sql(query.get_sql(), as_dict=True)
	for server in servers:
		server_plan_name = frappe.get_value("Server", server.name, "plan")
		server["plan"] = (
			frappe.get_doc("Plan", server_plan_name) if server_plan_name else None
		)
		server["app_server"] = f"f{server.name[1:]}"
		server["tags"] = frappe.get_all(
			"Resource Tag", {"parent": server.name}, pluck="tag_name"
		)
		server["region_info"] = frappe.db.get_value(
			"Cluster", server.cluster, ["title", "image"], as_dict=True
		)
	return servers


@frappe.whitelist()
def server_tags():
	team = get_current_team()
	return frappe.get_all(
		"Press Tag", {"team": team, "doctype_name": "Server"}, pluck="tag"
	)


@frappe.whitelist()
@protected(["Server", "Database Server"])
def get(name):
	server = poly_get_doc(["Server", "Database Server"], name)
	return {
		"name": server.name,
		"title": server.title,
		"status": server.status,
		"team": server.team,
		"app_server": server.name
		if server.is_self_hosted
		else f"f{server.name[1:]}",  # Don't use `f` series if self hosted
		"region_info": frappe.db.get_value(
			"Cluster", server.cluster, ["name", "title", "image"], as_dict=True
		),
		"server_tags": [{"name": x.tag, "tag": x.tag_name} for x in server.tags],
		"tags": frappe.get_all(
			"Press Tag", {"team": server.team, "doctype_name": "Server"}, ["name", "tag"]
		),
	}


@frappe.whitelist()
@protected(["Server", "Database Server"])
def overview(name):
	server = poly_get_doc(["Server", "Database Server"], name)
	plan = frappe.get_doc("Plan", server.plan)
	if server.is_self_hosted:  # Hacky way to show current specs in place of Plans
		self_hosted_server = frappe.get_doc("Self Hosted Server", server.name)
		plan.vcpu = self_hosted_server.vcpus
		plan.memory = self_hosted_server.ram
		plan.disk = self_hosted_server.total_storage.split(" ")[0]  # Saved in DB as "50 GB"
	return {
		"plan": plan.as_dict(),
		"info": {
			"owner": frappe.db.get_value(
				"User",
				frappe.get_value("Team", server.team, "user"),
				["first_name", "last_name", "user_image"],
				as_dict=True,
			),
			"created_on": server.creation,
		},
	}


@frappe.whitelist()
@protected(["Server", "Database Server"])
def archive(name):
	server = poly_get_doc(["Server", "Database Server"], name)
	if server.doctype == "Database Server":
		app_server_name = frappe.db.get_value(
			"Server", {"database_server": server.name}, "name"
		)
		app_server = frappe.get_doc("Server", app_server_name)
		db_server = server
	else:
		app_server = server
		db_server = frappe.get_doc("Database Server", server.database_server)
	app_server.archive()
	db_server.archive()


@frappe.whitelist()
def new(server):
	team = get_current_team(get_doc=True)
	if not team.enabled:
		frappe.throw("You cannot create a new server because your account is disabled")

<<<<<<< HEAD
	cluster = frappe.get_doc("Cluster", server["cluster"])
=======
	cluster: Cluster = frappe.get_doc("Cluster", server["cluster"])
>>>>>>> 75721530

	db_plan = frappe.get_doc("Plan", server["db_plan"])
	db_server, job = cluster.create_server(
		"Database Server", server["title"], db_plan, team=team.name
	)

	proxy_server = frappe.get_all(
		"Proxy Server", {"status": "Active", "cluster": cluster.name}, limit=1
	)[0]

	# to be used by app server
	cluster.database_server = db_server.name
	cluster.proxy_server = proxy_server.name

	app_plan = frappe.get_doc("Plan", server["app_plan"])
	app_server, job = cluster.create_server(
		"Server", server["title"], app_plan, team=team.name
	)

	return {"server": app_server.name, "job": job.name}


@frappe.whitelist()
@protected(["Server", "Database Server"])
def usage(name):
	query_map = {
		"vcpu": (
			f"""((count(count(node_cpu_seconds_total{{instance="{name}",job="node"}}) by (cpu))) - avg(sum by (mode)(rate(node_cpu_seconds_total{{mode='idle',instance="{name}",job="node"}}[120s])))) / count(count(node_cpu_seconds_total{{instance="{name}",job="node"}}) by (cpu))""",
			lambda x: x,
		),
		"disk": (
			f"""(node_filesystem_size_bytes{{instance="{name}", job="node", mountpoint="/"}} - node_filesystem_avail_bytes{{instance="{name}", job="node", mountpoint="/"}}) / (1024 * 1024 * 1024)""",
			lambda x: x,
		),
		"memory": (
			f"""(node_memory_MemTotal_bytes{{instance="{name}",job="node"}} - node_memory_MemFree_bytes{{instance="{name}",job="node"}} - (node_memory_Cached_bytes{{instance="{name}",job="node"}} + node_memory_Buffers_bytes{{instance="{name}",job="node"}})) / (1024 * 1024)""",
			lambda x: x,
		),
	}

	result = {}
	for usage_type, query in query_map.items():
		response = prometheus_query(query[0], query[1], "Asia/Kolkata", 120, 120)["datasets"]
		if response:
			result[usage_type] = response[0]["values"][-1]
	return result


@protected(["Server", "Database Server"])
def total_resource(name):
	query_map = {
		"vcpu": (
			f"""(count(count(node_cpu_seconds_total{{instance="{name}",job="node"}}) by (cpu)))""",
			lambda x: x,
		),
		"disk": (
			f"""(node_filesystem_size_bytes{{instance="{name}", job="node", mountpoint="/"}}) / (1024 * 1024 * 1024)""",
			lambda x: x,
		),
		"memory": (
			f"""(node_memory_MemTotal_bytes{{instance="{name}",job="node"}}) / (1024 * 1024)""",
			lambda x: x,
		),
	}

	result = {}
	for usage_type, query in query_map.items():
		response = prometheus_query(query[0], query[1], "Asia/Kolkata", 120, 120)["datasets"]
		if response:
			result[usage_type] = response[0]["values"][-1]
	return result


def calculate_swap(name):
	query_map = {
		"swap_used": (
			f"""((node_memory_SwapTotal_bytes{{instance="{name}",job="node"}} - node_memory_SwapFree_bytes{{instance="{name}",job="node"}}) / node_memory_SwapTotal_bytes{{instance="{name}",job="node"}}) * 100""",
			lambda x: x,
		),
		"swap": (
			f"""node_memory_SwapTotal_bytes{{instance="{name}",job="node"}} / (1024 * 1024 * 1024)""",
			lambda x: x,
		),
		"required": (
			f"""(
					(node_memory_MemTotal_bytes{{instance="{name}",job="node"}} +
						node_memory_SwapTotal_bytes{{instance="{name}",job="node"}}
					) -
					(node_memory_MemFree_bytes{{instance="{name}",job="node"}} +
						node_memory_SwapFree_bytes{{instance="{name}",job="node"}} +
						node_memory_Cached_bytes{{instance="{name}",job="node"}} +
						node_memory_Buffers_bytes{{instance="{name}",job="node"}} +
						node_memory_SwapCached_bytes{{instance="{name}",job="node"}}
					)
				) /
				(1024 * 1024 * 1024)""",
			lambda x: x,
		),
	}

	result = {}
	for usage_type, query in query_map.items():
		response = prometheus_query(query[0], query[1], "Asia/Kolkata", 120, 120)["datasets"]
		if response:
			result[usage_type] = response[0]["values"][-1]
	return result


@frappe.whitelist()
@protected(["Server", "Database Server"])
def analytics(name, query, timezone, duration):
	timespan, timegrain = {
		"1 Hour": (60 * 60, 2 * 60),
		"6 Hour": (6 * 60 * 60, 5 * 60),
		"24 Hour": (24 * 60 * 60, 30 * 60),
		"7 Days": (7 * 24 * 60 * 60, 3 * 60 * 60),
		"15 Days": (15 * 24 * 60 * 60, 6 * 60 * 60),
	}[duration]

	query_map = {
		"cpu": (
			f"""sum by (mode)(rate(node_cpu_seconds_total{{instance="{name}", job="node"}}[{timegrain}s])) * 100""",
			lambda x: x["mode"],
		),
		"network": (
			f"""rate(node_network_receive_bytes_total{{instance="{name}", job="node", device=~"ens.*"}}[{timegrain}s]) * 8""",
			lambda x: x["device"],
		),
		"iops": (
			f"""rate(node_disk_reads_completed_total{{instance="{name}", job="node"}}[{timegrain}s])""",
			lambda x: x["device"],
		),
		"space": (
			f"""100 - ((node_filesystem_avail_bytes{{instance="{name}", job="node", device="/dev/root"}} * 100) / node_filesystem_size_bytes{{instance="{name}", job="node", device="/dev/root"}})""",
			lambda x: x["device"],
		),
		"loadavg": (
			f"""{{__name__=~"node_load1|node_load5|node_load15", instance="{name}", job="node"}}""",
			lambda x: f"Load Average {x['__name__'][9:]}",
		),
		"memory": (
			f"""node_memory_MemTotal_bytes{{instance="{name}",job="node"}} - node_memory_MemFree_bytes{{instance="{name}",job="node"}} - (node_memory_Cached_bytes{{instance="{name}",job="node"}} + node_memory_Buffers_bytes{{instance="{name}",job="node"}})""",
			lambda x: "Used",
		),
	}

	return prometheus_query(
		query_map[query][0], query_map[query][1], timezone, timespan, timegrain
	)


def prometheus_query(query, function, timezone, timespan, timegrain):
	monitor_server = frappe.db.get_single_value("Press Settings", "monitor_server")
	if not monitor_server:
		return []

	url = f"https://{monitor_server}/prometheus/api/v1/query_range"
	password = get_decrypted_password("Monitor Server", monitor_server, "grafana_password")

	end = datetime.utcnow().replace(tzinfo=tz.utc)
	start = frappe.utils.add_to_date(end, seconds=-timespan)
	query = {
		"query": query,
		"start": start.timestamp(),
		"end": end.timestamp(),
		"step": f"{timegrain}s",
	}

	response = requests.get(url, params=query, auth=("frappe", password)).json()

	datasets = []
	labels = []

	if not response["data"]["result"]:
		return {"datasets": datasets, "labels": labels}

	for timestamp, _ in response["data"]["result"][0]["values"]:
		labels.append(
			convert_utc_to_timezone(
				datetime.fromtimestamp(timestamp, tz=tz.utc).replace(tzinfo=None), timezone
			)
		)

	for index in range(len(response["data"]["result"])):
		dataset = {
			"name": function(response["data"]["result"][index]["metric"]),
			"values": [],
		}
		for _, value in response["data"]["result"][index]["values"]:
			dataset["values"].append(flt(value, 2))
		datasets.append(dataset)

	return {"datasets": datasets, "labels": labels}


@frappe.whitelist()
def options():
	if not get_current_team(get_doc=True).servers_enabled:
		frappe.throw("Servers feature is not yet enabled on your account")
	regions = frappe.get_all(
		"Cluster", {"cloud_provider": "AWS EC2", "public": True}, ["name", "title", "image"]
	)
	return {
		"regions": regions,
		"app_plans": plans("Server"),
		"db_plans": plans("Database Server"),
	}


@frappe.whitelist()
def plans(name, cluster=None):
	filters = {"enabled": True, "document_type": name}
	if cluster:
		filters["cluster"] = cluster
	plans = frappe.db.get_all(
		"Plan",
		fields=[
			"name",
			"plan_title",
			"price_usd",
			"price_inr",
			"vcpu",
			"memory",
			"disk",
			"cluster",
			"instance_type",
			"`tabHas Role`.role",
		],
		filters=filters,
		order_by="price_usd asc",
	)
	plans = group_children_in_result(plans, {"role": "roles"})

	out = []
	for plan in plans:
		if frappe.utils.has_common(plan["roles"], frappe.get_roles()):
			plan.pop("roles", "")
			out.append(plan)
	return out


@frappe.whitelist()
def play(play):
	play = frappe.get_doc("Ansible Play", play)
	play = play.as_dict()
	whitelisted_fields = [
		"name",
		"play",
		"creation",
		"status",
		"start",
		"end",
		"duration",
	]
	for key in list(play.keys()):
		if key not in whitelisted_fields:
			play.pop(key, None)

	play.steps = frappe.get_all(
		"Ansible Task",
		filters={"play": play.name},
		fields=["task", "status", "start", "end", "duration", "output"],
		order_by="creation",
	)
	return play


@frappe.whitelist()
@protected(["Server", "Database Server"])
def change_plan(name, plan):
	poly_get_doc(["Server", "Database Server"], name).change_plan(plan)


@frappe.whitelist()
@protected(["Server", "Database Server"])
def press_jobs(name):
	jobs = []
	for job in frappe.get_all("Press Job", {"server": name}, pluck="name"):
		jobs.append(frappe.get_doc("Press Job", job).detail())
	return jobs


@frappe.whitelist()
@protected(["Server", "Database Server"])
def jobs(filters=None, order_by=None, limit_start=None, limit_page_length=None):
	jobs = frappe.get_all(
		"Agent Job",
		fields=["name", "job_type", "creation", "status", "start", "end", "duration"],
		filters=filters,
		start=limit_start,
		limit=limit_page_length,
		order_by=order_by or "creation desc",
	)
	return jobs


@frappe.whitelist()
@protected(["Server", "Database Server"])
def plays(filters=None, order_by=None, limit_start=None, limit_page_length=None):
	plays = frappe.get_all(
		"Ansible Play",
		fields=["name", "play", "creation", "status", "start", "end", "duration"],
		filters=filters,
		start=limit_start,
		limit=limit_page_length,
		order_by=order_by or "creation desc",
	)
	return plays


@frappe.whitelist()
@protected("Server")
def get_title_and_cluster(name):
	return frappe.db.get_value("Server", name, ["title", "cluster"], as_dict=True)


@frappe.whitelist()
@protected(["Server", "Database Server"])
def groups(name):
	server = poly_get_doc(["Server", "Database Server"], name)
	if server.doctype == "Database Server":
		app_server = frappe.db.get_value("Server", {"database_server": server.name}, "name")
		server = frappe.get_doc("Server", app_server)

	return all_benches(server=server.name)


@frappe.whitelist()
@protected(["Server", "Database Server"])
def reboot(name):
	return poly_get_doc(["Server", "Database Server"], name).reboot()


@frappe.whitelist()
@protected(["Server", "Database Server"])
def rename(name, title):
	doc = poly_get_doc(["Server", "Database Server"], name)
	doc.title = title
	doc.save()<|MERGE_RESOLUTION|>--- conflicted
+++ resolved
@@ -177,11 +177,7 @@
 	if not team.enabled:
 		frappe.throw("You cannot create a new server because your account is disabled")
 
-<<<<<<< HEAD
-	cluster = frappe.get_doc("Cluster", server["cluster"])
-=======
 	cluster: Cluster = frappe.get_doc("Cluster", server["cluster"])
->>>>>>> 75721530
 
 	db_plan = frappe.get_doc("Plan", server["db_plan"])
 	db_server, job = cluster.create_server(
