--- conflicted
+++ resolved
@@ -33,11 +33,7 @@
       - id: check-yaml
 
   - repo: https://github.com/astral-sh/ruff-pre-commit
-<<<<<<< HEAD
-    rev: v0.12.11
-=======
     rev: v0.13.1
->>>>>>> c6eb3501
     hooks:
       - id: ruff
         args: [--fix]
